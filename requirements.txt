--- conflicted
+++ resolved
@@ -17,10 +17,5 @@
 pydap>=3.2.2
 lxml>=4.9.0  # Required for pydap CAS parsing
 requests>=2.27.1
-<<<<<<< HEAD
-cartopy>=0.21.0
-#pyproj>=3.5.0
-=======
->>>>>>> fbe13377
 #xesmf>=0.3.0  # Optional. Not part of main package
 #esmpy>=8.0.0  # Optional. Not part of main package