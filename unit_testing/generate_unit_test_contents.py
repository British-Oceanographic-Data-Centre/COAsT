"""
Run this file from the main COAsT directory to generate a new unit_test_contents
file based on the imported modules in tests_to_do

If you have added new tests to the unit test, you should do this before pushing
to github.

The easiest way to do this is to copy and paste your new tests modules below
(or straight from unit_test.py).
"""

# Import modules, including unittest
import coast
import sys

sys.path.append("./unit_testing")
import logging

# Import tests to test. From a module (file) import a testCase class (See template)
from test_TEMPLATE import test_TEMPLATE
from test_xesmf_convert import test_xesmf_convert
from test_gridded_initialisation import test_gridded_initialisation
from test_gridded_harmonics import test_gridded_harmonics
from test_general_utils import test_general_utils
from test_diagnostic_methods import test_diagnostic_methods
from test_transect_methods import test_transect_methods
from test_object_manipulation import test_object_manipulation
from test_altimetry_methods import test_altimetry_methods
from test_tidegauge_methods import test_tidegauge_methods
from test_isobath_contour_methods import test_isobath_contour_methods
from test_eof_methods import test_eof_methods
from test_profile_methods import test_profile_methods
from test_plot_utilities import test_plot_utilities
from test_stats_utilities import test_stats_utilities
from test_maskmaker_methods import test_maskmaker_methods
from test_climatology import test_climatology
from test_example_scripts import test_example_scripts

# Open log file
log_file = open("unit_testing/unit_test.log", "w")  # Need log_file.close()
coast.logging_util.setup_logging(stream=log_file, level=logging.CRITICAL)

# Test list -- comment out ones you don't want maybe (or add your own)
tests_to_do = [
    # test_TEMPLATE,
    test_xesmf_convert,
    test_gridded_initialisation,
    test_general_utils,
    test_gridded_harmonics,
    test_diagnostic_methods,
    test_transect_methods,
    test_object_manipulation,
    test_altimetry_methods,
    test_tidegauge_methods,
    test_eof_methods,
    test_isobath_contour_methods,
    test_profile_methods,
    test_plot_utilities,
    test_stats_utilities,
    test_maskmaker_methods,
    test_climatology,
    test_example_scripts,
]

# Auto generate contents file. Define output file:
fn_contents = "./unit_testing/unit_test_contents.txt"

# Initialize counters
test_count = 1

# Open output file
with open(fn_contents, "w") as file:

    # Write title things
    file.write("     UNIT TEST CONTENTS FILE TEST    \n")
    file.write("\n")

    # Loop over tests in tests_to_do and get name of module as string
    for test in tests_to_do:
        test_name = test.__name__
<<<<<<< HEAD
        file.write("{0}. {1}\n".format(test_count, test_name))
        method_count = 97
        
=======
        file.write(" {0}\n".format(test_name))

>>>>>>> d5c3b16a
        # Loop over methods in module. If begins with 'test_' then write to file
        for method in dir(test):
            if method[:5] != "test_":
                continue
            file.write("      {0}. {1}\n".format(chr(method_count),method[5:]))
            method_count = method_count+1
        file.write("\n")
<<<<<<< HEAD
        test_count = test_count + 1
            
=======

>>>>>>> d5c3b16a
print("Written modules and methods to: \n \n")
print("{0}".format(fn_contents))<|MERGE_RESOLUTION|>--- conflicted
+++ resolved
@@ -78,14 +78,9 @@
     # Loop over tests in tests_to_do and get name of module as string
     for test in tests_to_do:
         test_name = test.__name__
-<<<<<<< HEAD
         file.write("{0}. {1}\n".format(test_count, test_name))
         method_count = 97
         
-=======
-        file.write(" {0}\n".format(test_name))
-
->>>>>>> d5c3b16a
         # Loop over methods in module. If begins with 'test_' then write to file
         for method in dir(test):
             if method[:5] != "test_":
@@ -93,11 +88,6 @@
             file.write("      {0}. {1}\n".format(chr(method_count),method[5:]))
             method_count = method_count+1
         file.write("\n")
-<<<<<<< HEAD
         test_count = test_count + 1
-            
-=======
-
->>>>>>> d5c3b16a
 print("Written modules and methods to: \n \n")
 print("{0}".format(fn_contents))