##
"""
Script to do unit testing

Written as procedural code that plods through the code snippets and tests the
outputs or expected metadata.

***SECTIONS***
This script is separated into Sections and Subsections, for which there are two
counters to keep track: sec and subsec respectively.  At the beginning of each
section, the sec counter should be incremented by 1 and the subsec counter
should be reset to 96 (code for one below 'a'). At the beginning of each
subsection, subsec should be incremented by one.

***OTHER FILES***
There are two accompaniment files to this unit testing script:
    - unit_test_contents: A list of sections and subsections.
    - unit_test_guidelines: Further guidelines to creating unit tests.

Run:
ipython: cd COAsT; run unit_testing/unit_test.py  # I.e. from the git repo.

Unit template:


#-----------------------------------------------------------------------------#
# ( ## ) Subsection title                                                     #
#                                                                             #

subsec = subsec+1
# <Introduction>

try:
    # Do a thing

    #TEST: <description here>
    check1 = #<Boolean>
    check2 = #<Boolean>
    if check1 and check2:
        print(str(sec) + chr(subsec) + " OK - ")
    else:
        print(str(sec) + chr(subsec) + " X - ")

except:
    print(str(sec) + chr(subsec) +' FAILED.')

"""

import coast
import os
import numpy as np
import xarray as xr
import matplotlib.pyplot as plt
import datetime
import os.path as path
import logging
import coast.general_utils as general_utils
from socket import gethostname# to get hostname
import traceback
'''
#################################################
## ( 0 ) Files, directories for unit testing   ##
#################################################
'''
## Initialise logging and save to log file
log_file = open("unit_testing/unit_test.log", "w") # Need log_file.close()
coast.logging_util.setup_logging(stream=log_file, level=logging.INFO)
## Alternative logging levels
#..., level=logging.DEBUG) # Detailed information, typically of interest only when diagnosing problems.
#..., level=logging.INFO) # Confirmation that things are working as expected.
#..., level=logging.WARNING) # An indication that something unexpected happened, or indicative of some problem in the near future (e.g. ‘disk space low’). The software is still working as expected.
#..., level=logging.ERROR) # Due to a more serious problem, the software has not been able to perform some function
#..., level=logging.CRITICAL) # A serious error, indicating that the program itself may be unable to continue running

dn_files = "./example_files/"

if not os.path.isdir(dn_files):
    print(
        "please go download the examples file from https://linkedsystems.uk/erddap/files/COAsT_example_files/")
    dn_files = input("what is the path to the example files:\n")
    if not os.path.isdir(dn_files):
        print(f"location f{dn_files} cannot be found")

dn_fig = 'unit_testing/figures/'
fn_nemo_grid_t_dat_summer = 'nemo_data_T_grid_Aug2015.nc'
fn_nemo_grid_t_dat = 'nemo_data_T_grid.nc'
fn_nemo_grid_u_dat = 'nemo_data_U_grid.nc'
fn_nemo_grid_v_dat = 'nemo_data_V_grid.nc'
fn_nemo_dat = 'COAsT_example_NEMO_data.nc'
fn_nemo_dat_subset = 'COAsT_example_NEMO_subset_data.nc'
fn_nemo_dom = 'COAsT_example_NEMO_domain.nc'
fn_altimetry = 'COAsT_example_altimetry_data.nc'
fn_tidegauge = dn_files + 'tide_gauges/lowestoft-p024-uk-bodc'

sec = 1
subsec = 96 # Code for '`' (1 below 'a')
'''
#################################################
## ( 1 ) NEMO Loading/Initialisation           ##
#################################################
'''
# This section is for testing the loading and initialisation of NEMO objects.

#-----------------------------------------------------------------------------#
#%% ( 1a ) Load example NEMO data (Temperature, Salinity, SSH)                  #
#                                                                             #

subsec = subsec+1

try:
    sci = coast.NEMO(path.join(dn_files, fn_nemo_dat),
                     path.join(dn_files, fn_nemo_dom), grid_ref = 't-grid')

    # Test the data has loaded
    sci_attrs_ref = dict([('name', 'AMM7_1d_20070101_20070131_25hourm_grid_T'),
                 ('description', 'ocean T grid variables, 25h meaned'),
                 ('title', 'ocean T grid variables, 25h meaned'),
                 ('Conventions', 'CF-1.6'),
                 ('timeStamp', '2019-Dec-26 04:35:28 GMT'),
                 ('uuid', '96cae459-d3a1-4f4f-b82b-9259179f95f7')])

    # checking is LHS is a subset of RHS
    if sci_attrs_ref.items() <= sci.dataset.attrs.items():
        print(str(sec) + chr(subsec) + " OK - NEMO data loaded: " + fn_nemo_dat)
    else:
        print(str(sec) + chr(subsec) + " X - There is an issue with loading " + fn_nemo_dat)
except:
    print(str(sec) + chr(subsec) +" FAILED")

#-----------------------------------------------------------------------------#
#%% ( 1b ) Load data from existing dataset                                      #
#                                                                             #

subsec = subsec+1
try:
    ds = xr.open_dataset(dn_files + fn_nemo_dat)
    sci_load_ds = coast.NEMO()
    sci_load_ds.load_dataset(ds)
    sci_load_file = coast.NEMO()
    sci_load_file.load(dn_files + fn_nemo_dat)
    if sci_load_ds.dataset.identical(sci_load_file.dataset):
        print(str(sec) + chr(subsec) + " OK - COAsT.load_dataset()")
    else:
        print(str(sec) + chr(subsec) + " X - COAsT.load_dataset() ERROR - not identical to dataset loaded via COAsT.load()")
except:
    print(str(sec) + chr(subsec) +" FAILED")

#-----------------------------------------------------------------------------#
#%% ( 1c ) Set NEMO variable name                                               #
#                                                                             #

subsec = subsec+1
try:
    sci = coast.NEMO(dn_files + fn_nemo_dat, dn_files + fn_nemo_dom, grid_ref='t-grid')
    try:
        sci.dataset.temperature
    except NameError:
        print(str(sec) + chr(subsec) + " X - variable name (to temperature) not reset")
    else:
        print(str(sec) + chr(subsec) + " OK - variable name reset (to temperature)")
except:
    print(str(sec) + chr(subsec) +" FAILED")

#-----------------------------------------------------------------------------#
#%% ( 1d ) Set NEMO grid attributes - dimension names                           #
#                                                                             #

subsec = subsec+1
try:
    if sci.dataset.temperature.dims == ('t_dim', 'z_dim', 'y_dim', 'x_dim'):
        print(str(sec) + chr(subsec) + " OK - dimension names reset")
    else:
        print(str(sec) + chr(subsec) + " X - dimension names not reset")
except:
    print(str(sec) + chr(subsec) +" FAILED")

#-----------------------------------------------------------------------------#
#%% ( 1e ) Load only domain data in NEMO                                        #
#                                                                             #

subsec = subsec+1

pass_test = False
nemo_f = coast.NEMO( fn_domain=dn_files+fn_nemo_dom, grid_ref='f-grid' )

if nemo_f.dataset._coord_names == {'depth_0', 'latitude', 'longitude'}:
    var_name_list = []
    for var_name in nemo_f.dataset.data_vars:
        var_name_list.append(var_name)
    if var_name_list == ['bathymetry', 'e1', 'e2', 'e3_0']:
        pass_test = True

if pass_test:
    print(str(sec) + chr(subsec) + " OK - NEMO loaded domain data only")
else:
    print(str(sec) + chr(subsec) + " X - NEMO didn't load domain data correctly")

#-----------------------------------------------------------------------------#
#%% ( 1f ) Calculate depth_0 for t,u,v,w,f grids                                #
#                                                                             #

subsec = subsec+1

try:
    nemo_t = coast.NEMO( fn_data=dn_files+fn_nemo_grid_t_dat,
             fn_domain=dn_files+fn_nemo_dom, grid_ref='t-grid' )
    if not np.isclose(np.nansum(nemo_t.dataset.depth_0.values), 1705804300.0):
        raise ValueError(" X - NEMO depth_0 failed on t-grid failed")
    nemo_u = coast.NEMO( fn_data=dn_files+fn_nemo_grid_u_dat,
             fn_domain=dn_files+fn_nemo_dom, grid_ref='u-grid' )
    if not np.isclose(np.nansum(nemo_u.dataset.depth_0.values), 1705317600.0):
        raise ValueError(" X - NEMO depth_0 failed on u-grid failed")
    nemo_v = coast.NEMO( fn_data=dn_files+fn_nemo_grid_v_dat,
             fn_domain=dn_files+fn_nemo_dom, grid_ref='v-grid' )
    if not np.isclose(np.nansum(nemo_v.dataset.depth_0.values), 1705419100.0):
        raise ValueError(" X - NEMO depth_0 failed on v-grid failed")
    nemo_f = coast.NEMO( fn_domain=dn_files+fn_nemo_dom, grid_ref='f-grid' )
    if not np.isclose(np.nansum(nemo_f.dataset.depth_0.values), 1704932600.0):
        raise ValueError(" X - NEMO depth_0 failed on f-grid failed")

    print(str(sec) + chr(subsec) + " OK - NEMO depth_0 calculations correct")
except ValueError as err:
            print(str(sec) + chr(subsec) + str(err))

#-----------------------------------------------------------------------------#
#%% ( 1g ) Load a subregion dataset with a full domain (AMM7)                   #
#                                                                             #

subsec = subsec+1

try:

    amm7 = coast.NEMO(dn_files + fn_nemo_dat_subset,
                     dn_files + fn_nemo_dom)

    # checking all the coordinates mapped correctly to the dataset object
    if amm7.dataset._coord_names == {'depth_0', 'latitude', 'longitude', 'time'}:
        print(str(sec) + chr(subsec) + ' OK - NEMO data subset loaded ', \
              'with correct coords: ' + fn_nemo_dat_subset)
    else:
        print(str(sec) + chr(subsec) + ' X - There is an issue with ', \
              'loading and subsetting the data ' + fn_nemo_dat_subset)

except:
    print(str(sec) + chr(subsec) +' FAILED. Test data in: {}.'\
          .format(fn_nemo_dat_subset) )


#-----------------------------------------------------------------------------#
#%% ( 1h ) Load and combine (by time) multiple files  (AMM7)                    #
#                                                                             #

subsec = subsec+1

try:
    file_names_amm7 = "nemo_data_T_grid*.nc"
    amm7 = coast.NEMO(dn_files + file_names_amm7,
                dn_files + fn_nemo_dom, grid_ref='t-grid', multiple=True)

    # checking all the coordinates mapped correctly to the dataset object
    if amm7.dataset.time.size == 14:
        print(str(sec) + chr(subsec) + ' OK - NEMO data loaded combine ', \
              'over time: ' + file_names_amm7)
    else:
        print(str(sec) + chr(subsec) + ' X - There is an issue with loading',\
              'multiple data files ' + file_names_amm7)

except:
    print(str(sec) + chr(subsec) +' FAILED. Test data in: {} on {}.'\
          .format(dn_files, file_names_amm7) )

subsec = subsec+1
'''
#################################################
## ( 2 ) Test general utility methods in COAsT ##
#################################################
'''
sec = sec+1
subsec = 96

#-----------------------------------------------------------------------------#
#%% ( 2a ) Copying a COAsT object                                               #
#                                                                             #

subsec = subsec+1

try:
    sci_copy = sci.copy()
    if sci_copy.dataset == sci.dataset:
        print(str(sec) +chr(subsec) + " OK - Copied COAsT object ")
    else:
        print(str(sec) +chr(subsec) + " X - Copy Failed ")
except:
    print(str(sec) + chr(subsec) +" FAILED")

#-----------------------------------------------------------------------------#
#%% ( 2b ) COAsT __getitem__ returns variable                                   #
#                                                                             #

subsec = subsec+1

try:
    if sci.dataset['ssh'].equals(sci['ssh']):
        print(str(sec) +chr(subsec) + " OK - COAsT.__getitem__ works correctly ")
    else:
        print(str(sec) +chr(subsec) + " X - Problem with COAsT.__getitem__ ")
except:
    print(str(sec) + chr(subsec) +" FAILED")

#-----------------------------------------------------------------------------#
#%% ( 2c ) Renaming variables inside a COAsT object                             #
#                                                                             #

subsec = subsec+1
try:
    sci_copy.rename({'ssh':'renamed'})
    if sci['ssh'].equals(sci_copy['renamed']):
        print(str(sec) +chr(subsec) + " OK - Renaming of variable in dataset ")
    else:
        print(str(sec) +chr(subsec) + " X - Variable renaming failed ")
except:
    print(str(sec) + chr(subsec) +" FAILED")
'''
#################################################
## ( 3 ) Test Diagnostic methods               ##
#################################################
'''
sec = sec+1
subsec = 96

#-----------------------------------------------------------------------------#
#%% ( 3a ) Computing a vertical spatial derivative                              #
#                                                                             #

subsec = subsec+1

# Initialise DataArrays
nemo_t = coast.NEMO( fn_data=dn_files+fn_nemo_grid_t_dat,
         fn_domain=dn_files+fn_nemo_dom, grid_ref='t-grid' )
nemo_w = coast.NEMO( fn_domain=dn_files+fn_nemo_dom, grid_ref='w-grid' )

try:
    log_str = ""
    # Compute dT/dz
    nemo_w_1 = nemo_t.differentiate( 'temperature', dim='z_dim' )
    if nemo_w_1 is None: # Test whether object was returned
        log_str += 'No object returned\n'
    # Make sure the hardwired grid requirements are present
    if not hasattr( nemo_w.dataset, 'depth_0' ):
        log_str += 'Missing depth_0 variable\n'
    if not hasattr( nemo_w.dataset, 'e3_0' ):
        log_str += 'Missing e3_0 variable\n'
    if not hasattr( nemo_w.dataset.depth_0, 'units' ):
        log_str += 'Missing depth units\n'
    # Test attributes of derivative. This are generated last so can indicate earlier problems
    nemo_w_2 = nemo_t.differentiate( 'temperature', dim='z_dim', out_varstr='dTdz', out_obj=nemo_w )
    if not nemo_w_2.dataset.dTdz.attrs == {'units': 'degC/m', 'standard_name': 'dTdz'}:
        log_str += 'Did not write correct attributes\n'
    # Test auto-naming derivative. Again test expected attributes.
    nemo_w_3 = nemo_t.differentiate( 'temperature', dim='z_dim' )
    if not nemo_w_3.dataset.temperature_dz.attrs == {'units': 'degC/m', 'standard_name': 'temperature_dz'}:
        log_str += 'Problem with auto-naming derivative field\n'

    ## Test numerical calculation. Differentiate f(z)=-z --> -1
    # Construct a depth variable - needs to be 4D
    nemo_t.dataset['depth4D'],_ = xr.broadcast( nemo_t.dataset['depth_0'], nemo_t.dataset['temperature'] )
    nemo_w_4 = nemo_t.differentiate( 'depth4D', dim='z_dim', out_varstr='dzdz' )
    if not np.isclose( nemo_w_4.dataset.dzdz.isel(z_dim=slice(1,nemo_w_4.dataset.dzdz.sizes['z_dim'])).max(), -1 ) \
        or not np.isclose( nemo_w_4.dataset.dzdz.isel(z_dim=slice(1,nemo_w_4.dataset.dzdz.sizes['z_dim'])).min(), -1 ):
        log_str += 'Problem with numerical derivative of f(z)=-z\n'

    if log_str == "":
        print(str(sec) + chr(subsec) + " OK - NEMO.differentiate (for d/dz) method passes all tests")
    else:
        print(str(sec) + chr(subsec) + " X - NEMO.differentiate method failed: " + log_str)

except:
    print(str(sec) +chr(subsec) + " X - setting derivative attributes failed ")


#-----------------------------------------------------------------------------#
#%% ( 3b ) Construct density                                                    #
#                                                                             #

subsec = subsec+1
nemo_t = coast.NEMO( fn_data=dn_files+fn_nemo_grid_t_dat,
                    fn_domain=dn_files+fn_nemo_dom, grid_ref='t-grid' )
nemo_t.construct_density()
yt, xt, length_of_line = nemo_t.transect_indices([54,-15],[56,-12])

try:
    if not np.allclose( nemo_t.dataset.density.sel(x_dim=xr.DataArray(xt,dims=['r_dim']),
                        y_dim=xr.DataArray(yt,dims=['r_dim'])).sum(
                        dim=['t_dim','r_dim','z_dim']).item(),
                        11185010.518671108 ):
        raise ValueError(str(sec) + chr(subsec) + ' X - Density incorrect')
    print(str(sec) + chr(subsec) + ' OK - Density correct')
except ValueError as err:
    print(err)
densitycopy = nemo_t.dataset.density.sel(x_dim=xr.DataArray(xt,dims=['r_dim']),
                        y_dim=xr.DataArray(yt,dims=['r_dim']))

#-----------------------------------------------------------------------------#
#%% ( 3c ) Construct pycnocline depth and thickness                             #
#                                                                             #

subsec = subsec+1

nemo_t = None; nemo_w = None
nemo_t = coast.NEMO(dn_files + fn_nemo_grid_t_dat_summer,
                    dn_files + fn_nemo_dom, grid_ref='t-grid')
# create an empty w-grid object, to store stratification
nemo_w = coast.NEMO( fn_domain = dn_files + fn_nemo_dom, grid_ref='w-grid')
try:
    log_str = ""
    # initialise Internal Tide object
    IT = coast.INTERNALTIDE(nemo_t, nemo_w)
    if IT is None: # Test whether object was returned
        log_str += 'No object returned\n'
    # Construct pycnocline variables: depth and thickness
    IT.construct_pycnocline_vars( nemo_t, nemo_w )

    if not hasattr( nemo_t.dataset, 'density' ):
        log_str += 'Did not create density variable\n'
    if not hasattr( nemo_w.dataset, 'rho_dz' ):
        log_str += 'Did not create rho_dz variable\n'

    if not hasattr( IT.dataset, 'strat_1st_mom' ):
        log_str += 'Missing strat_1st_mom variable\n'
    if not hasattr( IT.dataset, 'strat_1st_mom_masked' ):
        log_str += 'Missing strat_1st_mom_masked variable\n'
    if not hasattr( IT.dataset, 'strat_2nd_mom' ):
        log_str += 'Missing strat_2nd_mom variable\n'
    if not hasattr( IT.dataset, 'strat_2nd_mom_masked' ):
        log_str += 'Missing strat_2nd_mom_masked variable\n'
    if not hasattr( IT.dataset, 'mask' ):
        log_str += 'Missing mask variable\n'

    # Check the calculations are as expected
    if np.isclose(IT.dataset.strat_1st_mom.sum(), 3.74214231e+08)  \
        and np.isclose(IT.dataset.strat_2nd_mom.sum(), 2.44203298e+08) \
        and np.isclose(IT.dataset.mask.sum(), 450580) \
        and np.isclose(IT.dataset.strat_1st_mom_masked.sum(), 3.71876949e+08) \
        and np.isclose(IT.dataset.strat_2nd_mom_masked.sum(), 2.42926865e+08):
            print(str(sec) + chr(subsec) + " OK - pyncocline depth and thickness good")

except:
    print(str(sec) +chr(subsec) + " X - computing pycnocline depth and thickness failed ")


#-----------------------------------------------------------------------------#
#%% ( 3d ) Plot pycnocline depth                                                #
#                                                                             #

subsec = subsec+1
try:
    fig,ax = IT.quick_plot( 'strat_1st_mom_masked' )
    fig.tight_layout()
    fig.savefig(dn_fig + 'strat_1st_mom.png')
    print(str(sec) + chr(subsec) + " OK - pycnocline depth plot saved")
except:
    print(str(sec) + chr(subsec) + "X - quickplot() failed")

'''
#################################################
## ( 4 ) Test Transect related methods         ##
#################################################
'''
sec = sec+1
subsec = 96

#-----------------------------------------------------------------------------#
#%% ( 4a ) Determining and extracting transect indices                          #
#                                                                             #

subsec = subsec+1

# Extract transect indices
nemo_t = coast.NEMO( fn_data=dn_files+fn_nemo_grid_t_dat,
                    fn_domain=dn_files+fn_nemo_dom, grid_ref='t-grid' )
yt, xt, length_of_line = nemo_t.transect_indices([51,-5],[49,-9])

# Test transect indices
yt_ref = [164, 163, 162, 162, 161, 160, 159, 158, 157, 156, 156, 155, 154,
       153, 152, 152, 151, 150, 149, 148, 147, 146, 146, 145, 144, 143,
       142, 142, 141, 140, 139, 138, 137, 136, 136, 135, 134]
xt_ref = [134, 133, 132, 131, 130, 129, 128, 127, 126, 125, 124, 123, 122,
       121, 120, 119, 118, 117, 116, 115, 114, 113, 112, 111, 110, 109,
       108, 107, 106, 105, 104, 103, 102, 101, 100,  99,  98]
length_ref = 37


if (xt == xt_ref) and (yt == yt_ref) and (length_of_line == length_ref):
    print(str(sec) + chr(subsec) + " OK - NEMO transect indices extracted")
else:
    print(str(sec) + chr(subsec) + " X - Issue with transect indices extraction from NEMO")

#-----------------------------------------------------------------------------#
#%% ( 4b ) Transport velocity and depth calculations                            #
#
<<<<<<< HEAD

=======
>>>>>>> aa04ccf5
subsec = subsec+1
try:
    nemo_t = coast.NEMO( fn_data=dn_files+fn_nemo_grid_t_dat,
                        fn_domain=dn_files+fn_nemo_dom, grid_ref='t-grid' )
    nemo_u = coast.NEMO( fn_data=dn_files+fn_nemo_grid_u_dat,
                        fn_domain=dn_files+fn_nemo_dom, grid_ref='u-grid' )
    nemo_v = coast.NEMO( fn_data=dn_files+fn_nemo_grid_v_dat,
                        fn_domain=dn_files+fn_nemo_dom, grid_ref='v-grid' )
    nemo_f = coast.NEMO( fn_domain=dn_files+fn_nemo_dom, grid_ref='f-grid' )

    tran_f = coast.Transect_f( nemo_f, (54,-15), (56,-12) )
    tran_f.calc_flow_across_transect(nemo_u,nemo_v)
    cksum1 = tran_f.data_cross_tran_flow.normal_velocities.sum(dim=('t_dim', 'z_dim', 'r_dim')).item()
    cksum2 = tran_f.data_cross_tran_flow.normal_transports.sum(dim=('t_dim', 'r_dim')).item()
    if np.isclose(cksum1,-253.6484375) and np.isclose(cksum2,-48.67562136873888):
        print(str(sec) + chr(subsec) + " OK - TRANSECT cross flow calculations as expected")
    else:
        print(str(sec) + chr(subsec) + " X - TRANSECT cross flow calculations not as expected")
except:
    print(str(sec) + chr(subsec) + ' FAILED.\n' + traceback.format_exc())
<<<<<<< HEAD
=======

>>>>>>> aa04ccf5
#-----------------------------------------------------------------------------#
#%% ( 4c ) Transport and velocity plotting                                      #
#
subsec = subsec+1
try:
    fig,ax = tran_f.plot_transect_on_map()
    ax.set_xlim([-20,0]) # Problem: nice to make the land appear.
    ax.set_ylim([45,65]) #   But can not call plt.show() before adjustments are made...
    #fig.tight_layout()
    fig.savefig(dn_fig + 'transect_map.png')

    plot_dict = {'fig_size':(5,3), 'title':'Normal velocities'}
    fig,ax = tran_f.plot_normal_velocity(time=0,cmap="seismic",plot_info=plot_dict,smoothing_window=2)
    fig.tight_layout()
    fig.savefig(dn_fig + 'transect_velocities.png')
    plot_dict = {'fig_size':(5,3), 'title':'Transport across AB'}
    fig,ax = tran_f.plot_depth_integrated_transport(time=0, plot_info=plot_dict, smoothing_window=2)
    fig.tight_layout()
    fig.savefig(dn_fig + 'transect_transport.png')
    print(str(sec) + chr(subsec) + " OK - TRANSECT velocity and transport plots saved")
except:
    print(str(sec) + chr(subsec) + ' FAILED.\n' + traceback.format_exc())
<<<<<<< HEAD
#-----------------------------------------------------------------------------#
#%% ( 4d ) Construct density on z_levels along transect                         #
=======

#-----------------------------------------------------------------------------#
#%% ( 4d ) Construct density and pressure along the transect                    #
>>>>>>> aa04ccf5
#
subsec = subsec+1
try:
    tran_t = coast.Transect_t( nemo_t, (54,-15), (56,-12) )
    tran_t.construct_pressure()
    cksum1 = tran_t.data.density_zlevels.sum(dim=['t_dim','r_dim','depth_z_levels']).item()
    cksum2 = tran_t.data.pressure_h_zlevels.sum(dim=['t_dim','r_dim','depth_z_levels']).item()
    cksum3 = tran_t.data.pressure_s.sum(dim=['t_dim','r_dim']).item()
    if np.allclose([cksum1,cksum2,cksum3],[23800545.87457855,135536478.93335825,-285918.5625]):
        print(str(sec) + chr(subsec) +
              ' OK - TRANSECT density and pressure calculations as expected')
    else:
        print(str(sec) + chr(subsec) +
              ' X - TRANSECT density and pressure calculations not as expected')
except:
<<<<<<< HEAD
    print(str(sec) + chr(subsec) + ' FAILED.\n' + traceback.format_exc())
=======
    print(str(sec) + chr(subsec) + ' FAILED.\n' + traceback.format_exc())        

>>>>>>> aa04ccf5
#-----------------------------------------------------------------------------#
#%% ( 4e ) Calculate the geostrophic flow across the transect                   #
#
subsec = subsec+1
try:
    tran_f.calc_geostrophic_flow( nemo_t )
    cksum1 = (tran_f.data_cross_tran_flow.normal_velocity_hpg
                .sum(dim=('t_dim', 'depth_z_levels', 'r_dim')).item())
    cksum2 = (tran_f.data_cross_tran_flow.normal_velocity_spg
                .sum(dim=('t_dim', 'r_dim')).item())
    cksum3 = (tran_f.data_cross_tran_flow.normal_transport_hpg
                .sum(dim=('t_dim', 'r_dim')).item())
    cksum4 = (tran_f.data_cross_tran_flow.normal_transport_spg
                .sum(dim=('t_dim', 'r_dim')).item())

    if np.allclose( [cksum1,cksum2,cksum3,cksum4],
            [84.8632969783,-5.09718418121,115.2587369660,-106.7897376093] ):
        print(str(sec) + chr(subsec) +
              " OK - TRANSECT geostrophic flow calculations as expected")
    else:
        print(str(sec) + chr(subsec) +
              " X - TRANSECT geostrophic flow calculations now as expected")
except:
    print(str(sec) + chr(subsec) + ' FAILED.\n' + traceback.format_exc())
'''
#################################################
## ( 5 ) Object Manipulation (e.g. subsetting) ##
#################################################
'''
sec = sec+1
subsec = 96
#-----------------------------------------------------------------------------#
#%% ( 5a ) Subsetting single variable                                           #
#                                                                             #
subsec = subsec+1

try:
    # Extact the variable
    data_t =  sci.get_subset_as_xarray("temperature", xt_ref, yt_ref)

    # Test shape and exteme values
    if (np.shape(data_t) == (51, 37)) and (np.nanmin(data_t) - 11.267578 < 1E-6) \
                                      and (np.nanmax(data_t) - 11.834961 < 1E-6):
        print(str(sec) + chr(subsec) + " OK - NEMO COAsT get_subset_as_xarray extracted expected array size and "
              + "extreme values")
    else:
        print(str(sec) + chr(subsec) + " X - Issue with NEMO COAsT get_subset_as_xarray method")
except:
    print(str(sec) + chr(subsec) +" FAILED")

#-----------------------------------------------------------------------------#
#%% ( 5b ) Indices by distance method                                           #
#                                                                             #

subsec = subsec+1

try:
    # Find indices for points with 111 km from 0E, 51N

    ind = sci.subset_indices_by_distance(0,51,111)

    # Test size of indices array
    if (np.shape(ind) == (2,674)) :
        print(str(sec) + chr(subsec) + " OK - NEMO domain subset_indices_by_distance extracted expected " \
              + "size of indices")
    else:

        print(str(sec) + chr(subsec) + "X - Issue with indices extraction from NEMO domain " \
              + "subset_indices_by_distance method")
except:
    print(str(sec) + chr(subsec) +" FAILED")


#-----------------------------------------------------------------------------#
#%% ( 5c ) Find nearest xy indices                                              #
#                                                                             #

subsec = subsec+1
try:
    altimetry = coast.ALTIMETRY(dn_files + fn_altimetry)
    ind = altimetry.subset_indices_lonlat_box([-10,10], [45,60])
    altimetry_nwes = altimetry.isel(t_dim=ind) #nwes = northwest europe shelf
    ind_x, ind_y = general_utils.nearest_indices_2D(sci.dataset.longitude,
                                                    sci.dataset.latitude,
                                          altimetry_nwes.dataset.longitude,
                                          altimetry_nwes.dataset.latitude)
    if ind_x.shape == altimetry_nwes.dataset.longitude.shape:
        print(str(sec) + chr(subsec) + " OK - nearest_xy_indices works ")
    else:
        print(str(sec) + chr(subsec) + "X - Problem with nearest_xy_indices()")
except:
    print(str(sec) + chr(subsec) +" FAILED")

#-----------------------------------------------------------------------------#
#%% ( 5d ) Interpolate in space (nearest)                                       #
#                                                                             #

subsec = subsec+1
try:
    interp_lon = np.array(altimetry_nwes.dataset.longitude).flatten()
    interp_lat = np.array(altimetry_nwes.dataset.latitude).flatten()
    interpolated = sci.interpolate_in_space(sci.dataset.ssh,
                                            interp_lon, interp_lat)

    # Check that output array longitude has same shape as altimetry
    if interpolated.longitude.shape == altimetry_nwes.dataset.longitude.shape :
        print(str(sec) + chr(subsec) + " OK - Space interpolation works ")
    else:
        print(str(sec) + chr(subsec) + "X - Problem with space interpolation")
except:
    print(str(sec) + chr(subsec) +" FAILED")

#-----------------------------------------------------------------------------#
#%% ( 5e ) Interpolate in time                                                  #
#                                                                             #

subsec = subsec+1
try:
    interpolated = sci.interpolate_in_time(interpolated,
                                           altimetry_nwes.dataset.time)

    #Check time in interpolated object has same shape
    if interpolated.time.shape == altimetry_nwes.dataset.time.shape :
        print(str(sec) + chr(subsec) + " OK - Time interpolation works ")
    else:
        print(str(sec) + chr(subsec) + "X - Problem with time interpolation")
except:
    print(str(sec) + chr(subsec) +" FAILED")


'''
#################################################
## ( 6 ) ALTIMETRY Methods                     ##
#################################################
'''
sec = sec+1
subsec = 96
# This section is for testing and demonstrating the use of the ALTIMETRY
# object. First begin by reloading NEMO t-grid test data:
sci = coast.NEMO(dn_files + fn_nemo_dat, dn_files + fn_nemo_dom, grid_ref = 't-grid')


#-----------------------------------------------------------------------------#
#%% ( 6a ) Load example altimetry data                                          #
#                                                                             #

subsec = subsec+1
# We can load altimetry data straight from a CMEMS netcdf file on initialisation
try:
    altimetry = coast.ALTIMETRY(dn_files + fn_altimetry)

    # Test the data has loaded using attribute comparison, as for NEMO_data
    alt_attrs_ref = dict([('source', 'Jason-1 measurements'),
                 ('date_created', '2019-02-20T11:20:56Z'),
                 ('institution', 'CLS, CNES'),
                 ('Conventions', 'CF-1.6'),])

    # checking is LHS is a subset of RHS
    if alt_attrs_ref.items() <= altimetry.dataset.attrs.items():
        print(str(sec) +chr(subsec) + " OK - Altimetry data loaded: " + fn_altimetry)
    else:
        print(str(sec) + chr(subsec) + " X - There is an issue with loading: " + fn_altimetry)
except:
    print(str(sec) + chr(subsec) +" FAILED")


#-----------------------------------------------------------------------------#
#%% ( 6b ) Altimetry subsetting                                                 #
#                                                                             #

subsec = subsec+1
# The altimetry that we loaded is global so lets subset it for the North
# West European Shelf.
try:
    ind = altimetry.subset_indices_lonlat_box([-10,10], [45,60])
    ind = ind[::4]
    altimetry_nwes = altimetry.isel(t_dim=ind) #nwes = northwest europe shelf

    if (altimetry_nwes.dataset.dims['t_dim'] == 54) :
        print(str(sec) + chr(subsec) + " OK - ALTIMETRY object subsetted using isel ")
    else:
        print(str(sec) + chr(subsec) + "X - Failed to subset object/ return as copy")
except:
    print(str(sec) + chr(subsec) +" FAILED")


#-----------------------------------------------------------------------------#
#%% ( 6c ) Interpolate model to altimetry                                       #
#                                                                             #

subsec = subsec+1
# Now lets interpolate a model variable to the altimetry space using
# obs_operator().

try:
    altimetry_nwes.obs_operator(sci, 'ssh')
    # Check new variable is in altimetry dataset and isn't all NaNs
    try:
        test = altimetry_nwes.dataset.interp_ssh
        if False in np.isnan(altimetry_nwes.dataset.interp_ssh):
            print(str(sec) + chr(subsec) + " OK - model SSH interpolated to altimetry")
        else:
            print(str(sec) + chr(subsec) + " OK - X - Interpolation to altimetry failed")
    except:
        print(str(sec) + chr(subsec) + " X - Interpolation to altimetry failed")
except:
    print(str(sec) + chr(subsec) + " FAILED")


#-----------------------------------------------------------------------------#
#%% ( 6d ) ALTIMETRY CRPS                                                       #
#                                                                             #


subsec = subsec+1
# Compare modelled SSH to observed sea level using CRPS. This can be done
# either by creating a new object (create_new_object=True) or by saving it
# to the existing object. Here we look at the first option.

try:
    crps = altimetry_nwes.crps(sci, 'ssh', 'sla_filtered')

    #TEST: Check length of crps and that it contains values
    check1 = crps.dataset.crps.shape[0] == altimetry_nwes.dataset.sla_filtered.shape[0]
    check2 = False in np.isnan(crps.dataset.crps)
    if check1 and check2:
        print(str(sec) + chr(subsec) + " OK - Altimetry CRPS")
    else:
        print(str(sec) + chr(subsec) + " X - Altimetry CRPS")

except:
    print(str(sec) + chr(subsec) +' FAILED.')


#-----------------------------------------------------------------------------#
#%% ( 6e ) ALTIMETRY Stats methods                                              #
#                                                                             #

subsec = subsec+1
# We can batch return the basic stats methods from ALTIMETRY using basic_stats().
# We test all of the stats routines here by using this batch function.
# Here we compare an altimetry variable to our interpolate model SSH

try:
    stats = altimetry_nwes.basic_stats('sla_filtered', 'interp_ssh')
    altimetry_nwes.basic_stats('sla_filtered','interp_ssh',create_new_object=False)

    #TEST: Check new object resembles internal object
    check1 = all(stats.dataset.error == altimetry_nwes.dataset.error)
    #TEST: Check lengths and values
    check2 = stats.dataset.absolute_error.shape[0] == altimetry_nwes.dataset.sla_filtered.shape[0]
    if check1 and check2:
        print(str(sec) + chr(subsec) + " OK - Basic Stats for ALTIMETRY")
    else:
        print(str(sec) + chr(subsec) + " X -  Basic Stats for ALTIMETRY")

except:
    print(str(sec) + chr(subsec) +' FAILED.')


#-----------------------------------------------------------------------------#
#%% ( 6f ) Altimetry quick_plot()                                               #
#                                                                             #

subsec = subsec+1
# Now lets take a look at our CRPS values on a map
plt.close('all')

try:
    fig, ax = crps.quick_plot('crps')
    fig.savefig(dn_fig + 'altimetry_crps_quick_plot.png')
    #plt.close(fig)
    print(str(sec) + chr(subsec) + " OK - Altimetry quick plot saved")
except:
    print(str(sec) + chr(subsec) + " X - Altimetry quick plot not saved")

plt.close('all')

'''
#################################################
## ( 7 ) TIDEGAUGE Methods                     ##
#################################################
'''
sec = sec+1
subsec = 96

# This section is for testing and demonstrating the use of the TIDEGAUGE
# object. First begin by reloading NEMO t-grid test data:
sci = coast.NEMO(dn_files + fn_nemo_dat, dn_files + fn_nemo_dom, grid_ref = 't-grid')


#-----------------------------------------------------------------------------#
#%% ( 7a ) Load in GESLA tide gauge files from directory                        #
#                                                                             #

subsec = subsec+1

# Tide gauge data can be loaded straight a GESLA data file.
# Here, I load in data for Lowestoft by providing a filename and restricting
# the dates to January 2007 using two datetime object:

try:
    date0 = datetime.datetime(2007,1,10)
    date1 = datetime.datetime(2007,1,12)
    lowestoft = coast.TIDEGAUGE(fn_tidegauge, date_start = date0,
                                date_end = date1)

    # TEST: Define Attribute dictionary for comparison
    test_attrs = {'site_name': 'Lowestoft',
                  'country': 'United_Kingdom',
                  'contributor': 'British_Oceanographic_Data_Centre',
                  'coordinate_system': 'UK',
                  'original_start_date': np.datetime64('1964-01-01 00:00:00'),
                  'original_end_date': np.datetime64('2014-12-31 23:45:00'),
                  'time_zone_hours': 0.0,
                  'precision': 0.001,
                  'null_value': -99.9999}

    #TEST: Check attribute dictionary and length of sea_level.
    check1 = len(lowestoft.dataset.sea_level) == 193
    check2 = lowestoft.dataset.attrs == test_attrs
    if check1 and check2:
        print(str(sec) + chr(subsec) + " OK - Tide gauge loaded")
    else:
        print(str(sec) + chr(subsec) + " X - Failed to load tide gauge")
except:
    print(str(sec) + chr(subsec) +' FAILED.')


#-----------------------------------------------------------------------------#
#%% ( 7b ) TIDEGAUGE obs_operator                                               #
#                                                                             #

subsec = subsec+1
# Lets interpolate the sossheig variable in sci onto the location and times of
# our tidegauge using obs_operator(). Here, we interpolate linearly in time.

try:

    lowestoft.obs_operator(sci, 'ssh', time_interp = 'linear', 
                           model_mask='bathy')

    #TEST: Check that the resulting interp_sossheig variable is of the same
    # length as sea_level and that it is populated.
    interp = lowestoft.dataset.interp_ssh
    interp_len = interp.shape[0]
    orig_len = lowestoft.dataset.sea_level.shape[0]
    check1 = interp_len == orig_len
    check2 = False in np.isnan(lowestoft.dataset.interp_ssh)
    if check1 and check2:
        print(str(sec) + chr(subsec) + " OK - Tide gauge obs_operator")
    else:
        print(str(sec) + chr(subsec) + " X - Tide gauge obs_operator")

except:
    print(str(sec) + chr(subsec) +' FAILED.')

#-----------------------------------------------------------------------------#
#%% ( 7c ) TIDEGAUGE CRPS                                                       #
#                                                                             #
subsec = subsec+1
# Compare modelled SSH to observed sea level using CRPS. This can be done
# either by creating a new object (create_new_object=True) or by saving it
# to the existing object. Here we look at the first option.

try:
    crps = lowestoft.crps(sci, 'ssh')

    #TEST: Check length of crps and that it contains values
    check1 = crps.dataset.crps.shape[0] == lowestoft.dataset.sea_level.shape[0]
    check2 = False in np.isnan(crps.dataset.crps)
    if check1 and check2:
        print(str(sec) + chr(subsec) + " OK - CRPS between gauge and model exists")
    else:
        print(str(sec) + chr(subsec) + " X - Problem with guage/model CRPS")

except:
    print(str(sec) + chr(subsec) +' FAILED.')

#-----------------------------------------------------------------------------#
#%% ( 7d ) TIDEGAUGE Stats methods                                              #
#                                                                             #
subsec = subsec+1
# We can batch return the basic stats methods from TIDEGAUGE using basic_stats().
# We test all of the stats routines here by using this batch function.

try:
    stats = lowestoft.basic_stats('sea_level', 'interp_ssh')
    lowestoft.basic_stats('sea_level','interp_ssh',create_new_object=False)

    #TEST: Check new object resembles internal object
    check1 = all(stats.dataset.error == lowestoft.dataset.error)
    #TEST: Check lengths and values
    check2 = stats.dataset.absolute_error.shape[0] == lowestoft.dataset.sea_level.shape[0]
    if check1 and check2:
        print(str(sec) + chr(subsec) + " OK - Basic Stats for TIDEGAUGE")
    else:
        print(str(sec) + chr(subsec) + " X -  Basic Stats for TIDEGAUGE")

except:
    print(str(sec) + chr(subsec) +' FAILED.')

#-----------------------------------------------------------------------------#
#%% ( 7e ) TIDEGAUGE Loading multiple TIDEGAUGES                                #
#                                                                             #
subsec = subsec+1
# We can load multiple tide gauges into a list of TIDEGAUGE objects using the
# static method create_multiple_tidegauge.

try:
    date0 = datetime.datetime(2007,1,10)
    date1 = datetime.datetime(2007,1,12)
    tidegauge_list = coast.TIDEGAUGE.create_multiple_tidegauge('./example_files/tide_gauges/l*',date0,date1)

    #TEST: Check length of list
    check1 = len(tidegauge_list) == 2
    #TEST: Check lowestoft matches
    check2 = all(tidegauge_list[1].dataset == lowestoft.dataset)
    if check1 and check2:
        print(str(sec) + chr(subsec) + " OK - Multiple tide gauge load")
    else:
        print(str(sec) + chr(subsec) + " X - Multiple tide gauge load")

except:
    print(str(sec) + chr(subsec) +' FAILED.')

#-----------------------------------------------------------------------------#
#%% ( 7f ) TIDEGAUGE map plot (single)                                          #
#                                                                             #
subsec = subsec+1

# We can take a look at the location of the loaded tidegauge:
try:
    f,a = lowestoft.plot_on_map()
    f.savefig(dn_fig + 'tidegauge_map.png')
    print(str(sec) + chr(subsec) + " OK - Tide gauge map plot saved")
except:
    print(str(sec) + chr(subsec) +' FAILED.')

plt.close('all')

#-----------------------------------------------------------------------------#
#%% ( 7g ) TIDEGAUGE map plot (single)                                          #
#                                                                             #
subsec = subsec+1

# Or we can plot up multiple from the list we loaded:
try:
    f,a = coast.TIDEGAUGE.plot_on_map_multiple(tidegauge_list)
    f.savefig(dn_fig + 'tidegauge_multiple_map.png')
    print(str(sec) + chr(subsec) + " OK - Tide gauge multiple map plot saved")
except:
    print(str(sec) + chr(subsec) +' FAILED.')

plt.close('all')

#-----------------------------------------------------------------------------#
#%% ( 7h ) TIDEGAUGE Time series plot                                           #
#                                                                             #
subsec = subsec+1

# Take a look at the sea level time series stored within the object:

try:
    f,a = lowestoft.plot_timeseries('sea_level')
    f.savefig(dn_fig + 'tidegauge_timeseries.png')
    print(str(sec) + chr(subsec) + " OK - Tide gauge time series saved")
except:
    print(str(sec) + chr(subsec) +' FAILED.')

plt.close('all')
'''
###############################################################################
## ( 8 ) Isobath Contour Methods                                            ##
###############################################################################
'''
sec = sec+1
subsec = 96
#-----------------------------------------------------------------------------#
#%% ( 8a ) Extract isbath contour between two points and create contour object  #
#                                                                             #
subsec = subsec+1
nemo_f = coast.NEMO( fn_domain=dn_files+fn_nemo_dom, grid_ref='f-grid' )
contours, no_contours = coast.Contour.get_contours(nemo_f, 200)
y_ind, x_ind, contour = coast.Contour.get_contour_segment(nemo_f, contours[0],
                                                          [50,-10], [60,3])
cont_f = coast.Contour_f(nemo_f, y_ind, x_ind, 200)
if np.isclose( cont_f.y_ind.sum() + cont_f.y_ind.sum(), 190020 ) and \
   np.isclose( cont_f.data_contour.bathymetry.sum().item(), 69803.78125 ):
    print(str(sec) + chr(subsec) + " OK - Isobath contour extracted")
else:
    print(str(sec) + chr(subsec) + " X - Isobath contour failed to extract correctly")
#-----------------------------------------------------------------------------#
#%% ( 8b ) Plot contour on map                                                  #
#                                                                             #
subsec = subsec+1
coast.Contour.plot_contour(nemo_f, contour)
cont_path = dn_fig + 'contour.png'
plt.savefig(cont_path)
try:
    if os.path.isfile(cont_path) and os.path.getsize(cont_path) > 0:
        print(str(sec) + chr(subsec) + " OK - Contour plot saved")
    else:
        print(str(sec) + chr(subsec) + " X - Contour plot did not save correctly")
except OSError:
    print(str(sec) + chr(subsec) + " X - Contour plot did not save correctly")
#-----------------------------------------------------------------------------#
#%% ( 8c ) Calculate pressure along contour                                     #
#                                                                             #
subsec = subsec+1
nemo_t = coast.NEMO( fn_data=dn_files+fn_nemo_grid_t_dat,
                    fn_domain=dn_files+fn_nemo_dom, grid_ref='t-grid' )
contours, no_contours = coast.Contour.get_contours(nemo_t, 200)
y_ind, x_ind, contour = coast.Contour.get_contour_segment(nemo_t, contours[0],
                                                          [50,-10], [60,3])
cont_t = coast.Contour_t(nemo_t, y_ind, x_ind, 200)
cont_t.construct_pressure(1027)
if np.allclose((cont_t.data_contour.pressure_s + cont_t.data_contour.pressure_h_zlevels).sum().item(),
               27490693.20181531):
    print(str(sec) + chr(subsec) + " OK - Perturbation pressure calculation is as expected")
else:
    print(str(sec) + chr(subsec) + " X - Perturbation pressure calculation is not as expected")
#-----------------------------------------------------------------------------#
#%% ( 8d ) Calculate flow across contour                                        #
#                                                                             #
subsec = subsec+1
nemo_f = coast.NEMO( fn_domain=dn_files+fn_nemo_dom, grid_ref='f-grid' )
nemo_u = coast.NEMO( fn_data=dn_files+fn_nemo_grid_u_dat,
                    fn_domain=dn_files+fn_nemo_dom, grid_ref='u-grid' )
nemo_v = coast.NEMO( fn_data=dn_files+fn_nemo_grid_v_dat,
                    fn_domain=dn_files+fn_nemo_dom, grid_ref='v-grid' )
contours, no_contours = coast.Contour.get_contours(nemo_f, 200)
y_ind, x_ind, contour = coast.Contour.get_contour_segment(nemo_f, contours[0],
                                                          [50,-10], [60,3])
cont_f = coast.Contour_f(nemo_f, y_ind, x_ind, 200)
cont_f.calc_cross_contour_flow(nemo_u, nemo_v)
if np.allclose((cont_f.data_cross_flow.normal_velocities +
                cont_f.data_cross_flow.depth_integrated_normal_transport).sum(),
                -1152.3771):
    print(str(sec) + chr(subsec) + " OK - Cross-contour flow calculations as expected")
else:
    print(str(sec) + chr(subsec) + " X - Cross-contour flow calculations not as expected")
#-----------------------------------------------------------------------------#
#%% ( 8e ) Calculate pressure gradient driven flow across contour               #
#                                                                             #
subsec = subsec+1
cont_f.calc_geostrophic_flow(nemo_t, 1027)
if np.allclose((cont_f.data_cross_flow.normal_velocity_hpg +
                cont_f.data_cross_flow.normal_velocity_spg +
                cont_f.data_cross_flow.transport_across_AB_hpg +
                cont_f.data_cross_flow.transport_across_AB_spg).sum(), 74.65002414 ):
    print(str(sec) + chr(subsec) + " OK - Cross-contour geostrophic flow calculations as expected")
else:
    print(str(sec) + chr(subsec) + " X - Cross-contour geostrophic flow calculations not as expected")
'''
###############################################################################
## ( 9 ) Example script testing                                              ##
###############################################################################
'''
sec = sec+1
subsec = 96
#
#-----------------------------------------------------------------------------#
#%% ( 9a ) Example script testing                                               #
#                                                                             #
subsec = subsec+1
# Test machine name (to check for file access) in order to test additional scripts.
example_script_flag = True if 'livljobs' in gethostname().lower() else False
<<<<<<< HEAD

try:
    # Do a thing
    from example_scripts import altimetry_tutorial # This runs on example_files
    from example_scripts import tidegauge_tutorial # This runs on example_files

    if example_script_flag:
        from example_scripts import AMM15_example_plot
        from example_scripts import ANChor_plots_of_NSea_wvel
        from example_scripts import BLZ_example_plot
        from example_scripts import SEAsia_R12_example_plot
        from example_scripts import WCSSP_India_example_plot
        from example_scripts import internal_tide_pycnocline_diagnostics
    else:
        print("Don't forget to test on a LIVLJOBS machine")

    #TEST: <description here>
    check1 = example_script_flag
    if check1:
        print(str(sec) + chr(subsec) + " OK - example_scripts ran on",gethostname())
    else:
        print(str(sec) + chr(subsec) + " X - example_scripts failed on",gethostname())

except:
    print(str(sec) + chr(subsec) +' FAILED.')





#%% Close log file
#################################################
=======

try:
    # Do a thing
    from example_scripts import altimetry_tutorial # This runs on example_files
    from example_scripts import tidegauge_tutorial # This runs on example_files
    print(str(sec) + chr(subsec) + " OK - tutorials on example_files data")
    subsec = subsec+1

    if example_script_flag:
        from example_scripts import AMM15_example_plot
        print(str(sec) + chr(subsec) + " OK - tutorial on AMM15 data")
        subsec = subsec+1
        from example_scripts import ANChor_plots_of_NSea_wvel
        print(str(sec) + chr(subsec) + " OK - tutorial on AMM60 data")
        subsec = subsec+1
        from example_scripts import BLZ_example_plot
        print(str(sec) + chr(subsec) + " OK - tutorial on Belize data")
        subsec = subsec+1
        from example_scripts import SEAsia_R12_example_plot
        print(str(sec) + chr(subsec) + " OK - tutorial on SEAsia data")
        subsec = subsec+1
        from example_scripts import WCSSP_India_example_plot
        print(str(sec) + chr(subsec) + " OK - tutorial on WCSSP-India data")
        subsec = subsec+1
        from example_scripts import internal_tide_pycnocline_diagnostics
        print(str(sec) + chr(subsec) + " OK - tutorial on internal tides")
    else:
        print("Don't forget to test on a LIVLJOBS machine")

    #TEST: <description here>
    check1 = example_script_flag
    if check1:
        print(str(sec) + chr(subsec) + " OK - example_scripts ran on",gethostname())
    else:
        print(str(sec) + chr(subsec) + " X - example_scripts failed on",gethostname())

except:
    print(str(sec) + chr(subsec) +' FAILED.')





#%%

>>>>>>> aa04ccf5
log_file.close()<|MERGE_RESOLUTION|>--- conflicted
+++ resolved
@@ -498,10 +498,6 @@
 #-----------------------------------------------------------------------------#
 #%% ( 4b ) Transport velocity and depth calculations                            #
 #
-<<<<<<< HEAD
-
-=======
->>>>>>> aa04ccf5
 subsec = subsec+1
 try:
     nemo_t = coast.NEMO( fn_data=dn_files+fn_nemo_grid_t_dat,
@@ -522,10 +518,7 @@
         print(str(sec) + chr(subsec) + " X - TRANSECT cross flow calculations not as expected")
 except:
     print(str(sec) + chr(subsec) + ' FAILED.\n' + traceback.format_exc())
-<<<<<<< HEAD
-=======
-
->>>>>>> aa04ccf5
+
 #-----------------------------------------------------------------------------#
 #%% ( 4c ) Transport and velocity plotting                                      #
 #
@@ -548,14 +541,9 @@
     print(str(sec) + chr(subsec) + " OK - TRANSECT velocity and transport plots saved")
 except:
     print(str(sec) + chr(subsec) + ' FAILED.\n' + traceback.format_exc())
-<<<<<<< HEAD
-#-----------------------------------------------------------------------------#
-#%% ( 4d ) Construct density on z_levels along transect                         #
-=======
 
 #-----------------------------------------------------------------------------#
 #%% ( 4d ) Construct density and pressure along the transect                    #
->>>>>>> aa04ccf5
 #
 subsec = subsec+1
 try:
@@ -571,12 +559,8 @@
         print(str(sec) + chr(subsec) +
               ' X - TRANSECT density and pressure calculations not as expected')
 except:
-<<<<<<< HEAD
-    print(str(sec) + chr(subsec) + ' FAILED.\n' + traceback.format_exc())
-=======
     print(str(sec) + chr(subsec) + ' FAILED.\n' + traceback.format_exc())        
 
->>>>>>> aa04ccf5
 #-----------------------------------------------------------------------------#
 #%% ( 4e ) Calculate the geostrophic flow across the transect                   #
 #
@@ -1145,40 +1129,6 @@
 subsec = subsec+1
 # Test machine name (to check for file access) in order to test additional scripts.
 example_script_flag = True if 'livljobs' in gethostname().lower() else False
-<<<<<<< HEAD
-
-try:
-    # Do a thing
-    from example_scripts import altimetry_tutorial # This runs on example_files
-    from example_scripts import tidegauge_tutorial # This runs on example_files
-
-    if example_script_flag:
-        from example_scripts import AMM15_example_plot
-        from example_scripts import ANChor_plots_of_NSea_wvel
-        from example_scripts import BLZ_example_plot
-        from example_scripts import SEAsia_R12_example_plot
-        from example_scripts import WCSSP_India_example_plot
-        from example_scripts import internal_tide_pycnocline_diagnostics
-    else:
-        print("Don't forget to test on a LIVLJOBS machine")
-
-    #TEST: <description here>
-    check1 = example_script_flag
-    if check1:
-        print(str(sec) + chr(subsec) + " OK - example_scripts ran on",gethostname())
-    else:
-        print(str(sec) + chr(subsec) + " X - example_scripts failed on",gethostname())
-
-except:
-    print(str(sec) + chr(subsec) +' FAILED.')
-
-
-
-
-
-#%% Close log file
-#################################################
-=======
 
 try:
     # Do a thing
@@ -1222,7 +1172,6 @@
 
 
 
-#%%
-
->>>>>>> aa04ccf5
+#%% Close log file
+#################################################
 log_file.close()