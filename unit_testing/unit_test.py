##
"""
Script to do unit testing
Written as procedural code that plods through the code snippets and tests the
outputs or expected metadata.
***SECTIONS***
This script is separated into Sections and Subsections, for which there are two
counters to keep track: sec and subsec respectively.  At the beginning of each
section, the sec counter should be incremented by 1 and the subsec counter
should be reset to 96 (code for one below 'a'). At the beginning of each
subsection, subsec should be incremented by one.
***OTHER FILES***
There are two accompaniment files to this unit testing script:
    - unit_test_contents: A list of sections and subsections.
    - unit_test_guidelines: Further guidelines to creating unit tests.
Run:
ipython: cd COAsT; run unit_testing/unit_test.py  # I.e. from the git repo.
Unit template:
#-----------------------------------------------------------------------------#
# ( ## ) Subsection title                                                     #
#                                                                             #
subsec = subsec+1
# <Introduction>
try:
    # Do a thing
    #TEST: <description here>
    check1 = #<Boolean>
    check2 = #<Boolean>
    if check1 and check2:
        print(str(sec) + chr(subsec) + " OK - ")
    else:
        print(str(sec) + chr(subsec) + " X - ")
except:
    print(str(sec) + chr(subsec) +' FAILED.')
"""

import coast
import os
import numpy as np
import xarray as xr
import matplotlib.pyplot as plt
import datetime
import os.path as path
import logging
import coast.general_utils as general_utils
import coast.plot_util as plot_util
import coast.stats_util as stats_util
from socket import gethostname  # to get hostname
import traceback
import xarray.ufuncs as uf

"""
#################################################
## ( 0 ) Files, directories for unit testing   ##
#################################################
"""
## Initialise logging and save to log file
log_file = open("unit_testing/unit_test.log", "w")  # Need log_file.close()
coast.logging_util.setup_logging(stream=log_file, level=logging.INFO)
## Alternative logging levels
# ..., level=logging.DEBUG) # Detailed information, typically of interest only when diagnosing problems.
# ..., level=logging.INFO) # Confirmation that things are working as expected.
# ..., level=logging.WARNING) # An indication that something unexpected happened, or indicative of some problem in the near future (e.g. ‘disk space low’). The software is still working as expected.
# ..., level=logging.ERROR) # Due to a more serious problem, the software has not been able to perform some function
# ..., level=logging.CRITICAL) # A serious error, indicating that the program itself may be unable to continue running

dn_files = "./example_files/"

if not os.path.isdir(dn_files):
    print(
        "please go download the examples file from https://linkedsystems.uk/erddap/files/COAsT_example_files/"
    )
    dn_files = input("what is the path to the example files:\n")
    if not os.path.isdir(dn_files):
        print(f"location f{dn_files} cannot be found")

dn_fig = "unit_testing/figures/"
fn_nemo_grid_t_dat_summer = "nemo_data_T_grid_Aug2015.nc"
fn_nemo_grid_t_dat = "nemo_data_T_grid.nc"
fn_nemo_grid_u_dat = "nemo_data_U_grid.nc"
fn_nemo_grid_v_dat = "nemo_data_V_grid.nc"
fn_nemo_dat = "COAsT_example_NEMO_data.nc"
fn_nemo_dat_subset = "COAsT_example_NEMO_subset_data.nc"
fn_nemo_dom = "COAsT_example_NEMO_domain.nc"
fn_altimetry = "COAsT_example_altimetry_data.nc"
fn_tidegauge = dn_files + "tide_gauges/lowestoft-p024-uk-bodc"
fn_tidegauge2 = dn_files + "tide_gauges/LIV2010.txt"
fn_EN4 = dn_files + "EN4_example.nc"
fn_nemo_harmonics = "coast_nemo_harmonics.nc"
fn_nemo_harmonics_dom = "coast_nemo_harmonics_dom.nc"

sec = 1
subsec = 96  # Code for '`' (1 below 'a')
"""
#################################################
## ( 1 ) NEMO Loading/Initialisation           ##
#################################################
"""
# This section is for testing the loading and initialisation of NEMO objects.

# -----------------------------------------------------------------------------#
#%% ( 1a ) Load example NEMO data (Temperature, Salinity, SSH)                  #
#                                                                             #

subsec = subsec + 1

try:
    sci = coast.NEMO(
        path.join(dn_files, fn_nemo_dat),
        path.join(dn_files, fn_nemo_dom),
        grid_ref="t-grid",
    )

    # Test the data has loaded
    sci_attrs_ref = dict(
        [
            ("name", "AMM7_1d_20070101_20070131_25hourm_grid_T"),
            ("description", "ocean T grid variables, 25h meaned"),
            ("title", "ocean T grid variables, 25h meaned"),
            ("Conventions", "CF-1.6"),
            ("timeStamp", "2019-Dec-26 04:35:28 GMT"),
            ("uuid", "96cae459-d3a1-4f4f-b82b-9259179f95f7"),
        ]
    )

    # checking is LHS is a subset of RHS
    if sci_attrs_ref.items() <= sci.dataset.attrs.items():
        print(str(sec) + chr(subsec) + " OK - NEMO data loaded: " + fn_nemo_dat)
    else:
        print(
            str(sec)
            + chr(subsec)
            + " X - There is an issue with loading "
            + fn_nemo_dat
        )
except:
    print(str(sec) + chr(subsec) + " FAILED")

# -----------------------------------------------------------------------------#
#%% ( 1b ) Load data from existing dataset                                      #
#                                                                             #

subsec = subsec + 1
try:
    ds = xr.open_dataset(dn_files + fn_nemo_dat)
    sci_load_ds = coast.NEMO()
    sci_load_ds.load_dataset(ds)
    sci_load_file = coast.NEMO()
    sci_load_file.load(dn_files + fn_nemo_dat)
    if sci_load_ds.dataset.identical(sci_load_file.dataset):
        print(str(sec) + chr(subsec) + " OK - COAsT.load_dataset()")
    else:
        print(
            str(sec)
            + chr(subsec)
            + " X - COAsT.load_dataset() ERROR - not identical to dataset loaded via COAsT.load()"
        )
except:
    print(str(sec) + chr(subsec) + " FAILED")

# -----------------------------------------------------------------------------#
#%% ( 1c ) Set NEMO variable name                                               #
#                                                                             #

subsec = subsec + 1
try:
    sci = coast.NEMO(dn_files + fn_nemo_dat, dn_files + fn_nemo_dom, grid_ref="t-grid")
    try:
        sci.dataset.temperature
    except NameError:
        print(str(sec) + chr(subsec) + " X - variable name (to temperature) not reset")
    else:
        print(str(sec) + chr(subsec) + " OK - variable name reset (to temperature)")
except:
    print(str(sec) + chr(subsec) + " FAILED")

# -----------------------------------------------------------------------------#
#%% ( 1d ) Set NEMO grid attributes - dimension names                           #
#                                                                             #

subsec = subsec + 1
try:
    if sci.dataset.temperature.dims == ("t_dim", "z_dim", "y_dim", "x_dim"):
        print(str(sec) + chr(subsec) + " OK - dimension names reset")
    else:
        print(str(sec) + chr(subsec) + " X - dimension names not reset")
except:
    print(str(sec) + chr(subsec) + " FAILED")

# -----------------------------------------------------------------------------#
#%% ( 1e ) Load only domain data in NEMO                                        #
#                                                                             #

subsec = subsec + 1

pass_test = False
nemo_f = coast.NEMO(fn_domain=dn_files + fn_nemo_dom, grid_ref="f-grid")

if nemo_f.dataset._coord_names == {"depth_0", "latitude", "longitude"}:
    var_name_list = []
    for var_name in nemo_f.dataset.data_vars:
        var_name_list.append(var_name)
    if var_name_list == ["bathymetry", "e1", "e2", "e3_0"]:
        pass_test = True

if pass_test:
    print(str(sec) + chr(subsec) + " OK - NEMO loaded domain data only")
else:
    print(str(sec) + chr(subsec) + " X - NEMO didn't load domain data correctly")

# -----------------------------------------------------------------------------#
#%% ( 1f ) Calculate depth_0 for t,u,v,w,f grids                                #
#                                                                             #

subsec = subsec + 1

try:
    nemo_t = coast.NEMO(
        fn_data=dn_files + fn_nemo_grid_t_dat,
        fn_domain=dn_files + fn_nemo_dom,
        grid_ref="t-grid",
    )
    if not np.isclose(np.nansum(nemo_t.dataset.depth_0.values), 1705804300.0):
        raise ValueError(" X - NEMO depth_0 failed on t-grid failed")
    nemo_u = coast.NEMO(
        fn_data=dn_files + fn_nemo_grid_u_dat,
        fn_domain=dn_files + fn_nemo_dom,
        grid_ref="u-grid",
    )
    if not np.isclose(np.nansum(nemo_u.dataset.depth_0.values), 1705317600.0):
        raise ValueError(" X - NEMO depth_0 failed on u-grid failed")
    nemo_v = coast.NEMO(
        fn_data=dn_files + fn_nemo_grid_v_dat,
        fn_domain=dn_files + fn_nemo_dom,
        grid_ref="v-grid",
    )
    if not np.isclose(np.nansum(nemo_v.dataset.depth_0.values), 1705419100.0):
        raise ValueError(" X - NEMO depth_0 failed on v-grid failed")
    nemo_f = coast.NEMO(fn_domain=dn_files + fn_nemo_dom, grid_ref="f-grid")
    if not np.isclose(np.nansum(nemo_f.dataset.depth_0.values), 1704932600.0):
        raise ValueError(" X - NEMO depth_0 failed on f-grid failed")

    print(str(sec) + chr(subsec) + " OK - NEMO depth_0 calculations correct")
except ValueError as err:
    print(str(sec) + chr(subsec) + str(err))

# -----------------------------------------------------------------------------#
#%% ( 1g ) Load a subregion dataset with a full domain (AMM7)                   #
#                                                                             #

subsec = subsec + 1

try:

    amm7 = coast.NEMO(dn_files + fn_nemo_dat_subset, dn_files + fn_nemo_dom)

    # checking all the coordinates mapped correctly to the dataset object
    if amm7.dataset._coord_names == {"depth_0", "latitude", "longitude", "time"}:
        print(
            str(sec) + chr(subsec) + " OK - NEMO data subset loaded ",
            "with correct coords: " + fn_nemo_dat_subset,
        )
    else:
        print(
            str(sec) + chr(subsec) + " X - There is an issue with ",
            "loading and subsetting the data " + fn_nemo_dat_subset,
        )

except:
    print(
        str(sec) + chr(subsec) + " FAILED. Test data in: {}.".format(fn_nemo_dat_subset)
    )


# -----------------------------------------------------------------------------#
#%% ( 1h ) Load and combine (by time) multiple files  (AMM7)                    #
#                                                                             #

subsec = subsec + 1

try:
    file_names_amm7 = "nemo_data_T_grid*.nc"
    amm7 = coast.NEMO(
        dn_files + file_names_amm7,
        dn_files + fn_nemo_dom,
        grid_ref="t-grid",
        multiple=True,
    )

    # checking all the coordinates mapped correctly to the dataset object
    if amm7.dataset.time.size == 14:
        print(
            str(sec) + chr(subsec) + " OK - NEMO data loaded combine ",
            "over time: " + file_names_amm7,
        )
    else:
        print(
            str(sec) + chr(subsec) + " X - There is an issue with loading",
            "multiple data files " + file_names_amm7,
        )

except:
    print(
        str(sec)
        + chr(subsec)
        + " FAILED. Test data in: {} on {}.".format(dn_files, file_names_amm7)
    )


# -----------------------------------------------------------------------------#
#%% ( 1i ) Load and combine harmonics                                         #
#                                                                             #

subsec = subsec + 1
# Load in a NEMO data file containing harmonics and combine them into a new
# NEMO obejct and dataset.

try:
    harmonics = coast.NEMO(
        dn_files + fn_nemo_harmonics, dn_files + fn_nemo_harmonics_dom
    )
    constituents = ["K1", "M2", "S2", "K2"]
    harmonics_combined = harmonics.harmonics_combine(constituents)

    # TEST: Check values in arrays and constituents
    check1 = list(harmonics_combined.dataset.constituent.values) == constituents
    check2 = (
        harmonics_combined.dataset.harmonic_x[1].values == harmonics.dataset.M2x.values
    )
    if check1 and check2.all():
        print(str(sec) + chr(subsec) + " OK - Harmonics loaded and combined")
    else:
        print(str(sec) + chr(subsec) + " X - Problem combining harmonics")

except:
    print(str(sec) + chr(subsec) + " FAILED.")

# -----------------------------------------------------------------------------#
#%% ( 1j ) Convert harmonics to a/g and back                                  #
#                                                                             #

subsec = subsec + 1
# Convert the harmonics loaded in 1i to amplitude and phase

try:
    harmonics_combined.harmonics_convert(direction="cart2polar")
    harmonics_combined.harmonics_convert(
        direction="polar2cart", x_var="x_test", y_var="y_test"
    )

    # TEST: Check variables and differences
    check1 = "x_test" in harmonics_combined.dataset.keys()
    diff = (
        harmonics_combined.dataset.harmonic_x[0].values
        - harmonics_combined.dataset.x_test[0].values
    )
    check2 = np.max(np.abs(diff)) < 1e-6
    if check1 and check2:
        print(str(sec) + chr(subsec) + " OK - Harmonics converted")
    else:
        print(str(sec) + chr(subsec) + " X - Problem converting harmonics")

except:
    print(str(sec) + chr(subsec) + " FAILED.")

# -----------------------------------------------------------------------------#
#%% ( 1k ) Compute e3 from SSH field                                      #
#
subsec = subsec + 1
try:
    nemo_t = coast.NEMO(
        fn_data=dn_files + fn_nemo_grid_t_dat,
        fn_domain=dn_files + fn_nemo_dom,
        grid_ref="t-grid",
    )

    e3t, e3u, e3v, e3f, e3w = coast.NEMO.get_e3_from_ssh(
        nemo_t, True, True, True, True, True
    )
    cksum = np.array([e3t.sum(), e3u.sum(), e3v.sum(), e3f.sum(), e3w.sum()])
    # these references are based on the example file's ssh field
    reference = np.array(
        [8.337016e08, 8.333972e08, 8.344886e08, 8.330722e08, 8.265948e08]
    )
    if np.allclose(cksum, reference):
        print(str(sec) + chr(subsec) + " OK - computed e3[t,u,v,f,w] as expected")
    else:
        print(str(sec) + chr(subsec) + " X - computed e3[t,u,v,f,w] not as expected")
except:
    print(str(sec) + chr(subsec) + " FAILED.\n" + traceback.format_exc())

"""
#################################################
## ( 2 ) Test general utility methods in COAsT ##
#################################################
"""
sec = sec + 1
subsec = 96

# -----------------------------------------------------------------------------#
#%% ( 2a ) Copying a COAsT object                                               #
#                                                                             #

subsec = subsec + 1

try:
    sci_copy = sci.copy()
    if sci_copy.dataset == sci.dataset:
        print(str(sec) + chr(subsec) + " OK - Copied COAsT object ")
    else:
        print(str(sec) + chr(subsec) + " X - Copy Failed ")
except:
    print(str(sec) + chr(subsec) + " FAILED")

# -----------------------------------------------------------------------------#
#%% ( 2b ) COAsT __getitem__ returns variable                                   #
#                                                                             #

subsec = subsec + 1

try:
    if sci.dataset["ssh"].equals(sci["ssh"]):
        print(str(sec) + chr(subsec) + " OK - COAsT.__getitem__ works correctly ")
    else:
        print(str(sec) + chr(subsec) + " X - Problem with COAsT.__getitem__ ")
except:
    print(str(sec) + chr(subsec) + " FAILED")

# -----------------------------------------------------------------------------#
#%% ( 2c ) Renaming variables inside a COAsT object                             #
#                                                                             #

subsec = subsec + 1
try:
    sci_copy.rename({"ssh": "renamed"})
    if sci["ssh"].equals(sci_copy["renamed"]):
        print(str(sec) + chr(subsec) + " OK - Renaming of variable in dataset ")
    else:
        print(str(sec) + chr(subsec) + " X - Variable renaming failed ")
except:
    print(str(sec) + chr(subsec) + " FAILED")

# -----------------------------------------------------------------------------#
#%% ( 2d ) day of the week function                                           #
#                                                                             #

subsec = subsec + 1
try:
    check = general_utils.dayoweek(np.datetime64("2020-10-16")) == "Fri"

    if check:
        print(str(sec) + chr(subsec) + " OK - day of the week method")
    else:
        print(str(sec) + chr(subsec) + " X - day of the week method")

except:
    print(str(sec) + chr(subsec) + " FAILED: day of the week method")

"""
#################################################
## ( 3 ) Test Diagnostic methods               ##
#################################################
"""
sec = sec + 1
subsec = 96

# -----------------------------------------------------------------------------#
#%% ( 3a ) Computing a vertical spatial derivative                              #
#                                                                             #

subsec = subsec + 1

# Initialise DataArrays
nemo_t = coast.NEMO(
    fn_data=dn_files + fn_nemo_grid_t_dat,
    fn_domain=dn_files + fn_nemo_dom,
    grid_ref="t-grid",
)
nemo_w = coast.NEMO(fn_domain=dn_files + fn_nemo_dom, grid_ref="w-grid")

try:
    log_str = ""
    # Compute dT/dz
    nemo_w_1 = nemo_t.differentiate("temperature", dim="z_dim")
    if nemo_w_1 is None:  # Test whether object was returned
        log_str += "No object returned\n"
    # Make sure the hardwired grid requirements are present
    if not hasattr(nemo_w.dataset, "depth_0"):
        log_str += "Missing depth_0 variable\n"
    if not hasattr(nemo_w.dataset, "e3_0"):
        log_str += "Missing e3_0 variable\n"
    if not hasattr(nemo_w.dataset.depth_0, "units"):
        log_str += "Missing depth units\n"
    # Test attributes of derivative. This are generated last so can indicate earlier problems
    nemo_w_2 = nemo_t.differentiate(
        "temperature", dim="z_dim", out_varstr="dTdz", out_obj=nemo_w
    )
    if not nemo_w_2.dataset.dTdz.attrs == {"units": "degC/m", "standard_name": "dTdz"}:
        log_str += "Did not write correct attributes\n"
    # Test auto-naming derivative. Again test expected attributes.
    nemo_w_3 = nemo_t.differentiate("temperature", dim="z_dim")
    if not nemo_w_3.dataset.temperature_dz.attrs == {
        "units": "degC/m",
        "standard_name": "temperature_dz",
    }:
        log_str += "Problem with auto-naming derivative field\n"

    ## Test numerical calculation. Differentiate f(z)=-z --> -1
    # Construct a depth variable - needs to be 4D
    nemo_t.dataset["depth4D"], _ = xr.broadcast(
        nemo_t.dataset["depth_0"], nemo_t.dataset["temperature"]
    )
    nemo_w_4 = nemo_t.differentiate("depth4D", dim="z_dim", out_varstr="dzdz")
    if not np.isclose(
<<<<<<< HEAD
        nemo_w_4.dataset.dzdz.isel(
            z_dim=slice(1, nemo_w_4.dataset.dzdz.sizes["z_dim"])
        ).max(),
        -1,
    ) or not np.isclose(
        nemo_w_4.dataset.dzdz.isel(
            z_dim=slice(1, nemo_w_4.dataset.dzdz.sizes["z_dim"])
        ).min(),
=======
        nemo_w_4.dataset.dzdz.isel(z_dim=slice(1, nemo_w_4.dataset.dzdz.sizes["z_dim"])).max(),
        -1,
    ) or not np.isclose(
        nemo_w_4.dataset.dzdz.isel(z_dim=slice(1, nemo_w_4.dataset.dzdz.sizes["z_dim"])).min(),
>>>>>>> ffd923cf
        -1,
    ):
        log_str += "Problem with numerical derivative of f(z)=-z\n"

    if log_str == "":
        print(
            str(sec)
            + chr(subsec)
            + " OK - NEMO.differentiate (for d/dz) method passes all tests"
        )
    else:
        print(
            str(sec) + chr(subsec) + " X - NEMO.differentiate method failed: " + log_str
        )

except:
    print(str(sec) + chr(subsec) + " X - setting derivative attributes failed ")


# -----------------------------------------------------------------------------#
#%% ( 3b ) Construct density                                                    #
#                                                                             #

subsec = subsec + 1
nemo_t = coast.NEMO(
    fn_data=dn_files + fn_nemo_grid_t_dat,
    fn_domain=dn_files + fn_nemo_dom,
    grid_ref="t-grid",
)
nemo_t.construct_density()
yt, xt, length_of_line = nemo_t.transect_indices([54, -15], [56, -12])

try:
    if not np.allclose(
        nemo_t.dataset.density.sel(
            x_dim=xr.DataArray(xt, dims=["r_dim"]),
            y_dim=xr.DataArray(yt, dims=["r_dim"]),
        )
        .sum(dim=["t_dim", "r_dim", "z_dim"])
        .item(),
        11185010.518671108,
    ):
        raise ValueError(str(sec) + chr(subsec) + " X - Density incorrect")
    print(str(sec) + chr(subsec) + " OK - Density correct")
except ValueError as err:
    print(err)
densitycopy = nemo_t.dataset.density.sel(
    x_dim=xr.DataArray(xt, dims=["r_dim"]), y_dim=xr.DataArray(yt, dims=["r_dim"])
)

# -----------------------------------------------------------------------------#
#%% ( 3c ) Construct pycnocline depth and thickness                             #
#                                                                             #

subsec = subsec + 1

nemo_t = None
nemo_w = None
nemo_t = coast.NEMO(
    dn_files + fn_nemo_grid_t_dat_summer, dn_files + fn_nemo_dom, grid_ref="t-grid"
)
# create an empty w-grid object, to store stratification
nemo_w = coast.NEMO(fn_domain=dn_files + fn_nemo_dom, grid_ref="w-grid")
try:
    log_str = ""
    # initialise Internal Tide object
    IT = coast.INTERNALTIDE(nemo_t, nemo_w)
    if IT is None:  # Test whether object was returned
        log_str += "No object returned\n"
    # Construct pycnocline variables: depth and thickness
    IT.construct_pycnocline_vars(nemo_t, nemo_w)

    if not hasattr(nemo_t.dataset, "density"):
        log_str += "Did not create density variable\n"
    if not hasattr(nemo_w.dataset, "rho_dz"):
        log_str += "Did not create rho_dz variable\n"

    if not hasattr(IT.dataset, "strat_1st_mom"):
        log_str += "Missing strat_1st_mom variable\n"
    if not hasattr(IT.dataset, "strat_1st_mom_masked"):
        log_str += "Missing strat_1st_mom_masked variable\n"
    if not hasattr(IT.dataset, "strat_2nd_mom"):
        log_str += "Missing strat_2nd_mom variable\n"
    if not hasattr(IT.dataset, "strat_2nd_mom_masked"):
        log_str += "Missing strat_2nd_mom_masked variable\n"
    if not hasattr(IT.dataset, "mask"):
        log_str += "Missing mask variable\n"

    # Check the calculations are as expected
    if (
        np.isclose(IT.dataset.strat_1st_mom.sum(), 3.74214231e08)
        and np.isclose(IT.dataset.strat_2nd_mom.sum(), 2.44203298e08)
        and np.isclose(IT.dataset.mask.sum(), 450580)
        and np.isclose(IT.dataset.strat_1st_mom_masked.sum(), 3.71876949e08)
        and np.isclose(IT.dataset.strat_2nd_mom_masked.sum(), 2.42926865e08)
    ):
        print(str(sec) + chr(subsec) + " OK - pyncocline depth and thickness good")

except:
    print(
        str(sec) + chr(subsec) + " X - computing pycnocline depth and thickness failed "
    )


# -----------------------------------------------------------------------------#
#%% ( 3d ) Plot pycnocline depth                                                #
#                                                                             #

subsec = subsec + 1
try:
    fig, ax = IT.quick_plot("strat_1st_mom_masked")
    fig.tight_layout()
    fig.savefig(dn_fig + "strat_1st_mom.png")
    print(str(sec) + chr(subsec) + " OK - pycnocline depth plot saved")
except:
    print(str(sec) + chr(subsec) + "X - quickplot() failed")

"""
#################################################
## ( 4 ) Test Transect related methods         ##
#################################################
"""
sec = sec + 1
subsec = 96

# -----------------------------------------------------------------------------#
#%% ( 4a ) Determining and extracting transect indices                          #
#                                                                             #

subsec = subsec + 1

# Extract transect indices
nemo_t = coast.NEMO(
    fn_data=dn_files + fn_nemo_grid_t_dat,
    fn_domain=dn_files + fn_nemo_dom,
    grid_ref="t-grid",
)
yt, xt, length_of_line = nemo_t.transect_indices([51, -5], [49, -9])

# Test transect indices
yt_ref = [
    164,
    163,
    162,
    162,
    161,
    160,
    159,
    158,
    157,
    156,
    156,
    155,
    154,
    153,
    152,
    152,
    151,
    150,
    149,
    148,
    147,
    146,
    146,
    145,
    144,
    143,
    142,
    142,
    141,
    140,
    139,
    138,
    137,
    136,
    136,
    135,
    134,
]
xt_ref = [
    134,
    133,
    132,
    131,
    130,
    129,
    128,
    127,
    126,
    125,
    124,
    123,
    122,
    121,
    120,
    119,
    118,
    117,
    116,
    115,
    114,
    113,
    112,
    111,
    110,
    109,
    108,
    107,
    106,
    105,
    104,
    103,
    102,
    101,
    100,
    99,
    98,
]
length_ref = 37


if (xt == xt_ref) and (yt == yt_ref) and (length_of_line == length_ref):
    print(str(sec) + chr(subsec) + " OK - NEMO transect indices extracted")
else:
    print(
        str(sec) + chr(subsec) + " X - Issue with transect indices extraction from NEMO"
    )

# -----------------------------------------------------------------------------#
#%% ( 4b ) Transport velocity and depth calculations                            #
#
subsec = subsec + 1
try:
    nemo_t = coast.NEMO(
        fn_data=dn_files + fn_nemo_grid_t_dat,
        fn_domain=dn_files + fn_nemo_dom,
        grid_ref="t-grid",
    )
    nemo_u = coast.NEMO(
        fn_data=dn_files + fn_nemo_grid_u_dat,
        fn_domain=dn_files + fn_nemo_dom,
        grid_ref="u-grid",
    )
    nemo_v = coast.NEMO(
        fn_data=dn_files + fn_nemo_grid_v_dat,
        fn_domain=dn_files + fn_nemo_dom,
        grid_ref="v-grid",
    )
    nemo_f = coast.NEMO(fn_domain=dn_files + fn_nemo_dom, grid_ref="f-grid")

    tran_f = coast.Transect_f(nemo_f, (54, -15), (56, -12))
    tran_f.calc_flow_across_transect(nemo_u, nemo_v)
    cksum1 = tran_f.data_cross_tran_flow.normal_velocities.sum(
        dim=("t_dim", "z_dim", "r_dim")
    ).item()
    cksum2 = tran_f.data_cross_tran_flow.normal_transports.sum(
        dim=("t_dim", "r_dim")
    ).item()
    if np.isclose(cksum1, -253.6484375) and np.isclose(cksum2, -48.67562136873888):
        print(
            str(sec)
            + chr(subsec)
            + " OK - TRANSECT cross flow calculations as expected"
        )
    else:
        print(
            str(sec)
            + chr(subsec)
            + " X - TRANSECT cross flow calculations not as expected"
        )
except:
    print(str(sec) + chr(subsec) + " FAILED.\n" + traceback.format_exc())

# -----------------------------------------------------------------------------#
#%% ( 4c ) Transport and velocity plotting                                      #
#
subsec = subsec + 1
try:
    fig, ax = tran_f.plot_transect_on_map()
    ax.set_xlim([-20, 0])  # Problem: nice to make the land appear.
    ax.set_ylim(
        [45, 65]
    )  #   But can not call plt.show() before adjustments are made...
    # fig.tight_layout()
    fig.savefig(dn_fig + "transect_map.png")

    plot_dict = {"fig_size": (5, 3), "title": "Normal velocities"}
    fig, ax = tran_f.plot_normal_velocity(
        time=0, cmap="seismic", plot_info=plot_dict, smoothing_window=2
    )
    fig.tight_layout()
    fig.savefig(dn_fig + "transect_velocities.png")
    plot_dict = {"fig_size": (5, 3), "title": "Transport across AB"}
    fig, ax = tran_f.plot_depth_integrated_transport(
        time=0, plot_info=plot_dict, smoothing_window=2
    )
    fig.tight_layout()
    fig.savefig(dn_fig + "transect_transport.png")
    print(str(sec) + chr(subsec) + " OK - TRANSECT velocity and transport plots saved")
except:
    print(str(sec) + chr(subsec) + " FAILED.\n" + traceback.format_exc())

# -----------------------------------------------------------------------------#
#%% ( 4d ) Construct density and pressure along the transect                    #
#
subsec = subsec + 1
try:
    tran_t = coast.Transect_t(nemo_t, (54, -15), (56, -12))
    tran_t.construct_pressure()
    cksum1 = tran_t.data.density_zlevels.sum(
        dim=["t_dim", "r_dim", "depth_z_levels"]
    ).item()
    cksum2 = tran_t.data.pressure_h_zlevels.sum(
        dim=["t_dim", "r_dim", "depth_z_levels"]
    ).item()
    cksum3 = tran_t.data.pressure_s.sum(dim=["t_dim", "r_dim"]).item()
    if np.allclose(
        [cksum1, cksum2, cksum3], [23800545.87457855, 135536478.93335825, -285918.5625]
    ):
        print(
            str(sec)
            + chr(subsec)
            + " OK - TRANSECT density and pressure calculations as expected"
        )
    else:
        print(
            str(sec)
            + chr(subsec)
            + " X - TRANSECT density and pressure calculations not as expected"
        )
except:
    print(str(sec) + chr(subsec) + " FAILED.\n" + traceback.format_exc())

# -----------------------------------------------------------------------------#
#%% ( 4e ) Calculate the geostrophic flow across the transect                   #
#
subsec = subsec + 1
try:
    tran_f.calc_geostrophic_flow(nemo_t)
<<<<<<< HEAD
    cksum1 = tran_f.data_cross_tran_flow.normal_velocity_hpg.sum(
        dim=("t_dim", "depth_z_levels", "r_dim")
    ).item()
    cksum2 = tran_f.data_cross_tran_flow.normal_velocity_spg.sum(
        dim=("t_dim", "r_dim")
    ).item()
    cksum3 = tran_f.data_cross_tran_flow.normal_transport_hpg.sum(
        dim=("t_dim", "r_dim")
    ).item()
    cksum4 = tran_f.data_cross_tran_flow.normal_transport_spg.sum(
        dim=("t_dim", "r_dim")
    ).item()
=======
    cksum1 = tran_f.data_cross_tran_flow.normal_velocity_hpg.sum(dim=("t_dim", "depth_z_levels", "r_dim")).item()
    cksum2 = tran_f.data_cross_tran_flow.normal_velocity_spg.sum(dim=("t_dim", "r_dim")).item()
    cksum3 = tran_f.data_cross_tran_flow.normal_transport_hpg.sum(dim=("t_dim", "r_dim")).item()
    cksum4 = tran_f.data_cross_tran_flow.normal_transport_spg.sum(dim=("t_dim", "r_dim")).item()
>>>>>>> ffd923cf

    if np.allclose(
        [cksum1, cksum2, cksum3, cksum4],
        [84.8632969783, -5.09718418121, 115.2587369660, -106.7897376093],
    ):
<<<<<<< HEAD
        print(
            str(sec)
            + chr(subsec)
            + " OK - TRANSECT geostrophic flow calculations as expected"
        )
=======
        print(str(sec) + chr(subsec) + " OK - TRANSECT geostrophic flow calculations as expected")
>>>>>>> ffd923cf
    else:
        print(
            str(sec)
            + chr(subsec)
            + " X - TRANSECT geostrophic flow calculations now as expected"
        )
except:
    print(str(sec) + chr(subsec) + " FAILED.\n" + traceback.format_exc())
"""
#################################################
## ( 5 ) Object Manipulation (e.g. subsetting) ##
#################################################
"""
sec = sec + 1
subsec = 96
# -----------------------------------------------------------------------------#
#%% ( 5a ) Subsetting single variable                                           #
#                                                                             #
subsec = subsec + 1

try:
    # Extact the variable
    data_t = sci.get_subset_as_xarray("temperature", xt_ref, yt_ref)

    # Test shape and exteme values
    if (
        (np.shape(data_t) == (51, 37))
        and (np.nanmin(data_t) - 11.267578 < 1e-6)
        and (np.nanmax(data_t) - 11.834961 < 1e-6)
    ):
        print(
            str(sec)
            + chr(subsec)
            + " OK - NEMO COAsT get_subset_as_xarray extracted expected array size and "
            + "extreme values"
        )
    else:
        print(
            str(sec)
            + chr(subsec)
            + " X - Issue with NEMO COAsT get_subset_as_xarray method"
        )
except:
    print(str(sec) + chr(subsec) + " FAILED")

# -----------------------------------------------------------------------------#
#%% ( 5b ) Indices by distance method                                           #
#                                                                             #

subsec = subsec + 1

try:
    # Find indices for points with 111 km from 0E, 51N

    ind = sci.subset_indices_by_distance(0, 51, 111)

    # Test size of indices array
    if np.shape(ind) == (2, 674):
        print(
            str(sec)
            + chr(subsec)
            + " OK - NEMO domain subset_indices_by_distance extracted expected "
            + "size of indices"
        )
    else:

        print(
            str(sec)
            + chr(subsec)
            + "X - Issue with indices extraction from NEMO domain "
            + "subset_indices_by_distance method"
        )
except:
    print(str(sec) + chr(subsec) + " FAILED")


# -----------------------------------------------------------------------------#
#%% ( 5c ) Find nearest xy indices                                              #
#                                                                             #

subsec = subsec + 1
try:
    altimetry = coast.ALTIMETRY(dn_files + fn_altimetry)
    ind = altimetry.subset_indices_lonlat_box([-10, 10], [45, 60])
    altimetry_nwes = altimetry.isel(t_dim=ind)  # nwes = northwest europe shelf
    ind_x, ind_y = general_utils.nearest_indices_2D(
        sci.dataset.longitude,
        sci.dataset.latitude,
        altimetry_nwes.dataset.longitude,
        altimetry_nwes.dataset.latitude,
    )
    if ind_x.shape == altimetry_nwes.dataset.longitude.shape:
        print(str(sec) + chr(subsec) + " OK - nearest_xy_indices works ")
    else:
        print(str(sec) + chr(subsec) + "X - Problem with nearest_xy_indices()")
except:
    print(str(sec) + chr(subsec) + " FAILED")

# -----------------------------------------------------------------------------#
#%% ( 5d ) Interpolate in space (nearest)                                       #
#                                                                             #

subsec = subsec + 1
try:
    interp_lon = np.array(altimetry_nwes.dataset.longitude).flatten()
    interp_lat = np.array(altimetry_nwes.dataset.latitude).flatten()
    interpolated = sci.interpolate_in_space(sci.dataset.ssh, interp_lon, interp_lat)

    # Check that output array longitude has same shape as altimetry
    if interpolated.longitude.shape == altimetry_nwes.dataset.longitude.shape:
        print(str(sec) + chr(subsec) + " OK - Space interpolation works ")
    else:
        print(str(sec) + chr(subsec) + "X - Problem with space interpolation")
except:
    print(str(sec) + chr(subsec) + " FAILED")

# -----------------------------------------------------------------------------#
#%% ( 5e ) Interpolate in time                                                  #
#                                                                             #

subsec = subsec + 1
try:
    interpolated = sci.interpolate_in_time(interpolated, altimetry_nwes.dataset.time)

    # Check time in interpolated object has same shape
    if interpolated.time.shape == altimetry_nwes.dataset.time.shape:
        print(str(sec) + chr(subsec) + " OK - Time interpolation works ")
    else:
        print(str(sec) + chr(subsec) + "X - Problem with time interpolation")
except:
    print(str(sec) + chr(subsec) + " FAILED")


"""
#################################################
## ( 6 ) ALTIMETRY Methods                     ##
#################################################
"""
sec = sec + 1
subsec = 96
# This section is for testing and demonstrating the use of the ALTIMETRY
# object. First begin by reloading NEMO t-grid test data:
sci = coast.NEMO(dn_files + fn_nemo_dat, dn_files + fn_nemo_dom, grid_ref="t-grid")


# -----------------------------------------------------------------------------#
#%% ( 6a ) Load example altimetry data                                          #
#                                                                             #

subsec = subsec + 1
# We can load altimetry data straight from a CMEMS netcdf file on initialisation
try:
    altimetry = coast.ALTIMETRY(dn_files + fn_altimetry)

    # Test the data has loaded using attribute comparison, as for NEMO_data
    alt_attrs_ref = dict(
        [
            ("source", "Jason-1 measurements"),
            ("date_created", "2019-02-20T11:20:56Z"),
            ("institution", "CLS, CNES"),
            ("Conventions", "CF-1.6"),
        ]
    )

    # checking is LHS is a subset of RHS
    if alt_attrs_ref.items() <= altimetry.dataset.attrs.items():
        print(str(sec) + chr(subsec) + " OK - Altimetry data loaded: " + fn_altimetry)
    else:
        print(
            str(sec)
            + chr(subsec)
            + " X - There is an issue with loading: "
            + fn_altimetry
        )
except:
    print(str(sec) + chr(subsec) + " FAILED")


# -----------------------------------------------------------------------------#
#%% ( 6b ) Altimetry subsetting                                                 #
#                                                                             #

subsec = subsec + 1
# The altimetry that we loaded is global so lets subset it for the North
# West European Shelf.
try:
    ind = altimetry.subset_indices_lonlat_box([-10, 10], [45, 60])
    ind = ind[::4]
    altimetry_nwes = altimetry.isel(t_dim=ind)  # nwes = northwest europe shelf

    if altimetry_nwes.dataset.dims["t_dim"] == 54:
        print(str(sec) + chr(subsec) + " OK - ALTIMETRY object subsetted using isel ")
    else:
        print(str(sec) + chr(subsec) + "X - Failed to subset object/ return as copy")
except:
    print(str(sec) + chr(subsec) + " FAILED")


# -----------------------------------------------------------------------------#
#%% ( 6c ) Interpolate model to altimetry                                       #
#                                                                             #

subsec = subsec + 1
# Now lets interpolate a model variable to the altimetry space using
# obs_operator().

try:
    altimetry_nwes.obs_operator(sci, "ssh")
    # Check new variable is in altimetry dataset and isn't all NaNs
    try:
        test = altimetry_nwes.dataset.interp_ssh
        if False in np.isnan(altimetry_nwes.dataset.interp_ssh):
            print(str(sec) + chr(subsec) + " OK - model SSH interpolated to altimetry")
        else:
            print(
                str(sec) + chr(subsec) + " OK - X - Interpolation to altimetry failed"
            )
    except:
        print(str(sec) + chr(subsec) + " X - Interpolation to altimetry failed")
except:
    print(str(sec) + chr(subsec) + " FAILED")


# -----------------------------------------------------------------------------#
#%% ( 6d ) ALTIMETRY CRPS                                                       #
#                                                                             #


subsec = subsec + 1
# Compare modelled SSH to observed sea level using CRPS. This can be done
# either by creating a new object (create_new_object=True) or by saving it
# to the existing object. Here we look at the first option.

try:
    crps = altimetry_nwes.crps(sci, "ssh", "sla_filtered")

    # TEST: Check length of crps and that it contains values
    check1 = crps.dataset.crps.shape[0] == altimetry_nwes.dataset.sla_filtered.shape[0]
    check2 = False in np.isnan(crps.dataset.crps)
    if check1 and check2:
        print(str(sec) + chr(subsec) + " OK - Altimetry CRPS")
    else:
        print(str(sec) + chr(subsec) + " X - Altimetry CRPS")

except:
    print(str(sec) + chr(subsec) + " FAILED.")


# -----------------------------------------------------------------------------#
#%% ( 6e ) ALTIMETRY Stats methods                                              #
#                                                                             #

subsec = subsec + 1
# We can batch return the basic stats methods from ALTIMETRY using basic_stats().
# We test all of the stats routines here by using this batch function.
# Here we compare an altimetry variable to our interpolate model SSH

try:
    stats = altimetry_nwes.basic_stats("sla_filtered", "interp_ssh")
    altimetry_nwes.basic_stats("sla_filtered", "interp_ssh", create_new_object=False)

    # TEST: Check new object resembles internal object
    check1 = all(stats.dataset.error == altimetry_nwes.dataset.error)
    # TEST: Check lengths and values
    check2 = (
        stats.dataset.absolute_error.shape[0]
        == altimetry_nwes.dataset.sla_filtered.shape[0]
    )
    if check1 and check2:
        print(str(sec) + chr(subsec) + " OK - Basic Stats for ALTIMETRY")
    else:
        print(str(sec) + chr(subsec) + " X -  Basic Stats for ALTIMETRY")

except:
    print(str(sec) + chr(subsec) + " FAILED.")


# -----------------------------------------------------------------------------#
#%% ( 6f ) Altimetry quick_plot()                                               #
#                                                                             #

subsec = subsec + 1
# Now lets take a look at our CRPS values on a map
plt.close("all")

try:
    fig, ax = crps.quick_plot("crps")
    fig.savefig(dn_fig + "altimetry_crps_quick_plot.png")
    # plt.close(fig)
    print(str(sec) + chr(subsec) + " OK - Altimetry quick plot saved")
except:
    print(str(sec) + chr(subsec) + " X - Altimetry quick plot not saved")

plt.close("all")

"""
#################################################
## ( 7 ) TIDEGAUGE Methods                     ##
#################################################
"""
sec = sec + 1
subsec = 96

# This section is for testing and demonstrating the use of the TIDEGAUGE
# object. First begin by reloading NEMO t-grid test data:
sci = coast.NEMO(dn_files + fn_nemo_dat, dn_files + fn_nemo_dom, grid_ref="t-grid")


# -----------------------------------------------------------------------------#
#%% ( 7a ) Load in GESLA tide gauge files from directory                      #
#                                                                             #

subsec = subsec + 1

# Tide gauge data can be loaded straight a GESLA data file.
# Here, I load in data for Lowestoft by providing a filename and restricting
# the dates to January 2007 using two datetime object:

try:
    date0 = datetime.datetime(2007, 1, 10)
    date1 = datetime.datetime(2007, 1, 12)
    lowestoft = coast.TIDEGAUGE(fn_tidegauge, date_start=date0, date_end=date1)

    # TEST: Define Attribute dictionary for comparison
    test_attrs = {
        "site_name": "Lowestoft",
        "country": "United_Kingdom",
        "contributor": "British_Oceanographic_Data_Centre",
        "coordinate_system": "UK",
        "original_start_date": np.datetime64("1964-01-01 00:00:00"),
        "original_end_date": np.datetime64("2014-12-31 23:45:00"),
        "time_zone_hours": 0.0,
        "precision": 0.001,
        "null_value": -99.9999,
    }

    # TEST: Check attribute dictionary and length of sea_level.
    check1 = len(lowestoft.dataset.sea_level) == 193
    check2 = lowestoft.dataset.attrs == test_attrs
    if check1 and check2:
        print(str(sec) + chr(subsec) + " OK - Tide gauge loaded")
    else:
        print(str(sec) + chr(subsec) + " X - Failed to load tide gauge")
except:
    print(str(sec) + chr(subsec) + " FAILED.")

# -----------------------------------------------------------------------------#
#%% ( 7b ) Load in BODC tide gauge data                                       #
#                                                                             #

subsec = subsec + 1


# Load and plot BODC processed data
try:
    # Set the start and end dates
    date_start = np.datetime64("2020-10-12 23:59")
    date_end = np.datetime64("2020-10-14 00:01")

    # Initiate a TIDEGAUGE object, if a filename is passed it assumes it is a GESLA
    # type object
    tg = coast.TIDEGAUGE()
    # specify the data read as a High Low Water dataset
    tg.dataset = tg.read_bodc_to_xarray(fn_tidegauge2, date_start, date_end)
    # tg.plot_timeseries()

    # TEST: Define Attribute dictionary for comparison
    test_attrs = {
        "port": "p234",
        "site": "liverpool,_gladstone_dock",
        "start_date": "01oct2020-00.00.00",
        "end_date": "31oct2020-23.45.00",
        "contributor": "national_oceanography_centre,_liverpool",
        "datum_information": "the_data_refer_to_admiralty_chart_datum_(acd)",
        "parameter_code": "aslvbg02_=_surface_elevation_(unspecified_datum)_of_the_water_body_by_bubbler_tide_gauge_(second_sensor)",
        "site_name": "liverpool,_gladstone_dock",
    }

    # TEST: Check attribute dictionary and length of sea_level.
    check1 = len(tg.dataset.sea_level) == 97
    check2 = tg.dataset.attrs == test_attrs
    if check1 and check2:
        print(str(sec) + chr(subsec) + " OK - BODC tide gauge loaded")
    else:
        print(str(sec) + chr(subsec) + " X - Failed to load BODC tide gauge")
except:
    print(str(sec) + chr(subsec) + " FAILED.")

# -----------------------------------------------------------------------------#
#%% ( 7c ) Load in Environment Agency river gauge data from API               #
#                                                                             #

subsec = subsec + 1

# Load in data obtained using the Environment Agency (England)
#  API. These are only accessible for the last 28 days. This does not require
# an API key.
#  Details of available tidal stations are recovered with:
#  https://environment.data.gov.uk/flood-monitoring/id/stations?type=TideGauge
# Recover the "stationReference" for the gauge of interest and pass as
# stationId:str. The default gauge is Liverpool: stationId="E70124"
# Construct a recent 10 days period and extract these data

try:
    date_start = np.datetime64("now") - np.timedelta64(20, "D")
    date_end = np.datetime64("now") - np.timedelta64(10, "D")
    eg = coast.TIDEGAUGE()
    # Extract the data between explicit dates
    eg.dataset = eg.read_EA_API_to_xarray(date_start=date_start, date_end=date_end)
    check1 = eg.dataset.site_name == "Liverpool"
    check2 = len(eg.dataset.sea_level) > 0
    # eg.plot_timeseries()

    # Alternatively extract the data for the last ndays, here for a specific
    # (the default) station.
    eg.dataset = eg.read_EA_API_to_xarray(ndays=1, stationId="E70124")
    check3 = eg.dataset.site_name == "Liverpool"
    # eg.plot_timeseries()

    if check1 and check2 and check3:
        print(str(sec) + chr(subsec) + " OK - EA Tide gauge loaded")
    else:
        print(str(sec) + chr(subsec) + " X - Failed to load EA tide gauge")
except:
    print(str(sec) + chr(subsec) + " FAILED.")

# -----------------------------------------------------------------------------#
#%% ( 7d ) TIDEGAUGE obs_operator                                             #
#                                                                             #

subsec = subsec + 1
# Lets interpolate the sossheig variable in sci onto the location and times of
# our tidegauge using obs_operator(). Here, we interpolate linearly in time.

try:

    lowestoft.obs_operator(sci, "ssh", time_interp="linear", model_mask="bathy")

    # TEST: Check that the resulting interp_sossheig variable is of the same
    # length as sea_level and that it is populated.
    interp = lowestoft.dataset.interp_ssh
    interp_len = interp.shape[0]
    orig_len = lowestoft.dataset.sea_level.shape[0]
    check1 = interp_len == orig_len
    check2 = False in np.isnan(lowestoft.dataset.interp_ssh)
    if check1 and check2:
        print(str(sec) + chr(subsec) + " OK - Tide gauge obs_operator")
    else:
        print(str(sec) + chr(subsec) + " X - Tide gauge obs_operator")

except:
    print(str(sec) + chr(subsec) + " FAILED.")

# -----------------------------------------------------------------------------#
#%% ( 7e) TIDEGAUGE CRPS                                                      #
#                                                                             #
subsec = subsec + 1
# Compare modelled SSH to observed sea level using CRPS. This can be done
# either by creating a new object (create_new_object=True) or by saving it
# to the existing object. Here we look at the first option.

try:
    crps = lowestoft.crps(sci, "ssh")

    # TEST: Check length of crps and that it contains values
    check1 = crps.dataset.crps.shape[0] == lowestoft.dataset.sea_level.shape[0]
    check2 = False in np.isnan(crps.dataset.crps)
    if check1 and check2:
        print(str(sec) + chr(subsec) + " OK - CRPS between gauge and model exists")
    else:
        print(str(sec) + chr(subsec) + " X - Problem with guage/model CRPS")

except:
    print(str(sec) + chr(subsec) + " FAILED.")

# -----------------------------------------------------------------------------#
#%% ( 7f ) TIDEGAUGE Stats methods                                            #
#                                                                             #
subsec = subsec + 1
# We can batch return the basic stats methods from TIDEGAUGE using basic_stats().
# We test all of the stats routines here by using this batch function.

try:
    stats = lowestoft.basic_stats("sea_level", "interp_ssh")
    lowestoft.basic_stats("sea_level", "interp_ssh", create_new_object=False)

    # TEST: Check new object resembles internal object
    check1 = all(stats.dataset.error == lowestoft.dataset.error)
    # TEST: Check lengths and values
    check2 = (
        stats.dataset.absolute_error.shape[0] == lowestoft.dataset.sea_level.shape[0]
    )
    if check1 and check2:
        print(str(sec) + chr(subsec) + " OK - Basic Stats for TIDEGAUGE")
    else:
        print(str(sec) + chr(subsec) + " X -  Basic Stats for TIDEGAUGE")

except:
    print(str(sec) + chr(subsec) + " FAILED.")

# -----------------------------------------------------------------------------#
#%% ( 7g ) TIDEGAUGE Resample to hourly                                       #
#                                                                             #
subsec = subsec + 1
# Lets resample the tide gauge data to be hourly.

try:
    lowestoft.resample_mean("sea_level", "1H")

    # TEST: Check new times have right frequency
    td0 = lowestoft.dataset.time_1H[1] - lowestoft.dataset.time_1H[0]
    check1 = td0.values.astype("timedelta64[h]") == np.timedelta64(1, "h")
    # TEST: Check length
    check2 = (
        np.ceil(lowestoft.dataset.time.shape[0] / 4)
        == lowestoft.dataset.time_1H.shape[0]
    )
    if check1 and check2:
        print(str(sec) + chr(subsec) + " OK - TIDEGAUGE resampled")
    else:
        print(str(sec) + chr(subsec) + " X -  Resample TIDEGAUGE")

except:
    print(str(sec) + chr(subsec) + " FAILED.")

# -----------------------------------------------------------------------------#
#%% ( 7h ) Apply Doodson XO filter to hourly data                             #
#                                                                             #
subsec = subsec + 1
# Lets resample the tide gauge data to be hourly.

try:
    lowestoft.apply_doodson_x0_filter("sea_level_1H")

    # TEST: Check new times are same length as variable
    check1 = lowestoft.dataset.time_1H.shape == lowestoft.dataset.sea_level_1H_dx0.shape
    # TEST: Check there are number values in output
    check2 = False in np.isnan(lowestoft.dataset.sea_level_1H_dx0)
    if check1 and check2:
        print(str(sec) + chr(subsec) + " OK - TIDEGAUGE doodson X0")
    else:
        print(str(sec) + chr(subsec) + " X -  TIDEGAUGE doodson X0")

except:
    print(str(sec) + chr(subsec) + " FAILED.")

# -----------------------------------------------------------------------------#
#%% ( 7i ) TIDEGAUGE Loading multiple TIDEGAUGES                              #
#                                                                             #
subsec = subsec + 1
# We can load multiple tide gauges into a list of TIDEGAUGE objects using the
# static method create_multiple_tidegauge.

try:
    date0 = datetime.datetime(2007, 1, 10)
    date1 = datetime.datetime(2007, 1, 12)
    tidegauge_list = coast.TIDEGAUGE.create_multiple_tidegauge(
        "./example_files/tide_gauges/l*", date0, date1
    )

    # TEST: Check length of list
    check1 = len(tidegauge_list) == 2
    # TEST: Check lowestoft matches
    check2 = all(tidegauge_list[1].dataset == lowestoft.dataset)
    if check1 and check2:
        print(str(sec) + chr(subsec) + " OK - Multiple tide gauge load")
    else:
        print(str(sec) + chr(subsec) + " X - Multiple tide gauge load")

except:
    print(str(sec) + chr(subsec) + " FAILED.")

# -----------------------------------------------------------------------------#
#%% ( 7j ) TIDEGAUGE map plot (single)                                        #
#                                                                             #
subsec = subsec + 1

# We can take a look at the location of the loaded tidegauge:
try:
    f, a = lowestoft.plot_on_map()
    f.savefig(dn_fig + "tidegauge_map.png")
    print(str(sec) + chr(subsec) + " OK - Tide gauge map plot saved")
except:
    print(str(sec) + chr(subsec) + " FAILED.")

plt.close("all")

# -----------------------------------------------------------------------------#
#%% ( 7k ) TIDEGAUGE map plot (single)                                        #
#                                                                             #
subsec = subsec + 1

# Or we can plot up multiple from the list we loaded:
try:
    f, a = coast.TIDEGAUGE.plot_on_map_multiple(tidegauge_list)
    f.savefig(dn_fig + "tidegauge_multiple_map.png")
    print(str(sec) + chr(subsec) + " OK - Tide gauge multiple map plot saved")
except:
    print(str(sec) + chr(subsec) + " FAILED.")

plt.close("all")

# -----------------------------------------------------------------------------#
#%% ( 7l ) TIDEGAUGE Time series plot                                         #
#                                                                             #
subsec = subsec + 1

# Take a look at the sea level time series stored within the object:

try:
    f, a = lowestoft.plot_timeseries(["sea_level", "sea_level_1H", "sea_level_1H_dx0"])
    f.savefig(dn_fig + "tidegauge_timeseries.png")
    print(str(sec) + chr(subsec) + " OK - Tide gauge time series saved")
except:
    print(str(sec) + chr(subsec) + " FAILED.")

plt.close("all")

# -----------------------------------------------------------------------------#
#%% ( 7m ) TIDEGAUGE method for tabulated data                                #
#                                                                             #
subsec = subsec + 1

# Take a look at the sea level time series stored within the object:
try:
    filnam = "example_files/Gladstone_2020-10_HLW.txt"
    date_start = np.datetime64("2020-10-11 07:59")
    date_end = np.datetime64("2020-10-20 20:21")

    # Initiate a TIDEGAUGE object, if a filename is passed it assumes it is a GESLA type object
    tg = coast.TIDEGAUGE()
    tg.dataset = tg.read_HLW_to_xarray(filnam, date_start, date_end)

    check1 = len(tg.dataset.sea_level) == 37
    check2 = (
        tg.get_tidetabletimes(
            np.datetime64("2020-10-13 12:48"), method="nearest_HW"
        ).values
        == 8.01
    )
    check3 = tg.get_tidetabletimes(
        np.datetime64("2020-10-13 12:48"), method="nearest_1"
    ).time.values == np.datetime64("2020-10-13 14:36")
    check4 = np.array_equal(
<<<<<<< HEAD
        tg.get_tidetabletimes(
            np.datetime64("2020-10-13 12:48"), method="nearest_2"
        ).values,
=======
        tg.get_tidetabletimes(np.datetime64("2020-10-13 12:48"), method="nearest_2").values,
>>>>>>> ffd923cf
        [2.83, 8.01],
    )
    check5 = np.array_equal(
        tg.get_tidetabletimes(
            np.datetime64("2020-10-13 12:48"), method="window", winsize=24
        ).values,
        [3.47, 7.78, 2.8, 8.01, 2.83, 8.45, 2.08, 8.71],
    )

    if check1 and check2 and check3 and check4 and check5:
        print(str(sec) + chr(subsec) + " OK - Tide table processing")
    else:
        print(str(sec) + chr(subsec) + " X - Tide table processing")
except:
    print(str(sec) + chr(subsec) + " FAILED.")

# -----------------------------------------------------------------------------#
#%% ( 7n ) TIDEGAUGE method for finding extrema and troughs, compare neighbours#
#                                                                             #
subsec = subsec + 1

# Take a look at the sea level time series stored within the object:
try:
    date0 = datetime.datetime(2007, 1, 10)
    date1 = datetime.datetime(2007, 1, 20)
    lowestoft2 = coast.TIDEGAUGE(fn_tidegauge, date_start=date0, date_end=date1)

    # Use comparison of neighbourhood method (method="comp" is assumed)
    extrema_comp = lowestoft2.find_high_and_low_water("sea_level", distance=40)
    # Check actual maximum/minimum is in output dataset
    check1 = (
        np.nanmax(lowestoft2.dataset.sea_level) in extrema_comp.dataset.sea_level_highs
    )
    check2 = (
        np.nanmin(lowestoft2.dataset.sea_level) in extrema_comp.dataset.sea_level_lows
    )
    # Check new time dimensions have correct length (hardcoded here)
    check3 = len(extrema_comp.dataset.time_highs) == 19
    check4 = len(extrema_comp.dataset.time_lows) == 18

    # Attempt a plot
    f = plt.figure()
    plt.plot(lowestoft2.dataset.time, lowestoft2.dataset.sea_level)
    plt.scatter(
        extrema_comp.dataset.time_highs.values,
        extrema_comp.dataset.sea_level_highs,
        marker="o",
        c="g",
    )
    plt.scatter(
        extrema_comp.dataset.time_lows.values,
        extrema_comp.dataset.sea_level_lows,
        marker="o",
        c="r",
    )

    plt.legend(["Time Series", "Maxima", "Minima"])
    plt.title("Tide Gauge Optima at Lowestoft")
    f.savefig(dn_fig + "tidegauge_optima.png")

    if check1 and check2 and check3 and check4:
        print(str(sec) + chr(subsec) + " OK - Tidegauge local extrema found")
    else:
        print(str(sec) + chr(subsec) + " X - Tidegauge local extrema")
except:
    print(str(sec) + chr(subsec) + " FAILED.")


# -----------------------------------------------------------------------------#
#%% ( 7o ) TIDEGAUGE method for finding extrema and troughs, fit cubic spline #
#                                                                             #
subsec = subsec + 1

# Load and process BODC processed data
try:
    # Set the start and end dates
    date_start = np.datetime64("2020-10-12 23:59")
    date_end = np.datetime64("2020-10-14 00:01")

    # Initiate a TIDEGAUGE object, if a filename is passed it assumes it is a GESLA
    # type object
    tg = coast.TIDEGAUGE()
    # specify the data read as a High Low Water dataset
    tg.dataset = tg.read_bodc_to_xarray(fn_tidegauge2, date_start, date_end)

    # Use cubic spline fitting method
    extrema_cubc = tg.find_high_and_low_water("sea_level", method="cubic")

    # Check actual maximum/minimum is in output dataset
    check1 = np.isclose(extrema_cubc.dataset.sea_level_highs, [7.77432795, 7.91244559])
    check2 = np.isclose(extrema_cubc.dataset.sea_level_lows, [2.63479458, 2.54599355])

    # Attempt a plot
    f = plt.figure()
    plt.plot(tg.dataset.time, tg.dataset.sea_level)
    plt.scatter(
        extrema_cubc.dataset.time_highs.values,
        extrema_cubc.dataset.sea_level_highs,
        marker="o",
        c="g",
    )
    plt.scatter(
        extrema_cubc.dataset.time_lows.values,
        extrema_cubc.dataset.sea_level_lows,
        marker="o",
        c="r",
    )

    plt.legend(["Time Series", "Maxima", "Minima"])
    plt.title("Tide Gauge Optima at Gladstone, fitted cubic spline")
    f.savefig(dn_fig + "tidegauge_optima.png")

    if check1.all() and check2.all():
        print(str(sec) + chr(subsec) + " OK - Tidegauge cubic extrema found")
    else:
        print(str(sec) + chr(subsec) + " X - Tidegauge cubic extrema")
except:
    print(str(sec) + chr(subsec) + " FAILED.")


"""
###############################################################################
## ( 8 ) Isobath Contour Methods                                            ##
###############################################################################
"""
sec = sec + 1
subsec = 96
# -----------------------------------------------------------------------------#
#%% ( 8a ) Extract isbath contour between two points and create contour object  #
#                                                                             #
subsec = subsec + 1
nemo_f = coast.NEMO(fn_domain=dn_files + fn_nemo_dom, grid_ref="f-grid")
contours, no_contours = coast.Contour.get_contours(nemo_f, 200)
y_ind, x_ind, contour = coast.Contour.get_contour_segment(
    nemo_f, contours[0], [50, -10], [60, 3]
)
cont_f = coast.Contour_f(nemo_f, y_ind, x_ind, 200)
if np.isclose(cont_f.y_ind.sum() + cont_f.y_ind.sum(), 190020) and np.isclose(
    cont_f.data_contour.bathymetry.sum().item(), 69803.78125
):
    print(str(sec) + chr(subsec) + " OK - Isobath contour extracted")
else:
    print(str(sec) + chr(subsec) + " X - Isobath contour failed to extract correctly")
# -----------------------------------------------------------------------------#
#%% ( 8b ) Plot contour on map                                                  #
#                                                                             #
subsec = subsec + 1
coast.Contour.plot_contour(nemo_f, contour)
cont_path = dn_fig + "contour.png"
plt.savefig(cont_path)
try:
    if os.path.isfile(cont_path) and os.path.getsize(cont_path) > 0:
        print(str(sec) + chr(subsec) + " OK - Contour plot saved")
    else:
        print(str(sec) + chr(subsec) + " X - Contour plot did not save correctly")
except OSError:
    print(str(sec) + chr(subsec) + " X - Contour plot did not save correctly")
# -----------------------------------------------------------------------------#
#%% ( 8c ) Calculate pressure along contour                                     #
#                                                                             #
subsec = subsec + 1
nemo_t = coast.NEMO(
    fn_data=dn_files + fn_nemo_grid_t_dat,
    fn_domain=dn_files + fn_nemo_dom,
    grid_ref="t-grid",
)
contours, no_contours = coast.Contour.get_contours(nemo_t, 200)
y_ind, x_ind, contour = coast.Contour.get_contour_segment(
    nemo_t, contours[0], [50, -10], [60, 3]
)
cont_t = coast.Contour_t(nemo_t, y_ind, x_ind, 200)
cont_t.construct_pressure(1027)
if np.allclose(
<<<<<<< HEAD
    (cont_t.data_contour.pressure_s + cont_t.data_contour.pressure_h_zlevels)
    .sum()
    .item(),
=======
    (cont_t.data_contour.pressure_s + cont_t.data_contour.pressure_h_zlevels).sum().item(),
>>>>>>> ffd923cf
    27490693.20181531,
):
    print(
        str(sec)
        + chr(subsec)
        + " OK - Perturbation pressure calculation is as expected"
    )
else:
    print(
        str(sec)
        + chr(subsec)
        + " X - Perturbation pressure calculation is not as expected"
    )
# -----------------------------------------------------------------------------#
#%% ( 8d ) Calculate flow across contour                                        #
#                                                                             #
subsec = subsec + 1
nemo_f = coast.NEMO(fn_domain=dn_files + fn_nemo_dom, grid_ref="f-grid")
nemo_u = coast.NEMO(
    fn_data=dn_files + fn_nemo_grid_u_dat,
    fn_domain=dn_files + fn_nemo_dom,
    grid_ref="u-grid",
)
nemo_v = coast.NEMO(
    fn_data=dn_files + fn_nemo_grid_v_dat,
    fn_domain=dn_files + fn_nemo_dom,
    grid_ref="v-grid",
)
contours, no_contours = coast.Contour.get_contours(nemo_f, 200)
y_ind, x_ind, contour = coast.Contour.get_contour_segment(
    nemo_f, contours[0], [50, -10], [60, 3]
)
cont_f = coast.Contour_f(nemo_f, y_ind, x_ind, 200)
cont_f.calc_cross_contour_flow(nemo_u, nemo_v)
if np.allclose(
    (
        cont_f.data_cross_flow.normal_velocities
        + cont_f.data_cross_flow.depth_integrated_normal_transport
    ).sum(),
    -1152.3771,
):
    print(str(sec) + chr(subsec) + " OK - Cross-contour flow calculations as expected")
else:
    print(
        str(sec) + chr(subsec) + " X - Cross-contour flow calculations not as expected"
    )
# -----------------------------------------------------------------------------#
#%% ( 8e ) Calculate pressure gradient driven flow across contour               #
#                                                                             #
subsec = subsec + 1
cont_f.calc_geostrophic_flow(nemo_t, 1027)
if np.allclose(
    (
        cont_f.data_cross_flow.normal_velocity_hpg
        + cont_f.data_cross_flow.normal_velocity_spg
        + cont_f.data_cross_flow.transport_across_AB_hpg
        + cont_f.data_cross_flow.transport_across_AB_spg
    ).sum(),
    74.65002414,
):
    print(
        str(sec)
        + chr(subsec)
        + " OK - Cross-contour geostrophic flow calculations as expected"
    )
else:
    print(
        str(sec)
        + chr(subsec)
        + " X - Cross-contour geostrophic flow calculations not as expected"
    )

#%%
"""
###############################################################################
## ( 9 ) EOF module testing                                                 ##
###############################################################################
"""
sec = sec + 1
subsec = 96

#%%---------------------------------------------------------------------------#
# ( 9a ) Compute regular EOFs, temporal projections and variance explained   #
#
subsec = subsec + 1
try:
    nemo_t = coast.NEMO(
        fn_data=dn_files + fn_nemo_grid_t_dat,
        fn_domain=dn_files + fn_nemo_dom,
        grid_ref="t-grid",
    )
    eofs = coast.eofs(nemo_t.dataset.ssh)

    ssh_reconstruction = (
        (eofs.EOF * eofs.temporal_proj).sum(dim="mode").sum(dim=["x_dim", "y_dim"])
    )
    ssh_anom = (nemo_t.dataset.ssh - nemo_t.dataset.ssh.mean(dim="t_dim")).sum(
        dim=["x_dim", "y_dim"]
    )

    # Check ssh anomaly is reconstructed at each time point
    if np.allclose(ssh_reconstruction, ssh_anom, rtol=0.0001):
        var_cksum = eofs.variance.sum(dim="mode").item()
        if np.isclose(var_cksum, 100):
            print(
                str(sec) + chr(subsec) + " OK - Original signal reconstructed from EOFs"
            )
        else:
            print(
                str(sec) + chr(subsec) + " X - Variance explained does not sum to 100 %"
            )
    else:
        print(
            str(sec) + chr(subsec) + " X - Original signal not reconstructed from EOFs"
        )
except:
    print(str(sec) + chr(subsec) + " FAILED.\n" + traceback.format_exc())

#%%---------------------------------------------------------------------------#
# ( 9b ) Compute  HEOFs, temporal projections and variance explained   #
#
subsec = subsec + 1
try:
    nemo_t = coast.NEMO(
        fn_data=dn_files + fn_nemo_grid_t_dat,
        fn_domain=dn_files + fn_nemo_dom,
        grid_ref="t-grid",
    )
    heofs = coast.hilbert_eofs(nemo_t.dataset.ssh)

    ssh_reconstruction = (
        (
            heofs.EOF_amp
            * heofs.temporal_amp
            * uf.exp(1j * uf.radians(heofs.EOF_phase + heofs.temporal_phase))
        )
        .sum(dim="mode")
        .real.sum(dim=["x_dim", "y_dim"])
    )

    ssh_anom = (nemo_t.dataset.ssh - nemo_t.dataset.ssh.mean(dim="t_dim")).sum(
        dim=["x_dim", "y_dim"]
    )

    # Check ssh anomaly is reconstructed at each time point
    if np.allclose(ssh_reconstruction, ssh_anom, rtol=0.0001):
        var_cksum = heofs.variance.sum(dim="mode").item()
        if np.isclose(var_cksum, 100):
            print(
                str(sec)
                + chr(subsec)
                + " OK - Original signal reconstructed from HEOFs"
            )
        else:
            print(
                str(sec) + chr(subsec) + " X - Variance explained does not sum to 100 %"
            )
    else:
        print(
            str(sec) + chr(subsec) + " X - Original signal not reconstructed from HEOFs"
        )


except:
    print(str(sec) + chr(subsec) + " FAILED.\n" + traceback.format_exc())

"""
#################################################
## ( 10 ) PROFILE Methods                     ##
#################################################
"""
sec = sec + 1
subsec = 96

# -----------------------------------------------------------------------------#
# ( 10a ) Load EN4 data                                                       #
#                                                                             #

subsec = subsec + 1
# Create PROFILE object and read EN4 example data file

try:
    profiles = coast.PROFILE()
    profiles.read_EN4(fn_EN4)

    # TEST: Check some data
    check1 = profiles.dataset.dims["z_dim"] == 400
    check2 = profiles.dataset.longitude[11].values == 9.89777
    if check1 and check2:
        print(str(sec) + chr(subsec) + " OK - EN4 Data read, PROFILE created")
    else:
        print(str(sec) + chr(subsec) + " X - Problem with EN4 reading")

except:
    print(str(sec) + chr(subsec) + " FAILED.")


# -----------------------------------------------------------------------------#
# ( 10b ) Plot locations on map                                               #
#                                                                             #

subsec = subsec + 1
# Plot profile locations on a map

try:
    f, a = profiles.plot_map()
    f.savefig(dn_fig + "profiles_map.png")
    print(str(sec) + chr(subsec) + " OK - Profiles map plot saved")
except:
    print(str(sec) + chr(subsec) + " FAILED.")

# -----------------------------------------------------------------------------#
# ( 10c ) Plot ts diagram                                                     #
#                                                                             #

subsec = subsec + 1
# Plot ts diagram

try:
    f, a = profiles.plot_ts_diagram(10)
    f.savefig(dn_fig + "profile_ts_diagram.png")
    print(str(sec) + chr(subsec) + " OK - Profiles ts diagram plot saved")
except:
    print(str(sec) + chr(subsec) + " FAILED.")

# -----------------------------------------------------------------------------#
# ( 10d ) Plot temperature profile                                            #
#                                                                             #

subsec = subsec + 1
# Plot ts diagram

try:
    f, a = profiles.plot_profile(var="potential_temperature", profile_indices=[10])
    f.savefig(dn_fig + "profile_temperature_diagram.png")
    print(str(sec) + chr(subsec) + " OK - Profiles temperature plot saved")
except:
    print(str(sec) + chr(subsec) + " FAILED.")
#%%
"""
#################################################
## ( 11 ) PLOTTING UTILITY Methods             ##
#################################################
"""
sec = sec + 1
subsec = 96

# -----------------------------------------------------------------------------#
# ( 11a ) Scatter with fit                                                     #
#                                                                             #

subsec = subsec + 1
# <Introduction>

try:
    # Plot an idealised dataset
    x = np.arange(0, 50)
    y = np.arange(0, 50) / 1.5
    f, a = plot_util.scatter_with_fit(x, y)
    a.set_title("Test: Scatter_with_fit()")

    f.savefig(os.path.join(dn_fig, "scatter_with_fit_test.png"))
    plt.close()

    print(str(sec) + chr(subsec) + " OK. Scatter_with_fit()")

except:
    print(str(sec) + chr(subsec) + " FAILED.")

# -----------------------------------------------------------------------------#
# ( 11b ) Geo axes                                                             #
#                                                                             #

subsec = subsec + 1

try:
    # Plot two scatters on a map
    lonbounds = [-20, 20]
    latbounds = [30, 60]
    f, a = plot_util.create_geo_axes(lonbounds, latbounds)
    a.set_title("Test: create_geo_axes()")
    a.scatter([0, -10], [50, 50])

    f.savefig(os.path.join(dn_fig, "create_geo_axes_test.png"))
    plt.close()

    print(str(sec) + chr(subsec) + " OK. create_geo_axes()")

except:
    print(str(sec) + chr(subsec) + " FAILED.")

# -----------------------------------------------------------------------------#
# ( 11c ) Determine colorbar extension                                         #
#                                                                             #

subsec = subsec + 1

try:
    # Test on some pretend dataset
    pretend_data = np.arange(0, 50)
    test1 = plot_util.determine_colorbar_extension(pretend_data, -50, 100)
    test2 = plot_util.determine_colorbar_extension(pretend_data, 1, 100)
    test3 = plot_util.determine_colorbar_extension(pretend_data, -50, 48)
    test4 = plot_util.determine_colorbar_extension(pretend_data, 1, 48)

    # TEST: <description here>
    check1 = test1 == "neither"
    check2 = test2 == "min"
    check3 = test3 == "max"
    check4 = test4 == "both"
    if check1 and check2:
        print(str(sec) + chr(subsec) + " OK - determine_colorbar_extension()")
    else:
        print(str(sec) + chr(subsec) + " X - ")

except:
    print(str(sec) + chr(subsec) + " FAILED.")

# -----------------------------------------------------------------------------#
# ( 11d ) Determine clim by st.dev                                             #
#                                                                             #

subsec = subsec + 1
# <Introduction>

try:
    # Data with mean = 50.51 and std = 32.2
    # Determine clims to exclude outlier at 200
    pretend_data = np.arange(0, 100)
    pretend_data[-1] = 200
    clim = plot_util.determine_clim_by_standard_deviation(pretend_data, n_std_dev=2)

    # TEST: <description here>
    check1 = clim[0] == -13.808889915793792
    check2 = clim[1] == 114.82888991579378
    if check1 and check2:
        print(str(sec) + chr(subsec) + " OK - determine_clim_by_std_dev")
    else:
        print(str(sec) + chr(subsec) + " X - determine_clim_by_std_dev")

except:
    print(str(sec) + chr(subsec) + " FAILED.")

#%%
"""
#################################################
## ( 12 ) Stats Utility                        ##
#################################################
"""

sec = sec + 1
subsec = 96

# -----------------------------------------------------------------------------#
# ( 12a ) find_maxima(). Test comparison and cublic spline methods            #
#                                                                             #

subsec = subsec + 1


try:
    date0 = datetime.datetime(2007, 1, 15)
    date1 = datetime.datetime(2007, 1, 16)
    tg = coast.TIDEGAUGE(fn_tidegauge, date_start=date0, date_end=date1)

<<<<<<< HEAD
    tt, hh = stats_util.find_maxima(
        tg.dataset.time, tg.dataset.sea_level, method="comp"
    )
=======
    tt, hh = stats_util.find_maxima(tg.dataset.time, tg.dataset.sea_level, method="comp")
>>>>>>> ffd923cf
    check1 = np.isclose(
        (tt.values[0] - np.datetime64("2007-01-15T00:15:00")) / np.timedelta64(1, "s"),
        0,
    )
    check2 = np.isclose(hh.values[0], 1.027)

    tt, hh = stats_util.find_maxima(
        tg.dataset.time, tg.dataset.sea_level, method="cubic"
    )
    check3 = np.isclose(
        (tt[0] - np.datetime64("2007-01-15T00:07:49")) / np.timedelta64(1, "s"), 0
    )
    check4 = np.isclose(hh[0], 1.0347638302097757)

    if check1 and check2 and check3 and check4:
        print(
            str(sec)
            + chr(subsec)
            + " OK - find_maxima() worked for comparison and cublic spline methods"
        )
    else:
        print(str(sec) + chr(subsec) + " X - Problem with stats_util.find_maxima()")

except:
    print(str(sec) + chr(subsec) + " FAILED.")

#%%
"""
#################################################
## ( 13 ) MASK_MAKER                           ##
#################################################
"""

sec = sec + 1
subsec = 96

# Preparation: Create two arrays to put mask onto, one of zeros and one of ones
# This allows us to test the additive feature.
sci = coast.NEMO(dn_files + fn_nemo_dat, dn_files + fn_nemo_dom, grid_ref="t-grid")
mask00 = np.zeros((sci.dataset.dims["y_dim"], sci.dataset.dims["x_dim"]))
mask01 = np.ones((sci.dataset.dims["y_dim"], sci.dataset.dims["x_dim"]))

# -----------------------------------------------------------------------------#
# ( 13a ) Create mask by indices                                              #
#                                                                             #

subsec = subsec + 1
# Plot ts diagram

try:
    mm = coast.MASK_MAKER()
    # Draw and fill a square
    vertices_r = [50, 150, 150, 50]
    vertices_c = [50, 50, 150, 150]
    filled0 = mm.fill_polygon_by_index(mask00, vertices_r, vertices_c)
    filled1 = mm.fill_polygon_by_index(mask01, vertices_r, vertices_c, additive=True)

    # TEST: Check some data
    check1 = filled0[49, 49] == 0 and filled0[51, 51] == 1
    check2 = filled1[49, 49] == 1 and filled1[51, 51] == 2
    if check1 and check2:
        print(str(sec) + chr(subsec) + " OK - MASKS created by index")
    else:
        print(str(sec) + chr(subsec) + " X - Problem mask creation by index")

except:
    print(str(sec) + chr(subsec) + " FAILED.")

# -----------------------------------------------------------------------------#
# ( 13b ) Create mask by lonlat                                               #
#                                                                             #

subsec = subsec + 1
# Plot ts diagram

try:
    mm = coast.MASK_MAKER()
    # Draw and fill a square
    vertices_lon = [-5, -5, 5, 5]
    vertices_lat = [40, 60, 60, 40]
    filled0 = mm.fill_polygon_by_lonlat(
        mask00, sci.dataset.longitude, sci.dataset.latitude, vertices_lon, vertices_lat
    )
    filled1 = mm.fill_polygon_by_lonlat(
        mask01,
        sci.dataset.longitude,
        sci.dataset.latitude,
        vertices_lon,
        vertices_lat,
        additive=True,
    )

    # TEST: Check some data
    check1 = filled0[50, 50] == 0 and filled0[50, 150] == 1
    check2 = filled1[50, 50] == 1 and filled1[50, 150] == 2
    if check1 and check2:
        print(str(sec) + chr(subsec) + " OK - MASKS created by lonlat")
    else:
        print(str(sec) + chr(subsec) + " X - Problem mask creation by lonlat")

except:
    print(str(sec) + chr(subsec) + " FAILED.")

#%%
"""
#################################################
## ( 14 ) CLIMATOLOGY Methods                  ##
#################################################
"""
sec = sec + 1
subsec = 96

sci = coast.NEMO(dn_files + fn_nemo_dat, dn_files + fn_nemo_dom, grid_ref="t-grid")
ds = sci.dataset[["temperature", "ssh"]].isel(z_dim=0)


# -----------------------------------------------------------------------------#
# ( 14a ) Monthly and Seasonal Climatology                                     #
#                                                                             #

subsec = subsec + 1

try:

    clim = coast.CLIMATOLOGY()
    fn_out = os.path.join(dn_files, "test_climatology.nc")
    monthly = clim.make_climatology(ds, "month").load()
    seasonal = clim.make_climatology(ds, "season", fn_out=fn_out)

    # create dataset with missing values
    ds2 = ds.copy(deep=True)
    ds2["temperature"][::2, :100, :100] = np.nan
    ds2["ssh"][::2, :100, :100] = np.nan
    seaC = clim.make_climatology(ds2, "season", missing_values=True)
    seaX = ds2.groupby("time.season").mean("t_dim")
    # throws error is not close
    xr.testing.assert_allclose(seaC, seaX)

    mn = mn = np.nanmean(ds.temperature, axis=0)
    check1 = np.nanmax(np.abs(mn - monthly.temperature[0])) < 1e-6
    check2 = os.path.isfile(fn_out)
    if check1 and check2:
        print(
            str(sec)
            + chr(subsec)
            + " OK - Monthly and seasonal climatology made and written to file"
        )
    else:
        print(
            str(sec)
            + chr(subsec)
            + " X - Problem with monthly and seasonal climatology "
        )

except AssertionError:
    print(
        str(sec)
        + chr(subsec)
        + " X - Problem with computing climatology when dataset has missing values"
    )
except:
    print(str(sec) + chr(subsec) + " FAILED.")

#%%
"""
###############################################################################
## ( N ) Example script testing                                              ##
###############################################################################
"""
sec = "N"
subsec = 96

print(str(sec) + ". Example script testing")
print("++++++++++++++++++++++++")
#
# -----------------------------------------------------------------------------#
#%% ( Na ) Example script testing                                               #
#                                                                             #
subsec = subsec + 1
# Test machine name (to check for file access) in order to test additional scripts.
example_script_flag = True if "livljobs" in gethostname().lower() else False

try:
    # Do a thing
    from example_scripts import altimetry_tutorial  # This runs on example_files
    from example_scripts import tidegauge_tutorial  # This runs on example_files
    from example_scripts import tidetable_tutorial  # This runs on example_files
    from example_scripts import export_to_netcdf_tutorial  # This runs on example_files

    print(str(sec) + chr(subsec) + " OK - tutorials on example_files data")
    subsec = subsec + 1

    if example_script_flag:
        from example_scripts import AMM15_example_plot

        print(str(sec) + chr(subsec) + " OK - tutorial on AMM15 data")
        subsec = subsec + 1
        from example_scripts import ANChor_plots_of_NSea_wvel

        print(str(sec) + chr(subsec) + " OK - tutorial on AMM60 data")
        subsec = subsec + 1
        from example_scripts import BLZ_example_plot

        print(str(sec) + chr(subsec) + " OK - tutorial on Belize data")
        subsec = subsec + 1
        from example_scripts import SEAsia_R12_example_plot

        print(str(sec) + chr(subsec) + " OK - tutorial on SEAsia data")
        subsec = subsec + 1
        from example_scripts import WCSSP_India_example_plot

        print(str(sec) + chr(subsec) + " OK - tutorial on WCSSP-India data")
        subsec = subsec + 1
        from example_scripts import internal_tide_pycnocline_diagnostics

        print(str(sec) + chr(subsec) + " OK - tutorial on internal tides")
    else:
        print("Don't forget to test on a LIVLJOBS machine")

    # TEST: <description here>
    check1 = example_script_flag
    if check1:
        print(str(sec) + " OK - example_scripts ran on", gethostname())
    else:
        print(str(sec) + " X - example_scripts failed on", gethostname())

except:
    print(str(sec) + chr(subsec) + " FAILED.")

#%% Close log file
#################################################
log_file.close()<|MERGE_RESOLUTION|>--- conflicted
+++ resolved
@@ -67,9 +67,7 @@
 dn_files = "./example_files/"
 
 if not os.path.isdir(dn_files):
-    print(
-        "please go download the examples file from https://linkedsystems.uk/erddap/files/COAsT_example_files/"
-    )
+    print("please go download the examples file from https://linkedsystems.uk/erddap/files/COAsT_example_files/")
     dn_files = input("what is the path to the example files:\n")
     if not os.path.isdir(dn_files):
         print(f"location f{dn_files} cannot be found")
@@ -127,12 +125,7 @@
     if sci_attrs_ref.items() <= sci.dataset.attrs.items():
         print(str(sec) + chr(subsec) + " OK - NEMO data loaded: " + fn_nemo_dat)
     else:
-        print(
-            str(sec)
-            + chr(subsec)
-            + " X - There is an issue with loading "
-            + fn_nemo_dat
-        )
+        print(str(sec) + chr(subsec) + " X - There is an issue with loading " + fn_nemo_dat)
 except:
     print(str(sec) + chr(subsec) + " FAILED")
 
@@ -267,9 +260,7 @@
         )
 
 except:
-    print(
-        str(sec) + chr(subsec) + " FAILED. Test data in: {}.".format(fn_nemo_dat_subset)
-    )
+    print(str(sec) + chr(subsec) + " FAILED. Test data in: {}.".format(fn_nemo_dat_subset))
 
 
 # -----------------------------------------------------------------------------#
@@ -300,11 +291,7 @@
         )
 
 except:
-    print(
-        str(sec)
-        + chr(subsec)
-        + " FAILED. Test data in: {} on {}.".format(dn_files, file_names_amm7)
-    )
+    print(str(sec) + chr(subsec) + " FAILED. Test data in: {} on {}.".format(dn_files, file_names_amm7))
 
 
 # -----------------------------------------------------------------------------#
@@ -316,17 +303,13 @@
 # NEMO obejct and dataset.
 
 try:
-    harmonics = coast.NEMO(
-        dn_files + fn_nemo_harmonics, dn_files + fn_nemo_harmonics_dom
-    )
+    harmonics = coast.NEMO(dn_files + fn_nemo_harmonics, dn_files + fn_nemo_harmonics_dom)
     constituents = ["K1", "M2", "S2", "K2"]
     harmonics_combined = harmonics.harmonics_combine(constituents)
 
     # TEST: Check values in arrays and constituents
     check1 = list(harmonics_combined.dataset.constituent.values) == constituents
-    check2 = (
-        harmonics_combined.dataset.harmonic_x[1].values == harmonics.dataset.M2x.values
-    )
+    check2 = harmonics_combined.dataset.harmonic_x[1].values == harmonics.dataset.M2x.values
     if check1 and check2.all():
         print(str(sec) + chr(subsec) + " OK - Harmonics loaded and combined")
     else:
@@ -344,16 +327,11 @@
 
 try:
     harmonics_combined.harmonics_convert(direction="cart2polar")
-    harmonics_combined.harmonics_convert(
-        direction="polar2cart", x_var="x_test", y_var="y_test"
-    )
+    harmonics_combined.harmonics_convert(direction="polar2cart", x_var="x_test", y_var="y_test")
 
     # TEST: Check variables and differences
     check1 = "x_test" in harmonics_combined.dataset.keys()
-    diff = (
-        harmonics_combined.dataset.harmonic_x[0].values
-        - harmonics_combined.dataset.x_test[0].values
-    )
+    diff = harmonics_combined.dataset.harmonic_x[0].values - harmonics_combined.dataset.x_test[0].values
     check2 = np.max(np.abs(diff)) < 1e-6
     if check1 and check2:
         print(str(sec) + chr(subsec) + " OK - Harmonics converted")
@@ -374,14 +352,10 @@
         grid_ref="t-grid",
     )
 
-    e3t, e3u, e3v, e3f, e3w = coast.NEMO.get_e3_from_ssh(
-        nemo_t, True, True, True, True, True
-    )
+    e3t, e3u, e3v, e3f, e3w = coast.NEMO.get_e3_from_ssh(nemo_t, True, True, True, True, True)
     cksum = np.array([e3t.sum(), e3u.sum(), e3v.sum(), e3f.sum(), e3w.sum()])
     # these references are based on the example file's ssh field
-    reference = np.array(
-        [8.337016e08, 8.333972e08, 8.344886e08, 8.330722e08, 8.265948e08]
-    )
+    reference = np.array([8.337016e08, 8.333972e08, 8.344886e08, 8.330722e08, 8.265948e08])
     if np.allclose(cksum, reference):
         print(str(sec) + chr(subsec) + " OK - computed e3[t,u,v,f,w] as expected")
     else:
@@ -492,9 +466,7 @@
     if not hasattr(nemo_w.dataset.depth_0, "units"):
         log_str += "Missing depth units\n"
     # Test attributes of derivative. This are generated last so can indicate earlier problems
-    nemo_w_2 = nemo_t.differentiate(
-        "temperature", dim="z_dim", out_varstr="dTdz", out_obj=nemo_w
-    )
+    nemo_w_2 = nemo_t.differentiate("temperature", dim="z_dim", out_varstr="dTdz", out_obj=nemo_w)
     if not nemo_w_2.dataset.dTdz.attrs == {"units": "degC/m", "standard_name": "dTdz"}:
         log_str += "Did not write correct attributes\n"
     # Test auto-naming derivative. Again test expected attributes.
@@ -507,40 +479,21 @@
 
     ## Test numerical calculation. Differentiate f(z)=-z --> -1
     # Construct a depth variable - needs to be 4D
-    nemo_t.dataset["depth4D"], _ = xr.broadcast(
-        nemo_t.dataset["depth_0"], nemo_t.dataset["temperature"]
-    )
+    nemo_t.dataset["depth4D"], _ = xr.broadcast(nemo_t.dataset["depth_0"], nemo_t.dataset["temperature"])
     nemo_w_4 = nemo_t.differentiate("depth4D", dim="z_dim", out_varstr="dzdz")
     if not np.isclose(
-<<<<<<< HEAD
-        nemo_w_4.dataset.dzdz.isel(
-            z_dim=slice(1, nemo_w_4.dataset.dzdz.sizes["z_dim"])
-        ).max(),
-        -1,
-    ) or not np.isclose(
-        nemo_w_4.dataset.dzdz.isel(
-            z_dim=slice(1, nemo_w_4.dataset.dzdz.sizes["z_dim"])
-        ).min(),
-=======
         nemo_w_4.dataset.dzdz.isel(z_dim=slice(1, nemo_w_4.dataset.dzdz.sizes["z_dim"])).max(),
         -1,
     ) or not np.isclose(
         nemo_w_4.dataset.dzdz.isel(z_dim=slice(1, nemo_w_4.dataset.dzdz.sizes["z_dim"])).min(),
->>>>>>> ffd923cf
         -1,
     ):
         log_str += "Problem with numerical derivative of f(z)=-z\n"
 
     if log_str == "":
-        print(
-            str(sec)
-            + chr(subsec)
-            + " OK - NEMO.differentiate (for d/dz) method passes all tests"
-        )
-    else:
-        print(
-            str(sec) + chr(subsec) + " X - NEMO.differentiate method failed: " + log_str
-        )
+        print(str(sec) + chr(subsec) + " OK - NEMO.differentiate (for d/dz) method passes all tests")
+    else:
+        print(str(sec) + chr(subsec) + " X - NEMO.differentiate method failed: " + log_str)
 
 except:
     print(str(sec) + chr(subsec) + " X - setting derivative attributes failed ")
@@ -573,9 +526,7 @@
     print(str(sec) + chr(subsec) + " OK - Density correct")
 except ValueError as err:
     print(err)
-densitycopy = nemo_t.dataset.density.sel(
-    x_dim=xr.DataArray(xt, dims=["r_dim"]), y_dim=xr.DataArray(yt, dims=["r_dim"])
-)
+densitycopy = nemo_t.dataset.density.sel(x_dim=xr.DataArray(xt, dims=["r_dim"]), y_dim=xr.DataArray(yt, dims=["r_dim"]))
 
 # -----------------------------------------------------------------------------#
 #%% ( 3c ) Construct pycnocline depth and thickness                             #
@@ -585,9 +536,7 @@
 
 nemo_t = None
 nemo_w = None
-nemo_t = coast.NEMO(
-    dn_files + fn_nemo_grid_t_dat_summer, dn_files + fn_nemo_dom, grid_ref="t-grid"
-)
+nemo_t = coast.NEMO(dn_files + fn_nemo_grid_t_dat_summer, dn_files + fn_nemo_dom, grid_ref="t-grid")
 # create an empty w-grid object, to store stratification
 nemo_w = coast.NEMO(fn_domain=dn_files + fn_nemo_dom, grid_ref="w-grid")
 try:
@@ -626,9 +575,7 @@
         print(str(sec) + chr(subsec) + " OK - pyncocline depth and thickness good")
 
 except:
-    print(
-        str(sec) + chr(subsec) + " X - computing pycnocline depth and thickness failed "
-    )
+    print(str(sec) + chr(subsec) + " X - computing pycnocline depth and thickness failed ")
 
 
 # -----------------------------------------------------------------------------#
@@ -751,9 +698,7 @@
 if (xt == xt_ref) and (yt == yt_ref) and (length_of_line == length_ref):
     print(str(sec) + chr(subsec) + " OK - NEMO transect indices extracted")
 else:
-    print(
-        str(sec) + chr(subsec) + " X - Issue with transect indices extraction from NEMO"
-    )
+    print(str(sec) + chr(subsec) + " X - Issue with transect indices extraction from NEMO")
 
 # -----------------------------------------------------------------------------#
 #%% ( 4b ) Transport velocity and depth calculations                            #
@@ -779,24 +724,12 @@
 
     tran_f = coast.Transect_f(nemo_f, (54, -15), (56, -12))
     tran_f.calc_flow_across_transect(nemo_u, nemo_v)
-    cksum1 = tran_f.data_cross_tran_flow.normal_velocities.sum(
-        dim=("t_dim", "z_dim", "r_dim")
-    ).item()
-    cksum2 = tran_f.data_cross_tran_flow.normal_transports.sum(
-        dim=("t_dim", "r_dim")
-    ).item()
+    cksum1 = tran_f.data_cross_tran_flow.normal_velocities.sum(dim=("t_dim", "z_dim", "r_dim")).item()
+    cksum2 = tran_f.data_cross_tran_flow.normal_transports.sum(dim=("t_dim", "r_dim")).item()
     if np.isclose(cksum1, -253.6484375) and np.isclose(cksum2, -48.67562136873888):
-        print(
-            str(sec)
-            + chr(subsec)
-            + " OK - TRANSECT cross flow calculations as expected"
-        )
-    else:
-        print(
-            str(sec)
-            + chr(subsec)
-            + " X - TRANSECT cross flow calculations not as expected"
-        )
+        print(str(sec) + chr(subsec) + " OK - TRANSECT cross flow calculations as expected")
+    else:
+        print(str(sec) + chr(subsec) + " X - TRANSECT cross flow calculations not as expected")
 except:
     print(str(sec) + chr(subsec) + " FAILED.\n" + traceback.format_exc())
 
@@ -807,22 +740,16 @@
 try:
     fig, ax = tran_f.plot_transect_on_map()
     ax.set_xlim([-20, 0])  # Problem: nice to make the land appear.
-    ax.set_ylim(
-        [45, 65]
-    )  #   But can not call plt.show() before adjustments are made...
+    ax.set_ylim([45, 65])  #   But can not call plt.show() before adjustments are made...
     # fig.tight_layout()
     fig.savefig(dn_fig + "transect_map.png")
 
     plot_dict = {"fig_size": (5, 3), "title": "Normal velocities"}
-    fig, ax = tran_f.plot_normal_velocity(
-        time=0, cmap="seismic", plot_info=plot_dict, smoothing_window=2
-    )
+    fig, ax = tran_f.plot_normal_velocity(time=0, cmap="seismic", plot_info=plot_dict, smoothing_window=2)
     fig.tight_layout()
     fig.savefig(dn_fig + "transect_velocities.png")
     plot_dict = {"fig_size": (5, 3), "title": "Transport across AB"}
-    fig, ax = tran_f.plot_depth_integrated_transport(
-        time=0, plot_info=plot_dict, smoothing_window=2
-    )
+    fig, ax = tran_f.plot_depth_integrated_transport(time=0, plot_info=plot_dict, smoothing_window=2)
     fig.tight_layout()
     fig.savefig(dn_fig + "transect_transport.png")
     print(str(sec) + chr(subsec) + " OK - TRANSECT velocity and transport plots saved")
@@ -836,27 +763,13 @@
 try:
     tran_t = coast.Transect_t(nemo_t, (54, -15), (56, -12))
     tran_t.construct_pressure()
-    cksum1 = tran_t.data.density_zlevels.sum(
-        dim=["t_dim", "r_dim", "depth_z_levels"]
-    ).item()
-    cksum2 = tran_t.data.pressure_h_zlevels.sum(
-        dim=["t_dim", "r_dim", "depth_z_levels"]
-    ).item()
+    cksum1 = tran_t.data.density_zlevels.sum(dim=["t_dim", "r_dim", "depth_z_levels"]).item()
+    cksum2 = tran_t.data.pressure_h_zlevels.sum(dim=["t_dim", "r_dim", "depth_z_levels"]).item()
     cksum3 = tran_t.data.pressure_s.sum(dim=["t_dim", "r_dim"]).item()
-    if np.allclose(
-        [cksum1, cksum2, cksum3], [23800545.87457855, 135536478.93335825, -285918.5625]
-    ):
-        print(
-            str(sec)
-            + chr(subsec)
-            + " OK - TRANSECT density and pressure calculations as expected"
-        )
-    else:
-        print(
-            str(sec)
-            + chr(subsec)
-            + " X - TRANSECT density and pressure calculations not as expected"
-        )
+    if np.allclose([cksum1, cksum2, cksum3], [23800545.87457855, 135536478.93335825, -285918.5625]):
+        print(str(sec) + chr(subsec) + " OK - TRANSECT density and pressure calculations as expected")
+    else:
+        print(str(sec) + chr(subsec) + " X - TRANSECT density and pressure calculations not as expected")
 except:
     print(str(sec) + chr(subsec) + " FAILED.\n" + traceback.format_exc())
 
@@ -866,45 +779,18 @@
 subsec = subsec + 1
 try:
     tran_f.calc_geostrophic_flow(nemo_t)
-<<<<<<< HEAD
-    cksum1 = tran_f.data_cross_tran_flow.normal_velocity_hpg.sum(
-        dim=("t_dim", "depth_z_levels", "r_dim")
-    ).item()
-    cksum2 = tran_f.data_cross_tran_flow.normal_velocity_spg.sum(
-        dim=("t_dim", "r_dim")
-    ).item()
-    cksum3 = tran_f.data_cross_tran_flow.normal_transport_hpg.sum(
-        dim=("t_dim", "r_dim")
-    ).item()
-    cksum4 = tran_f.data_cross_tran_flow.normal_transport_spg.sum(
-        dim=("t_dim", "r_dim")
-    ).item()
-=======
     cksum1 = tran_f.data_cross_tran_flow.normal_velocity_hpg.sum(dim=("t_dim", "depth_z_levels", "r_dim")).item()
     cksum2 = tran_f.data_cross_tran_flow.normal_velocity_spg.sum(dim=("t_dim", "r_dim")).item()
     cksum3 = tran_f.data_cross_tran_flow.normal_transport_hpg.sum(dim=("t_dim", "r_dim")).item()
     cksum4 = tran_f.data_cross_tran_flow.normal_transport_spg.sum(dim=("t_dim", "r_dim")).item()
->>>>>>> ffd923cf
 
     if np.allclose(
         [cksum1, cksum2, cksum3, cksum4],
         [84.8632969783, -5.09718418121, 115.2587369660, -106.7897376093],
     ):
-<<<<<<< HEAD
-        print(
-            str(sec)
-            + chr(subsec)
-            + " OK - TRANSECT geostrophic flow calculations as expected"
-        )
-=======
         print(str(sec) + chr(subsec) + " OK - TRANSECT geostrophic flow calculations as expected")
->>>>>>> ffd923cf
-    else:
-        print(
-            str(sec)
-            + chr(subsec)
-            + " X - TRANSECT geostrophic flow calculations now as expected"
-        )
+    else:
+        print(str(sec) + chr(subsec) + " X - TRANSECT geostrophic flow calculations now as expected")
 except:
     print(str(sec) + chr(subsec) + " FAILED.\n" + traceback.format_exc())
 """
@@ -936,11 +822,7 @@
             + "extreme values"
         )
     else:
-        print(
-            str(sec)
-            + chr(subsec)
-            + " X - Issue with NEMO COAsT get_subset_as_xarray method"
-        )
+        print(str(sec) + chr(subsec) + " X - Issue with NEMO COAsT get_subset_as_xarray method")
 except:
     print(str(sec) + chr(subsec) + " FAILED")
 
@@ -1067,12 +949,7 @@
     if alt_attrs_ref.items() <= altimetry.dataset.attrs.items():
         print(str(sec) + chr(subsec) + " OK - Altimetry data loaded: " + fn_altimetry)
     else:
-        print(
-            str(sec)
-            + chr(subsec)
-            + " X - There is an issue with loading: "
-            + fn_altimetry
-        )
+        print(str(sec) + chr(subsec) + " X - There is an issue with loading: " + fn_altimetry)
 except:
     print(str(sec) + chr(subsec) + " FAILED")
 
@@ -1113,9 +990,7 @@
         if False in np.isnan(altimetry_nwes.dataset.interp_ssh):
             print(str(sec) + chr(subsec) + " OK - model SSH interpolated to altimetry")
         else:
-            print(
-                str(sec) + chr(subsec) + " OK - X - Interpolation to altimetry failed"
-            )
+            print(str(sec) + chr(subsec) + " OK - X - Interpolation to altimetry failed")
     except:
         print(str(sec) + chr(subsec) + " X - Interpolation to altimetry failed")
 except:
@@ -1163,10 +1038,7 @@
     # TEST: Check new object resembles internal object
     check1 = all(stats.dataset.error == altimetry_nwes.dataset.error)
     # TEST: Check lengths and values
-    check2 = (
-        stats.dataset.absolute_error.shape[0]
-        == altimetry_nwes.dataset.sla_filtered.shape[0]
-    )
+    check2 = stats.dataset.absolute_error.shape[0] == altimetry_nwes.dataset.sla_filtered.shape[0]
     if check1 and check2:
         print(str(sec) + chr(subsec) + " OK - Basic Stats for ALTIMETRY")
     else:
@@ -1388,9 +1260,7 @@
     # TEST: Check new object resembles internal object
     check1 = all(stats.dataset.error == lowestoft.dataset.error)
     # TEST: Check lengths and values
-    check2 = (
-        stats.dataset.absolute_error.shape[0] == lowestoft.dataset.sea_level.shape[0]
-    )
+    check2 = stats.dataset.absolute_error.shape[0] == lowestoft.dataset.sea_level.shape[0]
     if check1 and check2:
         print(str(sec) + chr(subsec) + " OK - Basic Stats for TIDEGAUGE")
     else:
@@ -1412,10 +1282,7 @@
     td0 = lowestoft.dataset.time_1H[1] - lowestoft.dataset.time_1H[0]
     check1 = td0.values.astype("timedelta64[h]") == np.timedelta64(1, "h")
     # TEST: Check length
-    check2 = (
-        np.ceil(lowestoft.dataset.time.shape[0] / 4)
-        == lowestoft.dataset.time_1H.shape[0]
-    )
+    check2 = np.ceil(lowestoft.dataset.time.shape[0] / 4) == lowestoft.dataset.time_1H.shape[0]
     if check1 and check2:
         print(str(sec) + chr(subsec) + " OK - TIDEGAUGE resampled")
     else:
@@ -1455,9 +1322,7 @@
 try:
     date0 = datetime.datetime(2007, 1, 10)
     date1 = datetime.datetime(2007, 1, 12)
-    tidegauge_list = coast.TIDEGAUGE.create_multiple_tidegauge(
-        "./example_files/tide_gauges/l*", date0, date1
-    )
+    tidegauge_list = coast.TIDEGAUGE.create_multiple_tidegauge("./example_files/tide_gauges/l*", date0, date1)
 
     # TEST: Check length of list
     check1 = len(tidegauge_list) == 2
@@ -1533,29 +1398,16 @@
     tg.dataset = tg.read_HLW_to_xarray(filnam, date_start, date_end)
 
     check1 = len(tg.dataset.sea_level) == 37
-    check2 = (
-        tg.get_tidetabletimes(
-            np.datetime64("2020-10-13 12:48"), method="nearest_HW"
-        ).values
-        == 8.01
-    )
-    check3 = tg.get_tidetabletimes(
-        np.datetime64("2020-10-13 12:48"), method="nearest_1"
-    ).time.values == np.datetime64("2020-10-13 14:36")
+    check2 = tg.get_tidetabletimes(np.datetime64("2020-10-13 12:48"), method="nearest_HW").values == 8.01
+    check3 = tg.get_tidetabletimes(np.datetime64("2020-10-13 12:48"), method="nearest_1").time.values == np.datetime64(
+        "2020-10-13 14:36"
+    )
     check4 = np.array_equal(
-<<<<<<< HEAD
-        tg.get_tidetabletimes(
-            np.datetime64("2020-10-13 12:48"), method="nearest_2"
-        ).values,
-=======
         tg.get_tidetabletimes(np.datetime64("2020-10-13 12:48"), method="nearest_2").values,
->>>>>>> ffd923cf
         [2.83, 8.01],
     )
     check5 = np.array_equal(
-        tg.get_tidetabletimes(
-            np.datetime64("2020-10-13 12:48"), method="window", winsize=24
-        ).values,
+        tg.get_tidetabletimes(np.datetime64("2020-10-13 12:48"), method="window", winsize=24).values,
         [3.47, 7.78, 2.8, 8.01, 2.83, 8.45, 2.08, 8.71],
     )
 
@@ -1580,12 +1432,8 @@
     # Use comparison of neighbourhood method (method="comp" is assumed)
     extrema_comp = lowestoft2.find_high_and_low_water("sea_level", distance=40)
     # Check actual maximum/minimum is in output dataset
-    check1 = (
-        np.nanmax(lowestoft2.dataset.sea_level) in extrema_comp.dataset.sea_level_highs
-    )
-    check2 = (
-        np.nanmin(lowestoft2.dataset.sea_level) in extrema_comp.dataset.sea_level_lows
-    )
+    check1 = np.nanmax(lowestoft2.dataset.sea_level) in extrema_comp.dataset.sea_level_highs
+    check2 = np.nanmin(lowestoft2.dataset.sea_level) in extrema_comp.dataset.sea_level_lows
     # Check new time dimensions have correct length (hardcoded here)
     check3 = len(extrema_comp.dataset.time_highs) == 19
     check4 = len(extrema_comp.dataset.time_lows) == 18
@@ -1683,9 +1531,7 @@
 subsec = subsec + 1
 nemo_f = coast.NEMO(fn_domain=dn_files + fn_nemo_dom, grid_ref="f-grid")
 contours, no_contours = coast.Contour.get_contours(nemo_f, 200)
-y_ind, x_ind, contour = coast.Contour.get_contour_segment(
-    nemo_f, contours[0], [50, -10], [60, 3]
-)
+y_ind, x_ind, contour = coast.Contour.get_contour_segment(nemo_f, contours[0], [50, -10], [60, 3])
 cont_f = coast.Contour_f(nemo_f, y_ind, x_ind, 200)
 if np.isclose(cont_f.y_ind.sum() + cont_f.y_ind.sum(), 190020) and np.isclose(
     cont_f.data_contour.bathymetry.sum().item(), 69803.78125
@@ -1717,32 +1563,16 @@
     grid_ref="t-grid",
 )
 contours, no_contours = coast.Contour.get_contours(nemo_t, 200)
-y_ind, x_ind, contour = coast.Contour.get_contour_segment(
-    nemo_t, contours[0], [50, -10], [60, 3]
-)
+y_ind, x_ind, contour = coast.Contour.get_contour_segment(nemo_t, contours[0], [50, -10], [60, 3])
 cont_t = coast.Contour_t(nemo_t, y_ind, x_ind, 200)
 cont_t.construct_pressure(1027)
 if np.allclose(
-<<<<<<< HEAD
-    (cont_t.data_contour.pressure_s + cont_t.data_contour.pressure_h_zlevels)
-    .sum()
-    .item(),
-=======
     (cont_t.data_contour.pressure_s + cont_t.data_contour.pressure_h_zlevels).sum().item(),
->>>>>>> ffd923cf
     27490693.20181531,
 ):
-    print(
-        str(sec)
-        + chr(subsec)
-        + " OK - Perturbation pressure calculation is as expected"
-    )
+    print(str(sec) + chr(subsec) + " OK - Perturbation pressure calculation is as expected")
 else:
-    print(
-        str(sec)
-        + chr(subsec)
-        + " X - Perturbation pressure calculation is not as expected"
-    )
+    print(str(sec) + chr(subsec) + " X - Perturbation pressure calculation is not as expected")
 # -----------------------------------------------------------------------------#
 #%% ( 8d ) Calculate flow across contour                                        #
 #                                                                             #
@@ -1759,23 +1589,16 @@
     grid_ref="v-grid",
 )
 contours, no_contours = coast.Contour.get_contours(nemo_f, 200)
-y_ind, x_ind, contour = coast.Contour.get_contour_segment(
-    nemo_f, contours[0], [50, -10], [60, 3]
-)
+y_ind, x_ind, contour = coast.Contour.get_contour_segment(nemo_f, contours[0], [50, -10], [60, 3])
 cont_f = coast.Contour_f(nemo_f, y_ind, x_ind, 200)
 cont_f.calc_cross_contour_flow(nemo_u, nemo_v)
 if np.allclose(
-    (
-        cont_f.data_cross_flow.normal_velocities
-        + cont_f.data_cross_flow.depth_integrated_normal_transport
-    ).sum(),
+    (cont_f.data_cross_flow.normal_velocities + cont_f.data_cross_flow.depth_integrated_normal_transport).sum(),
     -1152.3771,
 ):
     print(str(sec) + chr(subsec) + " OK - Cross-contour flow calculations as expected")
 else:
-    print(
-        str(sec) + chr(subsec) + " X - Cross-contour flow calculations not as expected"
-    )
+    print(str(sec) + chr(subsec) + " X - Cross-contour flow calculations not as expected")
 # -----------------------------------------------------------------------------#
 #%% ( 8e ) Calculate pressure gradient driven flow across contour               #
 #                                                                             #
@@ -1790,17 +1613,9 @@
     ).sum(),
     74.65002414,
 ):
-    print(
-        str(sec)
-        + chr(subsec)
-        + " OK - Cross-contour geostrophic flow calculations as expected"
-    )
+    print(str(sec) + chr(subsec) + " OK - Cross-contour geostrophic flow calculations as expected")
 else:
-    print(
-        str(sec)
-        + chr(subsec)
-        + " X - Cross-contour geostrophic flow calculations not as expected"
-    )
+    print(str(sec) + chr(subsec) + " X - Cross-contour geostrophic flow calculations not as expected")
 
 #%%
 """
@@ -1823,28 +1638,18 @@
     )
     eofs = coast.eofs(nemo_t.dataset.ssh)
 
-    ssh_reconstruction = (
-        (eofs.EOF * eofs.temporal_proj).sum(dim="mode").sum(dim=["x_dim", "y_dim"])
-    )
-    ssh_anom = (nemo_t.dataset.ssh - nemo_t.dataset.ssh.mean(dim="t_dim")).sum(
-        dim=["x_dim", "y_dim"]
-    )
+    ssh_reconstruction = (eofs.EOF * eofs.temporal_proj).sum(dim="mode").sum(dim=["x_dim", "y_dim"])
+    ssh_anom = (nemo_t.dataset.ssh - nemo_t.dataset.ssh.mean(dim="t_dim")).sum(dim=["x_dim", "y_dim"])
 
     # Check ssh anomaly is reconstructed at each time point
     if np.allclose(ssh_reconstruction, ssh_anom, rtol=0.0001):
         var_cksum = eofs.variance.sum(dim="mode").item()
         if np.isclose(var_cksum, 100):
-            print(
-                str(sec) + chr(subsec) + " OK - Original signal reconstructed from EOFs"
-            )
+            print(str(sec) + chr(subsec) + " OK - Original signal reconstructed from EOFs")
         else:
-            print(
-                str(sec) + chr(subsec) + " X - Variance explained does not sum to 100 %"
-            )
-    else:
-        print(
-            str(sec) + chr(subsec) + " X - Original signal not reconstructed from EOFs"
-        )
+            print(str(sec) + chr(subsec) + " X - Variance explained does not sum to 100 %")
+    else:
+        print(str(sec) + chr(subsec) + " X - Original signal not reconstructed from EOFs")
 except:
     print(str(sec) + chr(subsec) + " FAILED.\n" + traceback.format_exc())
 
@@ -1861,36 +1666,22 @@
     heofs = coast.hilbert_eofs(nemo_t.dataset.ssh)
 
     ssh_reconstruction = (
-        (
-            heofs.EOF_amp
-            * heofs.temporal_amp
-            * uf.exp(1j * uf.radians(heofs.EOF_phase + heofs.temporal_phase))
-        )
+        (heofs.EOF_amp * heofs.temporal_amp * uf.exp(1j * uf.radians(heofs.EOF_phase + heofs.temporal_phase)))
         .sum(dim="mode")
         .real.sum(dim=["x_dim", "y_dim"])
     )
 
-    ssh_anom = (nemo_t.dataset.ssh - nemo_t.dataset.ssh.mean(dim="t_dim")).sum(
-        dim=["x_dim", "y_dim"]
-    )
+    ssh_anom = (nemo_t.dataset.ssh - nemo_t.dataset.ssh.mean(dim="t_dim")).sum(dim=["x_dim", "y_dim"])
 
     # Check ssh anomaly is reconstructed at each time point
     if np.allclose(ssh_reconstruction, ssh_anom, rtol=0.0001):
         var_cksum = heofs.variance.sum(dim="mode").item()
         if np.isclose(var_cksum, 100):
-            print(
-                str(sec)
-                + chr(subsec)
-                + " OK - Original signal reconstructed from HEOFs"
-            )
+            print(str(sec) + chr(subsec) + " OK - Original signal reconstructed from HEOFs")
         else:
-            print(
-                str(sec) + chr(subsec) + " X - Variance explained does not sum to 100 %"
-            )
-    else:
-        print(
-            str(sec) + chr(subsec) + " X - Original signal not reconstructed from HEOFs"
-        )
+            print(str(sec) + chr(subsec) + " X - Variance explained does not sum to 100 %")
+    else:
+        print(str(sec) + chr(subsec) + " X - Original signal not reconstructed from HEOFs")
 
 
 except:
@@ -2095,33 +1886,19 @@
     date1 = datetime.datetime(2007, 1, 16)
     tg = coast.TIDEGAUGE(fn_tidegauge, date_start=date0, date_end=date1)
 
-<<<<<<< HEAD
-    tt, hh = stats_util.find_maxima(
-        tg.dataset.time, tg.dataset.sea_level, method="comp"
-    )
-=======
     tt, hh = stats_util.find_maxima(tg.dataset.time, tg.dataset.sea_level, method="comp")
->>>>>>> ffd923cf
     check1 = np.isclose(
         (tt.values[0] - np.datetime64("2007-01-15T00:15:00")) / np.timedelta64(1, "s"),
         0,
     )
     check2 = np.isclose(hh.values[0], 1.027)
 
-    tt, hh = stats_util.find_maxima(
-        tg.dataset.time, tg.dataset.sea_level, method="cubic"
-    )
-    check3 = np.isclose(
-        (tt[0] - np.datetime64("2007-01-15T00:07:49")) / np.timedelta64(1, "s"), 0
-    )
+    tt, hh = stats_util.find_maxima(tg.dataset.time, tg.dataset.sea_level, method="cubic")
+    check3 = np.isclose((tt[0] - np.datetime64("2007-01-15T00:07:49")) / np.timedelta64(1, "s"), 0)
     check4 = np.isclose(hh[0], 1.0347638302097757)
 
     if check1 and check2 and check3 and check4:
-        print(
-            str(sec)
-            + chr(subsec)
-            + " OK - find_maxima() worked for comparison and cublic spline methods"
-        )
+        print(str(sec) + chr(subsec) + " OK - find_maxima() worked for comparison and cublic spline methods")
     else:
         print(str(sec) + chr(subsec) + " X - Problem with stats_util.find_maxima()")
 
@@ -2182,9 +1959,7 @@
     # Draw and fill a square
     vertices_lon = [-5, -5, 5, 5]
     vertices_lat = [40, 60, 60, 40]
-    filled0 = mm.fill_polygon_by_lonlat(
-        mask00, sci.dataset.longitude, sci.dataset.latitude, vertices_lon, vertices_lat
-    )
+    filled0 = mm.fill_polygon_by_lonlat(mask00, sci.dataset.longitude, sci.dataset.latitude, vertices_lon, vertices_lat)
     filled1 = mm.fill_polygon_by_lonlat(
         mask01,
         sci.dataset.longitude,
@@ -2244,24 +2019,12 @@
     check1 = np.nanmax(np.abs(mn - monthly.temperature[0])) < 1e-6
     check2 = os.path.isfile(fn_out)
     if check1 and check2:
-        print(
-            str(sec)
-            + chr(subsec)
-            + " OK - Monthly and seasonal climatology made and written to file"
-        )
-    else:
-        print(
-            str(sec)
-            + chr(subsec)
-            + " X - Problem with monthly and seasonal climatology "
-        )
+        print(str(sec) + chr(subsec) + " OK - Monthly and seasonal climatology made and written to file")
+    else:
+        print(str(sec) + chr(subsec) + " X - Problem with monthly and seasonal climatology ")
 
 except AssertionError:
-    print(
-        str(sec)
-        + chr(subsec)
-        + " X - Problem with computing climatology when dataset has missing values"
-    )
+    print(str(sec) + chr(subsec) + " X - Problem with computing climatology when dataset has missing values")
 except:
     print(str(sec) + chr(subsec) + " FAILED.")
 
