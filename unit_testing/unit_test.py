--- conflicted
+++ resolved
@@ -26,16 +26,14 @@
 import xarray as xr
 import matplotlib.pyplot as plt
 import datetime
-<<<<<<< HEAD
 import os.path as path
+import logging
 
 '''
 #################################################
 ## ( 0 ) Files, directories for unit testing   ##
 #################################################
 '''
-=======
-import logging
 
 ## Initialise logging and save to log file
 log_file = open("unit_testing/unit_test.log", "w") # Need log_file.close()
@@ -46,8 +44,6 @@
 #..., level=logging.WARNING) # An indication that something unexpected happened, or indicative of some problem in the near future (e.g. ‘disk space low’). The software is still working as expected.
 #..., level=logging.ERROR) # Due to a more serious problem, the software has not been able to perform some function
 #..., level=logging.CRITICAL) # A serious error, indicating that the program itself may be unable to continue running
-
->>>>>>> d255e943
 
 dn_files = "./example_files/"
 
