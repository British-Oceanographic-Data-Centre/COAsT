--- conflicted
+++ resolved
@@ -56,7 +56,7 @@
 """
 ## Initialise logging and save to log file
 log_file = open("unit_testing/unit_test.log", "w")  # Need log_file.close()
-coast.logging_util.setup_logging(stream=log_file, level=logging.DEBUG)
+coast.logging_util.setup_logging(stream=log_file, level=logging.INFO)
 ## Alternative logging levels
 # ..., level=logging.DEBUG) # Detailed information, typically of interest only when diagnosing problems.
 # ..., level=logging.INFO) # Confirmation that things are working as expected.
@@ -1593,10 +1593,6 @@
 
 try:
     profile = coast.Profile(fn_profile, config=fn_profile_config)
-<<<<<<< HEAD
-    profile.dataset = profile.dataset.isel(profile=np.arange(0, profile.dataset.dims["profile"], 10))
-    print(str(sec) + chr(subsec) + " OK")
-=======
     profile.dataset = profile.dataset.isel(profile=np.arange(0, profile.dataset.dims["profile"], 10)).load()
 
     check1 = type(profile) == coast.Profile
@@ -1606,7 +1602,6 @@
         print(str(sec) + chr(subsec) + " OK")
     else:
         print(str(sec) + chr(subsec) + " X")
->>>>>>> 209a2272
 
 except:
     print(str(sec) + chr(subsec) + " FAILED.")
@@ -2041,8 +2036,6 @@
 
 print(str(sec) + ". Example script testing")
 print("++++++++++++++++++++++++")
-print("  script output follows  ")
-print(" ")
 #
 # -----------------------------------------------------------------------------#
 #%% ( Na ) Example script testing                                               #
@@ -2060,9 +2053,6 @@
     from example_scripts import export_to_netcdf_tutorial  # This runs on example_files
     from example_scripts import transect_tutorial  # This runs on example_files
 
-    print(" ")
-    print("  script output ends  ")
-    print("++++++++++++++++++++++++")
     print(str(sec) + chr(subsec) + " OK - tutorials on example_files data")
     subsec = subsec + 1
 
