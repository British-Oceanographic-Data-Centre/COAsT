--- conflicted
+++ resolved
@@ -220,15 +220,9 @@
 try:
     plot_dict = {'fig_size':(5,3), 'title':'Normal velocities'}
     fig,ax = tran.plot_normal_velocity(time='2010-01-02',cmap="seismic",plot_info=plot_dict,smoothing_window=2)
-    fig.tight_layout()
     fig.savefig(dn_fig + 'transect_velocities.png')
     plot_dict = {'fig_size':(5,3), 'title':'Transport across AB'}
-<<<<<<< HEAD
-    fig,ax = tran.plot_depth_integrated_transport(time=0, plot_info=plot_dict, smoothing_window=2)
-    fig.tight_layout()
-=======
     tran.plot_depth_integrated_transport(time=0, plot_info=plot_dict, smoothing_window=2)
->>>>>>> d79a9e70
     fig.savefig(dn_fig + 'transect_transport.png')
     print(str(sec) + chr(subsec) + " OK - TRANSECT velocity and transport plots saved")
 except:
