##
"""
Script to do unit testing
Written as procedural code that plods through the code snippets and tests the
outputs or expected metadata.
***SECTIONS***
This script is separated into Sections and Subsections, for which there are two
counters to keep track: sec and subsec respectively.  At the beginning of each
section, the sec counter should be incremented by 1 and the subsec counter
should be reset to 96 (code for one below 'a'). At the beginning of each
subsection, subsec should be incremented by one.
***OTHER FILES***
There are two accompaniment files to this unit testing script:
    - unit_test_contents: A list of sections and subsections.
    - unit_test_guidelines: Further guidelines to creating unit tests.
Run:
ipython: cd COAsT; run unit_testing/unit_test.py  # I.e. from the git repo.
Unit template:
#-----------------------------------------------------------------------------#
# ( ## ) Subsection title                                                     #
#                                                                             #
subsec = subsec+1
# <Introduction>
try:
    # Do a thing
    #TEST: <description here>
    check1 = #<Boolean>
    check2 = #<Boolean>
    if check1 and check2:
        print(str(sec) + chr(subsec) + " OK - ")
    else:
        print(str(sec) + chr(subsec) + " X - ")
except:
    print(str(sec) + chr(subsec) +' FAILED.')
"""

import coast
import os
import numpy as np
import xarray as xr
import matplotlib.pyplot as plt
import datetime
import os.path as path
import logging
import Coast.general_utils as general_utils
import Coast.plot_util as plot_util
import Coast.stats_util as stats_util
from socket import gethostname  # to get hostname
import traceback
import xarray.ufuncs as uf

"""
#################################################
## ( 0 ) Files, directories for unit testing   ##
#################################################
"""
## Initialise logging and save to log file
log_file = open("unit_testing/unit_test.log", "w")  # Need log_file.close()
Coast.logging_util.setup_logging(stream=log_file, level=logging.INFO)
## Alternative logging levels
# ..., level=logging.DEBUG) # Detailed information, typically of interest only when diagnosing problems.
# ..., level=logging.INFO) # Confirmation that things are working as expected.
# ..., level=logging.WARNING) # An indication that something unexpected happened, or indicative of some problem in the near future (e.g. ‘disk space low’). The software is still working as expected.
# ..., level=logging.ERROR) # Due to a more serious problem, the software has not been able to perform some function
# ..., level=logging.CRITICAL) # A serious error, indicating that the program itself may be unable to continue running

dn_files = "./example_files/"

if not os.path.isdir(dn_files):
    print("please go download the examples file from https://linkedsystems.uk/erddap/files/COAsT_example_files/")
    dn_files = input("what is the path to the example files:\n")
    if not os.path.isdir(dn_files):
        print(f"location f{dn_files} cannot be found")

dn_fig = "unit_testing/figures/"
fn_nemo_grid_t_dat_summer = "nemo_data_T_grid_Aug2015.nc"
fn_nemo_grid_t_dat = "nemo_data_T_grid.nc"
fn_nemo_grid_u_dat = "nemo_data_U_grid.nc"
fn_nemo_grid_v_dat = "nemo_data_V_grid.nc"
fn_nemo_dat = "coast_example_nemo_data.nc"
fn_nemo_dat_subset = "coast_example_nemo_subset_data.nc"
fn_nemo_dom = "coast_example_nemo_domain.nc"
fn_altimetry = "coast_example_altimetry_data.nc"
fn_tidegauge = dn_files + "tide_gauges/lowestoft-p024-uk-bodc"
fn_tidegauge2 = dn_files + "tide_gauges/LIV2010.txt"
fn_nemo_harmonics = "coast_nemo_harmonics.nc"
fn_nemo_harmonics_dom = "coast_nemo_harmonics_dom.nc"
# EN4 profile data (NetCDF)
fn_profile = dn_files + "EN4_example.nc"
fn_profile_config = "config/example_en4_profiles.json"
fn_config_t_grid = path.join("./config", "example_nemo_grid_t.json")
fn_config_f_grid = path.join("./config", "example_nemo_grid_f.json")
fn_config_u_grid = path.join("./config", "example_nemo_grid_u.json")
fn_config_v_grid = path.join("./config", "example_nemo_grid_v.json")
fn_config_w_grid = path.join("./config", "example_nemo_grid_w.json")

sec = 1
subsec = 96  # Code for '`' (1 below 'a')
"""
#################################################
## ( 1 ) Nemo Loading/Initialisation           ##
#################################################
"""
# This section is for testing the loading and initialisation of Nemo objects.

# -----------------------------------------------------------------------------#
# %% ( 1a ) Load example Nemo data (Temperature, Salinity, SSH)                  #
#                                                                             #

subsec = subsec + 1

try:
    sci = Coast.Gridded(
        path.join(dn_files, fn_nemo_dat), path.join(dn_files, fn_nemo_dom), config=fn_config_t_grid
    )

    # Test the data has loaded
    sci_attrs_ref = dict(
        [
            ("name", "AMM7_1d_20070101_20070131_25hourm_grid_T"),
            ("description", "ocean T grid variables, 25h meaned"),
            ("title", "ocean T grid variables, 25h meaned"),
            ("Conventions", "CF-1.6"),
            ("timeStamp", "2019-Dec-26 04:35:28 GMT"),
            ("uuid", "96cae459-d3a1-4f4f-b82b-9259179f95f7"),
        ]
    )

    # checking is LHS is a subset of RHS
    if sci_attrs_ref.items() <= sci.dataset.attrs.items():
        print(str(sec) + chr(subsec) + " OK - Nemo data loaded: " + fn_nemo_dat)
    else:
        print(str(sec) + chr(subsec) + " X - There is an issue with loading " + fn_nemo_dat)
except:
    print(str(sec) + chr(subsec) + " FAILED")

# -----------------------------------------------------------------------------#
# %% ( 1b ) Load data from existing dataset                                      #
#                                                                             #

subsec = subsec + 1
try:
    ds = xr.open_dataset(dn_files + fn_nemo_dat)
    sci_load_ds = Coast.Gridded(config=fn_config_t_grid)
    sci_load_ds.load_dataset(ds)
    sci_load_file = Coast.Gridded(config=fn_config_t_grid)
    sci_load_file.load(dn_files + fn_nemo_dat)
    if sci_load_ds.dataset.identical(sci_load_file.dataset):
        print(str(sec) + chr(subsec) + " OK - Coast.load_dataset()")
    else:
        print(
            str(sec)
            + chr(subsec)
            + " X - Coast.load_dataset() ERROR - not identical to dataset loaded via Coast.load()"
        )
except:
    print(str(sec) + chr(subsec) + " FAILED")

# -----------------------------------------------------------------------------#
# %% ( 1c ) Set Nemo variable name                                               #
#                                                                             #

subsec = subsec + 1
try:
    sci = Coast.Gridded(dn_files + fn_nemo_dat, dn_files + fn_nemo_dom, config=fn_config_t_grid)
    try:
        sci.dataset.temperature
    except NameError:
        print(str(sec) + chr(subsec) + " X - variable name (to temperature) not reset")
    else:
        print(str(sec) + chr(subsec) + " OK - variable name reset (to temperature)")
except:
    print(str(sec) + chr(subsec) + " FAILED")

# -----------------------------------------------------------------------------#
# %% ( 1d ) Set Nemo grid attributes - dimension names                           #
#                                                                             #

subsec = subsec + 1
try:
    if sci.dataset.temperature.dims == ("t_dim", "z_dim", "y_dim", "x_dim"):
        print(str(sec) + chr(subsec) + " OK - dimension names reset")
    else:
        print(str(sec) + chr(subsec) + " X - dimension names not reset")
except:
    print(str(sec) + chr(subsec) + " FAILED")

# -----------------------------------------------------------------------------#
# %% ( 1e ) Load only domain data in Nemo                                        #
#                                                                             #

subsec = subsec + 1

pass_test = False
nemo_f = Coast.Gridded(fn_domain=dn_files + fn_nemo_dom, config=fn_config_f_grid)

if nemo_f.dataset._coord_names == {"depth_0", "latitude", "longitude"}:
    var_name_list = []
    for var_name in nemo_f.dataset.data_vars:
        var_name_list.append(var_name)
    if var_name_list == ["bathymetry", "e1", "e2", "e3_0"]:
        pass_test = True

if pass_test:
    print(str(sec) + chr(subsec) + " OK - Nemo loaded domain data only")
else:
    print(str(sec) + chr(subsec) + " X - Nemo didn't load domain data correctly")

# -----------------------------------------------------------------------------#
# %% ( 1f ) Calculate depth_0 for t,u,v,w,f grids                                #
#                                                                             #

subsec = subsec + 1

try:
    nemo_t = Coast.Gridded(
        fn_data=dn_files + fn_nemo_grid_t_dat, fn_domain=dn_files + fn_nemo_dom, config=fn_config_t_grid
    )
    if not np.isclose(np.nansum(nemo_t.dataset.depth_0.values), 1705804300.0):
        raise ValueError(" X - Nemo depth_0 failed on t-grid failed")
    nemo_u = Coast.Gridded(
        fn_data=dn_files + fn_nemo_grid_u_dat, fn_domain=dn_files + fn_nemo_dom, config=fn_config_u_grid
    )
    if not np.isclose(np.nansum(nemo_u.dataset.depth_0.values), 1705317600.0):
        raise ValueError(" X - Nemo depth_0 failed on u-grid failed")
    nemo_v = Coast.Gridded(
        fn_data=dn_files + fn_nemo_grid_v_dat, fn_domain=dn_files + fn_nemo_dom, config=fn_config_v_grid
    )
    if not np.isclose(np.nansum(nemo_v.dataset.depth_0.values), 1705419100.0):
        raise ValueError(" X - Nemo depth_0 failed on v-grid failed")
    nemo_f = Coast.Gridded(fn_domain=dn_files + fn_nemo_dom, config=fn_config_f_grid)
    if not np.isclose(np.nansum(nemo_f.dataset.depth_0.values), 1704932600.0):
        raise ValueError(" X - Nemo depth_0 failed on f-grid failed")

    print(str(sec) + chr(subsec) + " OK - Nemo depth_0 calculations correct")
except ValueError as err:
    print(str(sec) + chr(subsec) + str(err))

# -----------------------------------------------------------------------------#
# %% ( 1g ) Load a subregion dataset with a full domain (AMM7)                   #
#                                                                             #

subsec = subsec + 1

try:

    amm7 = Coast.Gridded(dn_files + fn_nemo_dat_subset, dn_files + fn_nemo_dom, config=fn_config_t_grid)

    # checking all the coordinates mapped correctly to the dataset object
    if amm7.dataset._coord_names == {"depth_0", "latitude", "longitude", "time"}:
        print(str(sec) + chr(subsec) + " OK - Nemo data subset loaded ", "with correct coords: " + fn_nemo_dat_subset)
    else:
        print(
            str(sec) + chr(subsec) + " X - There is an issue with ",
            "loading and subsetting the data " + fn_nemo_dat_subset,
        )

except:
    print(str(sec) + chr(subsec) + " FAILED. Test data in: {}.".format(fn_nemo_dat_subset))

# -----------------------------------------------------------------------------#
# %% ( 1h ) Load and combine (by time) multiple files  (AMM7)                    #
#                                                                             #

subsec = subsec + 1

try:
    file_names_amm7 = "nemo_data_T_grid*.nc"
    amm7 = Coast.Gridded(
        dn_files + file_names_amm7, dn_files + fn_nemo_dom, config=fn_config_t_grid, multiple=True
    )

    # checking all the coordinates mapped correctly to the dataset object
    if amm7.dataset.time.size == 14:
        print(str(sec) + chr(subsec) + " OK - Nemo data loaded combine ", "over time: " + file_names_amm7)
    else:
        print(str(sec) + chr(subsec) + " X - There is an issue with loading", "multiple data files " + file_names_amm7)

except:
    print(str(sec) + chr(subsec) + " FAILED. Test data in: {} on {}.".format(dn_files, file_names_amm7))

# -----------------------------------------------------------------------------#
# %% ( 1i ) Load and combine harmonics                                         #
#                                                                             #

subsec = subsec + 1
# Load in a Nemo data file containing harmonics and combine them into a new
# Nemo obejct and dataset.

try:
    harmonics = Coast.Gridded(
        dn_files + fn_nemo_harmonics, dn_files + fn_nemo_harmonics_dom, config=fn_config_t_grid
    )
    constituents = ["K1", "M2", "S2", "K2"]
    harmonics_combined = harmonics.harmonics_combine(constituents)

    # TEST: Check values in arrays and constituents
    check1 = list(harmonics_combined.dataset.constituent.values) == constituents
    check2 = harmonics_combined.dataset.harmonic_x[1].values == harmonics.dataset.M2x.values
    if check1 and check2.all():
        print(str(sec) + chr(subsec) + " OK - Harmonics loaded and combined")
    else:
        print(str(sec) + chr(subsec) + " X - Problem combining harmonics")

except:
    print(str(sec) + chr(subsec) + " FAILED.")

# -----------------------------------------------------------------------------#
# %% ( 1j ) Convert harmonics to a/g and back                                  #
#                                                                             #

subsec = subsec + 1
# Convert the harmonics loaded in 1i to amplitude and phase

try:
    harmonics_combined.harmonics_convert(direction="cart2polar")
    harmonics_combined.harmonics_convert(direction="polar2cart", x_var="x_test", y_var="y_test")

    # TEST: Check variables and differences
    check1 = "x_test" in harmonics_combined.dataset.keys()
    diff = harmonics_combined.dataset.harmonic_x[0].values - harmonics_combined.dataset.x_test[0].values
    check2 = np.max(np.abs(diff)) < 1e-6
    if check1 and check2:
        print(str(sec) + chr(subsec) + " OK - Harmonics converted")
    else:
        print(str(sec) + chr(subsec) + " X - Problem converting harmonics")

except:
    print(str(sec) + chr(subsec) + " FAILED.")

# -----------------------------------------------------------------------------#
# %% ( 1k ) Compute e3 from SSH field                                      #
#
subsec = subsec + 1
try:
    nemo_t = Coast.Gridded(
        fn_data=dn_files + fn_nemo_grid_t_dat, fn_domain=dn_files + fn_nemo_dom, config=fn_config_t_grid
    )

    e3t, e3u, e3v, e3f, e3w = Coast.Gridded.get_e3_from_ssh(nemo_t, True, True, True, True, True)
    cksum = np.array([e3t.sum(), e3u.sum(), e3v.sum(), e3f.sum(), e3w.sum()])
    # these references are based on the example file's ssh field
    reference = np.array([8.337016e08, 8.333972e08, 8.344886e08, 8.330722e08, 8.265948e08])
    if np.allclose(cksum, reference):
        print(str(sec) + chr(subsec) + " OK - computed e3[t,u,v,f,w] as expected")
    else:
        print(str(sec) + chr(subsec) + " X - computed e3[t,u,v,f,w] not as expected")
except:
    print(str(sec) + chr(subsec) + " FAILED.\n" + traceback.format_exc())

"""
#################################################
## ( 2 ) Test general utility methods in Coast ##
#################################################
"""
sec = sec + 1
subsec = 96

# -----------------------------------------------------------------------------#
# %% ( 2a ) Copying a Coast object                                               #
#                                                                             #

subsec = subsec + 1

try:
    sci_copy = sci.copy()
    if sci_copy.dataset == sci.dataset:
        print(str(sec) + chr(subsec) + " OK - Copied Coast object ")
    else:
        print(str(sec) + chr(subsec) + " X - Copy Failed ")
except:
    print(str(sec) + chr(subsec) + " FAILED")

# -----------------------------------------------------------------------------#
# %% ( 2b ) Coast __getitem__ returns variable                                   #
#                                                                             #

subsec = subsec + 1

try:
    if sci.dataset["ssh"].equals(sci["ssh"]):
        print(str(sec) + chr(subsec) + " OK - Coast.__getitem__ works correctly ")
    else:
        print(str(sec) + chr(subsec) + " X - Problem with Coast.__getitem__ ")
except:
    print(str(sec) + chr(subsec) + " FAILED")

# -----------------------------------------------------------------------------#
# %% ( 2c ) Renaming variables inside a Coast object                             #
#                                                                             #

subsec = subsec + 1
try:
    sci_copy.rename({"ssh": "renamed"})
    if sci["ssh"].equals(sci_copy["renamed"]):
        print(str(sec) + chr(subsec) + " OK - Renaming of variable in dataset ")
    else:
        print(str(sec) + chr(subsec) + " X - Variable renaming failed ")
except:
    print(str(sec) + chr(subsec) + " FAILED")

# -----------------------------------------------------------------------------#
# %% ( 2d ) day of the week function                                           #
#                                                                             #

subsec = subsec + 1
try:
    check = general_utils.day_of_week(np.datetime64("2020-10-16")) == "Fri"

    if check:
        print(str(sec) + chr(subsec) + " OK - day of the week method")
    else:
        print(str(sec) + chr(subsec) + " X - day of the week method")

except:
    print(str(sec) + chr(subsec) + " FAILED: day of the week method")

"""
#################################################
## ( 3 ) Test Diagnostic methods               ##
#################################################
"""
sec = sec + 1
subsec = 96

# -----------------------------------------------------------------------------#
# %% ( 3a ) Computing a vertical spatial derivative                              #
#                                                                             #

subsec = subsec + 1

# Initialise DataArrays
<<<<<<< HEAD
nemo_t = Coast.Gridded(fn_data=dn_files + fn_nemo_grid_t_dat, fn_domain=dn_files + fn_nemo_dom, config=fn_config_t_grid)
nemo_w = Coast.Gridded(fn_domain=dn_files + fn_nemo_dom, config=fn_config_w_grid)
=======
nemo_t = coast.Gridded(fn_data=dn_files + fn_nemo_grid_t_dat, fn_domain=dn_files + fn_nemo_dom, config=fn_config_t_grid)
nemo_w = coast.Gridded(fn_domain=dn_files + fn_nemo_dom, config=fn_config_w_grid)
>>>>>>> 419fa027

try:
    log_str = ""
    # Compute dT/dz
    nemo_w_1 = nemo_t.differentiate("temperature", config_path=fn_config_w_grid, dim="z_dim")
    if nemo_w_1 is None:  # Test whether object was returned
        log_str += "No object returned\n"
    # Make sure the hardwired grid requirements are present
    if not hasattr(nemo_w.dataset, "depth_0"):
        log_str += "Missing depth_0 variable\n"
    if not hasattr(nemo_w.dataset, "e3_0"):
        log_str += "Missing e3_0 variable\n"
    if not hasattr(nemo_w.dataset.depth_0, "units"):
        log_str += "Missing depth units\n"
    # Test attributes of derivative. This are generated last so can indicate earlier problems
    nemo_w_2 = nemo_t.differentiate("temperature", dim="z_dim", out_var_str="dTdz", out_obj=nemo_w)
    if not nemo_w_2.dataset.dTdz.attrs == {"units": "degC/m", "standard_name": "dTdz"}:
        log_str += "Did not write correct attributes\n"
    # Test auto-naming derivative. Again test expected attributes.
    nemo_w_3 = nemo_t.differentiate("temperature", dim="z_dim", config_path=fn_config_w_grid)
    if not nemo_w_3.dataset.temperature_dz.attrs == {"units": "degC/m", "standard_name": "temperature_dz"}:
        log_str += "Problem with auto-naming derivative field\n"

    ## Test numerical calculation. Differentiate f(z)=-z --> -1
    # Construct a depth variable - needs to be 4D
    nemo_t.dataset["depth4D"], _ = xr.broadcast(nemo_t.dataset["depth_0"], nemo_t.dataset["temperature"])
    nemo_w_4 = nemo_t.differentiate("depth4D", dim="z_dim", out_var_str="dzdz", config_path=fn_config_w_grid)
    if not np.isclose(
        nemo_w_4.dataset.dzdz.isel(z_dim=slice(1, nemo_w_4.dataset.dzdz.sizes["z_dim"])).max(), -1
    ) or not np.isclose(nemo_w_4.dataset.dzdz.isel(z_dim=slice(1, nemo_w_4.dataset.dzdz.sizes["z_dim"])).min(), -1):
        log_str += "Problem with numerical derivative of f(z)=-z\n"

    if log_str == "":
        print(str(sec) + chr(subsec) + " OK - Nemo.differentiate (for d/dz) method passes all tests")
    else:
        print(str(sec) + chr(subsec) + " X - Nemo.differentiate method failed: " + log_str)

except:
    traceback.print_exc()
    print(str(sec) + chr(subsec) + " X - setting derivative attributes failed ")

# -----------------------------------------------------------------------------#
# %% ( 3b ) Construct density                                                    #
#                                                                             #

subsec = subsec + 1
<<<<<<< HEAD
nemo_t = Coast.Gridded(fn_data=dn_files + fn_nemo_grid_t_dat, fn_domain=dn_files + fn_nemo_dom, config=fn_config_t_grid)
=======
nemo_t = coast.Gridded(fn_data=dn_files + fn_nemo_grid_t_dat, fn_domain=dn_files + fn_nemo_dom, config=fn_config_t_grid)
>>>>>>> 419fa027
nemo_t.construct_density()
yt, xt, length_of_line = nemo_t.transect_indices([54, -15], [56, -12])

try:
    if not np.allclose(
        nemo_t.dataset.density.sel(x_dim=xr.DataArray(xt, dims=["r_dim"]), y_dim=xr.DataArray(yt, dims=["r_dim"]))
        .sum(dim=["t_dim", "r_dim", "z_dim"])
        .item(),
        11185010.518671108,
    ):
        raise ValueError(str(sec) + chr(subsec) + " X - Density incorrect")
    print(str(sec) + chr(subsec) + " OK - Density correct")
except ValueError as err:
    print(err)
densitycopy = nemo_t.dataset.density.sel(x_dim=xr.DataArray(xt, dims=["r_dim"]), y_dim=xr.DataArray(yt, dims=["r_dim"]))

# -----------------------------------------------------------------------------#
# %% ( 3c ) Construct pycnocline depth and thickness                             #
#                                                                             #

subsec = subsec + 1

nemo_t = None
nemo_w = None
<<<<<<< HEAD
nemo_t = Coast.Gridded(dn_files + fn_nemo_grid_t_dat_summer, dn_files + fn_nemo_dom, config=fn_config_t_grid)
# create an empty w-grid object, to store stratification
nemo_w = Coast.Gridded(fn_domain=dn_files + fn_nemo_dom, config=fn_config_w_grid)
=======
nemo_t = coast.Gridded(dn_files + fn_nemo_grid_t_dat_summer, dn_files + fn_nemo_dom, config=fn_config_t_grid)
# create an empty w-grid object, to store stratification
nemo_w = coast.Gridded(fn_domain=dn_files + fn_nemo_dom, config=fn_config_w_grid)
>>>>>>> 419fa027
try:
    log_str = ""
    # initialise Internal Tide object
    IT = Coast.InternalTide(nemo_t, nemo_w)
    if IT is None:  # Test whether object was returned
        log_str += "No object returned\n"
    # Construct pycnocline variables: depth and thickness
    IT.construct_pycnocline_vars(nemo_t, nemo_w)

    if not hasattr(nemo_t.dataset, "density"):
        log_str += "Did not create density variable\n"
    if not hasattr(nemo_w.dataset, "rho_dz"):
        log_str += "Did not create rho_dz variable\n"

    if not hasattr(IT.dataset, "strat_1st_mom"):
        log_str += "Missing strat_1st_mom variable\n"
    if not hasattr(IT.dataset, "strat_1st_mom_masked"):
        log_str += "Missing strat_1st_mom_masked variable\n"
    if not hasattr(IT.dataset, "strat_2nd_mom"):
        log_str += "Missing strat_2nd_mom variable\n"
    if not hasattr(IT.dataset, "strat_2nd_mom_masked"):
        log_str += "Missing strat_2nd_mom_masked variable\n"
    if not hasattr(IT.dataset, "mask"):
        log_str += "Missing mask variable\n"

    # Check the calculations are as expected
    if (
        np.isclose(IT.dataset.strat_1st_mom.sum(), 3.74214231e08)
        and np.isclose(IT.dataset.strat_2nd_mom.sum(), 2.44203298e08)
        and np.isclose(IT.dataset.mask.sum(), 450580)
        and np.isclose(IT.dataset.strat_1st_mom_masked.sum(), 3.71876949e08)
        and np.isclose(IT.dataset.strat_2nd_mom_masked.sum(), 2.42926865e08)
    ):
        print(str(sec) + chr(subsec) + " OK - pyncocline depth and thickness good")

except:
    print(str(sec) + chr(subsec) + " X - computing pycnocline depth and thickness failed ")

# -----------------------------------------------------------------------------#
<<<<<<< HEAD
# %% ( 3d ) Plot pycnocline depth                                              #
=======
#%% ( 3d ) Plot pycnocline depth                                              #
>>>>>>> 419fa027
#                                                                             #

subsec = subsec + 1
try:
    fig, ax = IT.quick_plot("strat_1st_mom_masked")
    fig.tight_layout()
    fig.savefig(dn_fig + "strat_1st_mom.png")
    print(str(sec) + chr(subsec) + " OK - pycnocline depth plot saved")
except:
    print(str(sec) + chr(subsec) + "X - quickplot() failed")

"""
#################################################
## ( 4 ) Test Transect related methods         ##
#################################################
"""
sec = sec + 1
subsec = 96

# -----------------------------------------------------------------------------#
# %% ( 4a ) Determining and extracting transect indices                          #
#                                                                             #

subsec = subsec + 1

# Extract transect indices
nemo_t = Coast.Gridded(fn_data=dn_files + fn_nemo_grid_t_dat, fn_domain=dn_files + fn_nemo_dom, config=fn_config_t_grid)
yt, xt, length_of_line = nemo_t.transect_indices([51, -5], [49, -9])

# Test transect indices
yt_ref = [
    164,
    163,
    162,
    162,
    161,
    160,
    159,
    158,
    157,
    156,
    156,
    155,
    154,
    153,
    152,
    152,
    151,
    150,
    149,
    148,
    147,
    146,
    146,
    145,
    144,
    143,
    142,
    142,
    141,
    140,
    139,
    138,
    137,
    136,
    136,
    135,
    134,
]
xt_ref = [
    134,
    133,
    132,
    131,
    130,
    129,
    128,
    127,
    126,
    125,
    124,
    123,
    122,
    121,
    120,
    119,
    118,
    117,
    116,
    115,
    114,
    113,
    112,
    111,
    110,
    109,
    108,
    107,
    106,
    105,
    104,
    103,
    102,
    101,
    100,
    99,
    98,
]
length_ref = 37


if (xt == xt_ref) and (yt == yt_ref) and (length_of_line == length_ref):
    print(str(sec) + chr(subsec) + " OK - Nemo transect indices extracted")
else:
    print(str(sec) + chr(subsec) + " X - Issue with transect indices extraction from Nemo")

# -----------------------------------------------------------------------------#
# %% ( 4b ) Transport velocity and depth calculations                            #
#
subsec = subsec + 1
try:
    nemo_t = Coast.Gridded(
        fn_data=dn_files + fn_nemo_grid_t_dat, fn_domain=dn_files + fn_nemo_dom, config=fn_config_t_grid
    )
    nemo_u = Coast.Gridded(
        fn_data=dn_files + fn_nemo_grid_u_dat, fn_domain=dn_files + fn_nemo_dom, config=fn_config_u_grid
    )
    nemo_v = Coast.Gridded(
        fn_data=dn_files + fn_nemo_grid_v_dat, fn_domain=dn_files + fn_nemo_dom, config=fn_config_v_grid
    )
    nemo_f = Coast.Gridded(fn_domain=dn_files + fn_nemo_dom, config=fn_config_f_grid)

    tran_f = Coast.TransectF(nemo_f, (54, -15), (56, -12))
    tran_f.calc_flow_across_transect(nemo_u, nemo_v)
    cksum1 = tran_f.data_cross_tran_flow.normal_velocities.sum(dim=("t_dim", "z_dim", "r_dim")).item()
    cksum2 = tran_f.data_cross_tran_flow.normal_transports.sum(dim=("t_dim", "r_dim")).item()
    if np.isclose(cksum1, -253.6484375) and np.isclose(cksum2, -48.67562136873888):
        print(str(sec) + chr(subsec) + " OK - Transect cross flow calculations as expected")
    else:
        print(str(sec) + chr(subsec) + " X - Transect cross flow calculations not as expected")
except:
    print(str(sec) + chr(subsec) + " FAILED.\n" + traceback.format_exc())

# -----------------------------------------------------------------------------#
# %% ( 4c ) Transport and velocity plotting                                      #
#
subsec = subsec + 1
try:
    fig, ax = tran_f.plot_transect_on_map()
    ax.set_xlim([-20, 0])  # Problem: nice to make the land appear.
    ax.set_ylim([45, 65])  # But can not call plt.show() before adjustments are made...
    # fig.tight_layout()
    fig.savefig(dn_fig + "transect_map.png")

    plot_dict = {"fig_size": (5, 3), "title": "Normal velocities"}
    fig, ax = tran_f.plot_normal_velocity(time=0, cmap="seismic", plot_info=plot_dict, smoothing_window=2)
    fig.tight_layout()
    fig.savefig(dn_fig + "transect_velocities.png")
    plot_dict = {"fig_size": (5, 3), "title": "Transport across AB"}
    fig, ax = tran_f.plot_depth_integrated_transport(time=0, plot_info=plot_dict, smoothing_window=2)
    fig.tight_layout()
    fig.savefig(dn_fig + "transect_transport.png")
    print(str(sec) + chr(subsec) + " OK - Transect velocity and transport plots saved")
except:
    print(str(sec) + chr(subsec) + " FAILED.\n" + traceback.format_exc())

# -----------------------------------------------------------------------------#
# %% ( 4d ) Construct density and pressure along the transect                    #
#
subsec = subsec + 1
try:
    tran_t = Coast.TransectT(nemo_t, (54, -15), (56, -12))
    tran_t.construct_pressure()
    cksum1 = tran_t.data.density_zlevels.sum(dim=["t_dim", "r_dim", "depth_z_levels"]).item()
    cksum2 = tran_t.data.pressure_h_zlevels.sum(dim=["t_dim", "r_dim", "depth_z_levels"]).item()
    cksum3 = tran_t.data.pressure_s.sum(dim=["t_dim", "r_dim"]).item()
    if np.allclose([cksum1, cksum2, cksum3], [23800545.87457855, 135536478.93335825, -285918.5625]):
        print(str(sec) + chr(subsec) + " OK - Transect density and pressure calculations as expected")
    else:
        print(str(sec) + chr(subsec) + " X - Transect density and pressure calculations not as expected")
except:
    print(str(sec) + chr(subsec) + " FAILED.\n" + traceback.format_exc())

# -----------------------------------------------------------------------------#
# %% ( 4e ) Calculate the geostrophic flow across the transect                   #
#
subsec = subsec + 1
try:
    tran_f.calc_geostrophic_flow(nemo_t, config_u=fn_config_u_grid, config_v=fn_config_v_grid)
    cksum1 = tran_f.data_cross_tran_flow.normal_velocity_hpg.sum(dim=("t_dim", "depth_z_levels", "r_dim")).item()
    cksum2 = tran_f.data_cross_tran_flow.normal_velocity_spg.sum(dim=("t_dim", "r_dim")).item()
    cksum3 = tran_f.data_cross_tran_flow.normal_transport_hpg.sum(dim=("t_dim", "r_dim")).item()
    cksum4 = tran_f.data_cross_tran_flow.normal_transport_spg.sum(dim=("t_dim", "r_dim")).item()

    if np.allclose([cksum1, cksum2, cksum3, cksum4], [84.8632969783, -5.09718418121, 115.2587369660, -106.7897376093]):
        print(str(sec) + chr(subsec) + " OK - Transect geostrophic flow calculations as expected")
    else:
        print(str(sec) + chr(subsec) + " X - Transect geostrophic flow calculations now as expected")
except:
    print(str(sec) + chr(subsec) + " FAILED.\n" + traceback.format_exc())
"""
#################################################
## ( 5 ) Object Manipulation (e.g. subsetting) ##
#################################################
"""
sec = sec + 1
subsec = 96
# -----------------------------------------------------------------------------#
# %% ( 5a ) Subsetting single variable                                           #
#                                                                             #
subsec = subsec + 1

try:
    # Extact the variable
    data_t = sci.get_subset_as_xarray("temperature", xt_ref, yt_ref)

    # Test shape and exteme values
    if (
        (np.shape(data_t) == (51, 37))
        and (np.nanmin(data_t) - 11.267578 < 1e-6)
        and (np.nanmax(data_t) - 11.834961 < 1e-6)
    ):
        print(
            str(sec)
            + chr(subsec)
            + " OK - Nemo Coast get_subset_as_xarray extracted expected array size and "
            + "extreme values"
        )
    else:
        print(str(sec) + chr(subsec) + " X - Issue with Nemo Coast get_subset_as_xarray method")
except:
    print(str(sec) + chr(subsec) + " FAILED")

# -----------------------------------------------------------------------------#
# %% ( 5b ) Indices by distance method                                           #
#                                                                             #

subsec = subsec + 1

try:
    # Find indices for points with 111 km from 0E, 51N

    ind = sci.subset_indices_by_distance(0, 51, 111)

    # Test size of indices array
    if np.shape(ind) == (2, 674):
        print(
            str(sec)
            + chr(subsec)
            + " OK - Nemo domain subset_indices_by_distance extracted expected "
            + "size of indices"
        )
    else:

        print(
            str(sec)
            + chr(subsec)
            + "X - Issue with indices extraction from Nemo domain "
            + "subset_indices_by_distance method"
        )
except:
    print(str(sec) + chr(subsec) + " FAILED")


# -----------------------------------------------------------------------------#
# %% ( 5c ) Find nearest xy indices                                              #
#                                                                             #

subsec = subsec + 1
try:
    altimetry = Coast.Altimetry(dn_files + fn_altimetry)
    ind = altimetry.subset_indices_lonlat_box([-10, 10], [45, 60])
    altimetry_nwes = altimetry.isel(time=ind)  # nwes = northwest europe shelf
    ind_x, ind_y = general_utils.nearest_indices_2d(
        sci.dataset.longitude, sci.dataset.latitude, altimetry_nwes.dataset.longitude, altimetry_nwes.dataset.latitude
    )
    if ind_x.shape == altimetry_nwes.dataset.longitude.shape:
        print(str(sec) + chr(subsec) + " OK - nearest_xy_indices works ")
    else:
        print(str(sec) + chr(subsec) + "X - Problem with nearest_xy_indices()")
except:
    print(str(sec) + chr(subsec) + " FAILED")

# -----------------------------------------------------------------------------#
# %% ( 5d ) Interpolate in space (nearest)                                       #
#                                                                             #

subsec = subsec + 1
try:
    interp_lon = np.array(altimetry_nwes.dataset.longitude).flatten()
    interp_lat = np.array(altimetry_nwes.dataset.latitude).flatten()
    interpolated = sci.interpolate_in_space(sci.dataset.ssh, interp_lon, interp_lat)

    # Check that output array longitude has same shape as altimetry
    if interpolated.longitude.shape == altimetry_nwes.dataset.longitude.shape:
        print(str(sec) + chr(subsec) + " OK - Space interpolation works ")
    else:
        print(str(sec) + chr(subsec) + "X - Problem with space interpolation")
except:
    print(str(sec) + chr(subsec) + " FAILED")

# -----------------------------------------------------------------------------#
# %% ( 5e ) Interpolate in time                                                  #
#                                                                             #

subsec = subsec + 1
try:
    interpolated = sci.interpolate_in_time(interpolated, altimetry_nwes.dataset.time)

    # Check time in interpolated object has same shape
    if interpolated.time.shape == altimetry_nwes.dataset.time.shape:
        print(str(sec) + chr(subsec) + " OK - Time interpolation works ")
    else:
        print(str(sec) + chr(subsec) + "X - Problem with time interpolation")
except:
    print(str(sec) + chr(subsec) + " FAILED")


"""
#################################################
## ( 6 ) Altimetry Methods                     ##
#################################################
"""
sec = sec + 1
subsec = 96
# This section is for testing and demonstrating the use of the Altimetry
# object. First begin by reloading Nemo t-grid test data:
sci = Coast.Nemo(dn_files + fn_nemo_dat, dn_files + fn_nemo_dom, grid_ref="t-grid")


# -----------------------------------------------------------------------------#
# %% ( 6a ) Load example altimetry data                                          #
#                                                                             #

subsec = subsec + 1
# We can load altimetry data straight from a CMEMS netcdf file on initialisation
try:
    altimetry = Coast.Altimetry(dn_files + fn_altimetry, config="./config/example_altimetry.json")

    # Test the data has loaded using attribute comparison, as for nemo_data
    alt_attrs_ref = dict(
        [
            ("source", "Jason-1 measurements"),
            ("date_created", "2019-02-20T11:20:56Z"),
            ("institution", "CLS, CNES"),
            ("Conventions", "CF-1.6"),
        ]
    )

    # checking is LHS is a subset of RHS
    if alt_attrs_ref.items() <= altimetry.dataset.attrs.items():
        print(str(sec) + chr(subsec) + " OK - Altimetry data loaded: " + fn_altimetry)
    else:
        print(str(sec) + chr(subsec) + " X - There is an issue with loading: " + fn_altimetry)
except:
    print(str(sec) + chr(subsec) + " FAILED")


# -----------------------------------------------------------------------------#
# %% ( 6b ) Altimetry subsetting                                                 #
#                                                                             #

subsec = subsec + 1
# The altimetry that we loaded is global so lets subset it for the North
# West European Shelf.
try:
    ind = altimetry.subset_indices_lonlat_box([-10, 10], [45, 60])
    ind = ind[::4]
    altimetry_nwes = altimetry.isel(t_dim=ind)  # nwes = northwest europe shelf

    if altimetry_nwes.dataset.dims["t_dim"] == 54:
        print(str(sec) + chr(subsec) + " OK - Altimetry object subsetted using isel ")
    else:
        print(str(sec) + chr(subsec) + "X - Failed to subset object/ return as copy")
except:
    print(str(sec) + chr(subsec) + " FAILED")


# -----------------------------------------------------------------------------#
# %% ( 6c ) Interpolate model to altimetry                                       #
#                                                                             #

subsec = subsec + 1
# Now lets interpolate a model variable to the altimetry space using
# obs_operator().

try:
    altimetry_nwes.obs_operator(sci, "ssh")
    # Check new variable is in altimetry dataset and isn't all NaNs
    try:
        test = altimetry_nwes.dataset.interp_ssh
        if False in np.isnan(altimetry_nwes.dataset.interp_ssh):
            print(str(sec) + chr(subsec) + " OK - model SSH interpolated to altimetry")
        else:
            print(str(sec) + chr(subsec) + " OK - X - Interpolation to altimetry failed")
    except:
        print(str(sec) + chr(subsec) + " X - Interpolation to altimetry failed")
except:
    print(str(sec) + chr(subsec) + " FAILED")


# -----------------------------------------------------------------------------#
# %% ( 6d ) Altimetry CRPS                                                       #
#                                                                             #


subsec = subsec + 1
# Compare modelled SSH to observed sea level using CRPS. This can be done
# either by creating a new object (create_new_object=True) or by saving it
# to the existing object. Here we look at the first option.

try:
    crps = altimetry_nwes.crps(sci, "ssh", "ocean_tide_standard_name")

    # TEST: Check length of crps and that it contains values
    check1 = crps.dataset.crps.shape[0] == altimetry_nwes.dataset.ocean_tide_standard_name.shape[0]
    check2 = False in np.isnan(crps.dataset.crps)
    if check1 and check2:
        print(str(sec) + chr(subsec) + " OK - Altimetry CRPS")
    else:
        print(str(sec) + chr(subsec) + " X - Altimetry CRPS")

except:
    print(str(sec) + chr(subsec) + " FAILED.")


# -----------------------------------------------------------------------------#
# %% ( 6e ) Altimetry Stats methods                                              #
#                                                                             #

subsec = subsec + 1
# We can batch return the basic stats methods from Altimetry using basic_stats().
# We test all of the stats routines here by using this batch function.
# Here we compare an altimetry variable to our interpolate model SSH

try:
    stats = altimetry_nwes.basic_stats("ocean_tide_standard_name", "interp_ssh")
    altimetry_nwes.basic_stats("ocean_tide_standard_name", "interp_ssh", create_new_object=False)

    # TEST: Check new object resembles internal object
    check1 = all(stats.dataset.error == altimetry_nwes.dataset.error)
    # TEST: Check lengths and values
    check2 = stats.dataset.absolute_error.shape[0] == altimetry_nwes.dataset.ocean_tide_standard_name.shape[0]
    if check1 and check2:
        print(str(sec) + chr(subsec) + " OK - Basic Stats for Altimetry")
    else:
        print(str(sec) + chr(subsec) + " X -  Basic Stats for Altimetry")

except:
    print(str(sec) + chr(subsec) + " FAILED.")


# -----------------------------------------------------------------------------#
# %% ( 6f ) Altimetry quick_plot()                                               #
#                                                                             #

subsec = subsec + 1
# Now lets take a look at our CRPS values on a map
plt.close("all")

try:
    fig, ax = crps.quick_plot("crps")
    fig.savefig(dn_fig + "altimetry_crps_quick_plot.png")
    # plt.close(fig)
    print(str(sec) + chr(subsec) + " OK - Altimetry quick plot saved")
except:
    print(str(sec) + chr(subsec) + " X - Altimetry quick plot not saved")

plt.close("all")

"""
#################################################
## ( 7 ) TideGauge Methods                     ##
#################################################
"""
sec = sec + 1
subsec = 96

# This section is for testing and demonstrating the use of the TideGauge
# object. First begin by reloading Nemo t-grid test data:
sci = Coast.Gridded(dn_files + fn_nemo_dat, dn_files + fn_nemo_dom, config=fn_config_t_grid)


# -----------------------------------------------------------------------------#
# %% ( 7a ) Load in GESLA tide gauge files from directory                      #
#                                                                             #

subsec = subsec + 1

# Tide gauge data can be loaded straight a GESLA data file.
# Here, I load in data for Lowestoft by providing a filename and restricting
# the dates to January 2007 using two datetime object:

try:
    date0 = datetime.datetime(2007, 1, 10)
    date1 = datetime.datetime(2007, 1, 12)
    lowestoft = Coast.TideGauge(fn_tidegauge, date_start=date0, date_end=date1)

    # TEST: Define Attribute dictionary for comparison
    test_attrs = {
        "site_name": "Lowestoft",
        "country": "United_Kingdom",
        "contributor": "British_Oceanographic_Data_Centre",
        "coordinate_system": "UK",
        "original_start_date": np.datetime64("1964-01-01 00:00:00"),
        "original_end_date": np.datetime64("2014-12-31 23:45:00"),
        "time_zone_hours": 0.0,
        "precision": 0.001,
        "null_value": -99.9999,
    }

    # TEST: Check attribute dictionary and length of sea_level.
    check1 = len(lowestoft.dataset.sea_level) == 193
    check2 = lowestoft.dataset.attrs == test_attrs
    if check1 and check2:
        print(str(sec) + chr(subsec) + " OK - Tide gauge loaded")
    else:
        print(str(sec) + chr(subsec) + " X - Failed to load tide gauge")
except:
    print(str(sec) + chr(subsec) + " FAILED.")

# -----------------------------------------------------------------------------#
# %% ( 7b ) Load in BODC tide gauge data                                       #
#                                                                             #

subsec = subsec + 1


# Load and plot BODC processed data
try:
    # Set the start and end dates
    date_start = np.datetime64("2020-10-12 23:59")
    date_end = np.datetime64("2020-10-14 00:01")

    # Initiate a TideGauge object, if a filename is passed it assumes it is a GESLA
    # type object
    tg = Coast.TideGauge()
    # specify the data read as a High Low Water dataset
    tg.dataset = tg.read_bodc_to_xarray(fn_tidegauge2, date_start, date_end)
    # tg.plot_timeseries()

    # TEST: Define Attribute dictionary for comparison
    test_attrs = {
        "port": "p234",
        "site": "liverpool,_gladstone_dock",
        "start_date": "01oct2020-00.00.00",
        "end_date": "31oct2020-23.45.00",
        "contributor": "national_oceanography_centre,_liverpool",
        "datum_information": "the_data_refer_to_admiralty_chart_datum_(acd)",
        "parameter_code": "aslvbg02_=_surface_elevation_(unspecified_datum)_of_the_water_body_by_bubbler_tide_gauge_(second_sensor)",
        "site_name": "liverpool,_gladstone_dock",
    }

    # TEST: Check attribute dictionary and length of sea_level.
    check1 = len(tg.dataset.sea_level) == 97
    check2 = tg.dataset.attrs == test_attrs
    if check1 and check2:
        print(str(sec) + chr(subsec) + " OK - BODC tide gauge loaded")
    else:
        print(str(sec) + chr(subsec) + " X - Failed to load BODC tide gauge")
except:
    print(str(sec) + chr(subsec) + " FAILED.")

# -----------------------------------------------------------------------------#
# %% ( 7c ) Load in Environment Agency river gauge data from API               #
#                                                                             #

subsec = subsec + 1

# Load in data obtained using the Environment Agency (England)
#  API. These are only accessible for the last 28 days. This does not require
# an API key.
#  Details of available tidal stations are recovered with:
#  https://environment.data.gov.uk/flood-monitoring/id/stations?type=TideGauge
# Recover the "stationReference" for the gauge of interest and pass as
# stationId:str. The default gauge is Liverpool: stationId="E70124"
# Construct a recent 10 days period and extract these data

try:
    date_start = np.datetime64("now") - np.timedelta64(20, "D")
    date_end = np.datetime64("now") - np.timedelta64(10, "D")
    eg = Coast.TideGauge()
    # Extract the data between explicit dates
    eg.dataset = eg.read_ea_api_to_xarray(date_start=date_start, date_end=date_end)
    check1 = eg.dataset.site_name == "Liverpool"
    check2 = len(eg.dataset.sea_level) > 0
    # eg.plot_timeseries()

    # Alternatively extract the data for the last ndays, here for a specific
    # (the default) station.
    eg.dataset = eg.read_ea_api_to_xarray(n_days=1, station_id="E70124")
    check3 = eg.dataset.site_name == "Liverpool"
    # eg.plot_timeseries()

    if check1 and check2 and check3:
        print(str(sec) + chr(subsec) + " OK - EA Tide gauge loaded")
    else:
        print(str(sec) + chr(subsec) + " X - Failed to load EA tide gauge")
except:
    print(str(sec) + chr(subsec) + " FAILED.")

# -----------------------------------------------------------------------------#
# %% ( 7d ) TideGauge obs_operator                                             #
#                                                                             #

subsec = subsec + 1
# Lets interpolate the sossheig variable in sci onto the location and times of
# our tidegauge using obs_operator(). Here, we interpolate linearly in time.

try:

    lowestoft.obs_operator(sci, "ssh", time_interp="linear", model_mask="bathy")

    # TEST: Check that the resulting interp_sossheig variable is of the same
    # length as sea_level and that it is populated.
    interp = lowestoft.dataset.interp_ssh
    interp_len = interp.shape[0]
    orig_len = lowestoft.dataset.sea_level.shape[0]
    check1 = interp_len == orig_len
    check2 = False in np.isnan(lowestoft.dataset.interp_ssh)
    if check1 and check2:
        print(str(sec) + chr(subsec) + " OK - Tide gauge obs_operator")
    else:
        print(str(sec) + chr(subsec) + " X - Tide gauge obs_operator")

except:
    print(str(sec) + chr(subsec) + " FAILED.")

# -----------------------------------------------------------------------------#
# %% ( 7e) TideGauge CRPS                                                      #
#                                                                             #
subsec = subsec + 1
# Compare modelled SSH to observed sea level using CRPS. This can be done
# either by creating a new object (create_new_object=True) or by saving it
# to the existing object. Here we look at the first option.

try:
    crps = lowestoft.crps(sci, "ssh")

    # TEST: Check length of crps and that it contains values
    check1 = crps.dataset.crps.shape[0] == lowestoft.dataset.sea_level.shape[0]
    check2 = False in np.isnan(crps.dataset.crps)
    if check1 and check2:
        print(str(sec) + chr(subsec) + " OK - CRPS between gauge and model exists")
    else:
        print(str(sec) + chr(subsec) + " X - Problem with guage/model CRPS")

except:
    print(str(sec) + chr(subsec) + " FAILED.")

# -----------------------------------------------------------------------------#
# %% ( 7f ) TideGauge Stats methods                                            #
#                                                                             #
subsec = subsec + 1
# We can batch return the basic stats methods from TideGauge using basic_stats().
# We test all of the stats routines here by using this batch function.

try:
    stats = lowestoft.basic_stats("sea_level", "interp_ssh")
    lowestoft.basic_stats("sea_level", "interp_ssh", create_new_object=False)

    # TEST: Check new object resembles internal object
    check1 = all(stats.dataset.error == lowestoft.dataset.error)
    # TEST: Check lengths and values
    check2 = stats.dataset.absolute_error.shape[0] == lowestoft.dataset.sea_level.shape[0]
    if check1 and check2:
        print(str(sec) + chr(subsec) + " OK - Basic Stats for TideGauge")
    else:
        print(str(sec) + chr(subsec) + " X -  Basic Stats for TideGauge")

except:
    print(str(sec) + chr(subsec) + " FAILED.")

# -----------------------------------------------------------------------------#
# %% ( 7g ) TideGauge Resample to hourly                                       #
#                                                                             #
subsec = subsec + 1
# Lets resample the tide gauge data to be hourly.

try:
    lowestoft.resample_mean("sea_level", "1H")

    # TEST: Check new times have right frequency
    td0 = lowestoft.dataset.time_1H[1] - lowestoft.dataset.time_1H[0]
    check1 = td0.values.astype("timedelta64[h]") == np.timedelta64(1, "h")
    # TEST: Check length
    check2 = np.ceil(lowestoft.dataset.time.shape[0] / 4) == lowestoft.dataset.time_1H.shape[0]
    if check1 and check2:
        print(str(sec) + chr(subsec) + " OK - TideGauge resampled")
    else:
        print(str(sec) + chr(subsec) + " X -  Resample TideGauge")

except:
    print(str(sec) + chr(subsec) + " FAILED.")

# -----------------------------------------------------------------------------#
# %% ( 7h ) Apply Doodson XO filter to hourly data                             #
#                                                                             #
subsec = subsec + 1
# Lets resample the tide gauge data to be hourly.

try:
    lowestoft.apply_doodson_x0_filter("sea_level_1H")

    # TEST: Check new times are same length as variable
    check1 = lowestoft.dataset.time_1H.shape == lowestoft.dataset.sea_level_1H_dx0.shape
    # TEST: Check there are number values in output
    check2 = False in np.isnan(lowestoft.dataset.sea_level_1H_dx0)
    if check1 and check2:
        print(str(sec) + chr(subsec) + " OK - TideGauge doodson X0")
    else:
        print(str(sec) + chr(subsec) + " X -  TideGauge doodson X0")

except:
    print(str(sec) + chr(subsec) + " FAILED.")

# -----------------------------------------------------------------------------#
# %% ( 7i ) TideGauge Loading multiple TideGaugeS                              #
#                                                                             #
subsec = subsec + 1
# We can load multiple tide gauges into a list of TideGauge objects using the
# static method create_multiple_tidegauge.

try:
    date0 = datetime.datetime(2007, 1, 10)
    date1 = datetime.datetime(2007, 1, 12)
    tidegauge_list = Coast.TideGauge.create_multiple("./example_files/tide_gauges/l*", date0, date1)

    # TEST: Check length of list
    check1 = len(tidegauge_list) == 2
    # TEST: Check lowestoft matches
    check2 = all(tidegauge_list[1].dataset == lowestoft.dataset)
    if check1 and check2:
        print(str(sec) + chr(subsec) + " OK - Multiple tide gauge load")
    else:
        print(str(sec) + chr(subsec) + " X - Multiple tide gauge load")

except:
    print(str(sec) + chr(subsec) + " FAILED.")

# -----------------------------------------------------------------------------#
# %% ( 7j ) TideGauge map plot (single)                                        #
#                                                                             #
subsec = subsec + 1

# We can take a look at the location of the loaded tidegauge:
try:
    f, a = lowestoft.plot_on_map()
    f.savefig(dn_fig + "tidegauge_map.png")
    print(str(sec) + chr(subsec) + " OK - Tide gauge map plot saved")
except:
    print(str(sec) + chr(subsec) + " FAILED.")

plt.close("all")

# -----------------------------------------------------------------------------#
# %% ( 7k ) TideGauge map plot (single)                                        #
#                                                                             #
subsec = subsec + 1

# Or we can plot up multiple from the list we loaded:
try:
    f, a = Coast.TideGauge.plot_on_map_multiple(tidegauge_list)
    f.savefig(dn_fig + "tidegauge_multiple_map.png")
    print(str(sec) + chr(subsec) + " OK - Tide gauge multiple map plot saved")
except:
    print(str(sec) + chr(subsec) + " FAILED.")

plt.close("all")

# -----------------------------------------------------------------------------#
# %% ( 7l ) TideGauge Time series plot                                         #
#                                                                             #
subsec = subsec + 1

# Take a look at the sea level time series stored within the object:

try:
    f, a = lowestoft.plot_timeseries(["sea_level", "sea_level_1H", "sea_level_1H_dx0"])
    f.savefig(dn_fig + "tidegauge_timeseries.png")
    print(str(sec) + chr(subsec) + " OK - Tide gauge time series saved")
except:
    print(str(sec) + chr(subsec) + " FAILED.")

plt.close("all")

# -----------------------------------------------------------------------------#
# %% ( 7m ) TideGauge method for tabulated data                                #
#                                                                             #
subsec = subsec + 1

# Take a look at the sea level time series stored within the object:
try:
    filnam = "example_files/Gladstone_2020-10_HLW.txt"
    date_start = np.datetime64("2020-10-11 07:59")
    date_end = np.datetime64("2020-10-20 20:21")

    # Initiate a TideGauge object, if a filename is passed it assumes it is a GESLA type object
    tg = Coast.TideGauge()
    tg.dataset = tg.read_hlw_to_xarray(filnam, date_start, date_end)

    check1 = len(tg.dataset.sea_level) == 37
    check2 = tg.get_tide_table_times(np.datetime64("2020-10-13 12:48"), method="nearest_HW").values == 8.01
    check3 = tg.get_tide_table_times(
        np.datetime64("2020-10-13 12:48"), method="nearest_1"
    ).time.values == np.datetime64("2020-10-13 14:36")
    check4 = np.array_equal(
        tg.get_tide_table_times(np.datetime64("2020-10-13 12:48"), method="nearest_2").values, [2.83, 8.01]
    )
    check5 = np.array_equal(
        tg.get_tide_table_times(np.datetime64("2020-10-13 12:48"), method="window", winsize=24).values,
        [3.47, 7.78, 2.8, 8.01, 2.83, 8.45, 2.08, 8.71],
    )

    if check1 and check2 and check3 and check4 and check5:
        print(str(sec) + chr(subsec) + " OK - Tide table processing")
    else:
        print(str(sec) + chr(subsec) + " X - Tide table processing")
except:
    print(str(sec) + chr(subsec) + " FAILED.")

# -----------------------------------------------------------------------------#
# %% ( 7n ) TideGauge method for finding extrema and troughs, compare neighbours#
#                                                                             #
subsec = subsec + 1

# Take a look at the sea level time series stored within the object:
try:
    date0 = datetime.datetime(2007, 1, 10)
    date1 = datetime.datetime(2007, 1, 20)
    lowestoft2 = Coast.TideGauge(fn_tidegauge, date_start=date0, date_end=date1)

    # Use comparison of neighbourhood method (method="comp" is assumed)
    extrema_comp = lowestoft2.find_high_and_low_water("sea_level", distance=40)
    # Check actual maximum/minimum is in output dataset
    check1 = np.nanmax(lowestoft2.dataset.sea_level) in extrema_comp.dataset.sea_level_highs
    check2 = np.nanmin(lowestoft2.dataset.sea_level) in extrema_comp.dataset.sea_level_lows
    # Check new time dimensions have correct length (hardcoded here)
    check3 = len(extrema_comp.dataset.time_highs) == 19
    check4 = len(extrema_comp.dataset.time_lows) == 18

    # Attempt a plot
    f = plt.figure()
    plt.plot(lowestoft2.dataset.time, lowestoft2.dataset.sea_level)
    plt.scatter(extrema_comp.dataset.time_highs.values, extrema_comp.dataset.sea_level_highs, marker="o", c="g")
    plt.scatter(extrema_comp.dataset.time_lows.values, extrema_comp.dataset.sea_level_lows, marker="o", c="r")

    plt.legend(["Time Series", "Maxima", "Minima"])
    plt.title("Tide Gauge Optima at Lowestoft")
    f.savefig(dn_fig + "tidegauge_optima.png")

    if check1 and check2 and check3 and check4:
        print(str(sec) + chr(subsec) + " OK - TideGauge local extrema found")
    else:
        print(str(sec) + chr(subsec) + " X - TideGauge local extrema")
except:
    print(str(sec) + chr(subsec) + " FAILED.")


# -----------------------------------------------------------------------------#
# %% ( 7o ) TideGauge method for finding extrema and troughs, fit cubic spline #
#                                                                             #
subsec = subsec + 1

# Load and process BODC processed data
try:
    # Set the start and end dates
    date_start = np.datetime64("2020-10-12 23:59")
    date_end = np.datetime64("2020-10-14 00:01")

    # Initiate a TideGauge object, if a filename is passed it assumes it is a GESLA
    # type object
    tg = Coast.TideGauge()
    # specify the data read as a High Low Water dataset
    tg.dataset = tg.read_bodc_to_xarray(fn_tidegauge2, date_start, date_end)

    # Use cubic spline fitting method
    extrema_cubc = tg.find_high_and_low_water("sea_level", method="cubic")

    # Check actual maximum/minimum is in output dataset
    check1 = np.isclose(extrema_cubc.dataset.sea_level_highs, [7.77432795, 7.91244559])
    check2 = np.isclose(extrema_cubc.dataset.sea_level_lows, [2.63479458, 2.54599355])

    # Attempt a plot
    f = plt.figure()
    plt.plot(tg.dataset.time, tg.dataset.sea_level)
    plt.scatter(extrema_cubc.dataset.time_highs.values, extrema_cubc.dataset.sea_level_highs, marker="o", c="g")
    plt.scatter(extrema_cubc.dataset.time_lows.values, extrema_cubc.dataset.sea_level_lows, marker="o", c="r")

    plt.legend(["Time Series", "Maxima", "Minima"])
    plt.title("Tide Gauge Optima at Gladstone, fitted cubic spline")
    f.savefig(dn_fig + "tidegauge_optima.png")

    if check1.all() and check2.all():
        print(str(sec) + chr(subsec) + " OK - TideGauge cubic extrema found")
    else:
        print(str(sec) + chr(subsec) + " X - TideGauge cubic extrema")
except:
    print(str(sec) + chr(subsec) + " FAILED.")


"""
###############################################################################
## ( 8 ) Isobath Contour Methods                                            ##
###############################################################################
"""
sec = sec + 1
subsec = 96
# -----------------------------------------------------------------------------#
# %% ( 8a ) Extract isbath contour between two points and create contour object  #
#                                                                             #
subsec = subsec + 1
nemo_f = Coast.Gridded(fn_domain=dn_files + fn_nemo_dom, config=fn_config_f_grid)
contours, no_contours = Coast.Contour.get_contours(nemo_f, 200)
y_ind, x_ind, contour = Coast.Contour.get_contour_segment(nemo_f, contours[0], [50, -10], [60, 3])
cont_f = Coast.ContourF(nemo_f, y_ind, x_ind, 200)
if np.isclose(cont_f.y_ind.sum() + cont_f.y_ind.sum(), 190020) and np.isclose(
    cont_f.data_contour.bathymetry.sum().item(), 69803.78125
):
    print(str(sec) + chr(subsec) + " OK - Isobath contour extracted")
else:
    print(str(sec) + chr(subsec) + " X - Isobath contour failed to extract correctly")
# -----------------------------------------------------------------------------#
# %% ( 8b ) Plot contour on map                                                  #
#                                                                             #
subsec = subsec + 1
Coast.Contour.plot_contour(nemo_f, contour)
cont_path = dn_fig + "contour.png"
plt.savefig(cont_path)
try:
    if os.path.isfile(cont_path) and os.path.getsize(cont_path) > 0:
        print(str(sec) + chr(subsec) + " OK - Contour plot saved")
    else:
        print(str(sec) + chr(subsec) + " X - Contour plot did not save correctly")
except OSError:
    print(str(sec) + chr(subsec) + " X - Contour plot did not save correctly")
# -----------------------------------------------------------------------------#
# %% ( 8c ) Calculate pressure along contour                                     #
#                                                                             #
subsec = subsec + 1
nemo_t = Coast.Gridded(fn_data=dn_files + fn_nemo_grid_t_dat, fn_domain=dn_files + fn_nemo_dom, config=fn_config_t_grid)
contours, no_contours = Coast.Contour.get_contours(nemo_t, 200)
y_ind, x_ind, contour = Coast.Contour.get_contour_segment(nemo_t, contours[0], [50, -10], [60, 3])
cont_t = Coast.ContourT(nemo_t, y_ind, x_ind, 200)
cont_t.construct_pressure(1027)
if np.allclose(
    (cont_t.data_contour.pressure_s + cont_t.data_contour.pressure_h_zlevels).sum().item(), 27490693.20181531
):
    print(str(sec) + chr(subsec) + " OK - Perturbation pressure calculation is as expected")
else:
    print(str(sec) + chr(subsec) + " X - Perturbation pressure calculation is not as expected")
# -----------------------------------------------------------------------------#
# %% ( 8d ) Calculate flow across contour                                        #
#                                                                             #
subsec = subsec + 1
nemo_f = Coast.Gridded(fn_domain=dn_files + fn_nemo_dom, config=fn_config_f_grid)
nemo_u = Coast.Gridded(fn_data=dn_files + fn_nemo_grid_u_dat, fn_domain=dn_files + fn_nemo_dom, config=fn_config_u_grid)
nemo_v = Coast.Gridded(fn_data=dn_files + fn_nemo_grid_v_dat, fn_domain=dn_files + fn_nemo_dom, config=fn_config_v_grid)
contours, no_contours = Coast.Contour.get_contours(nemo_f, 200)
y_ind, x_ind, contour = Coast.Contour.get_contour_segment(nemo_f, contours[0], [50, -10], [60, 3])
cont_f = Coast.ContourF(nemo_f, y_ind, x_ind, 200)
cont_f.calc_cross_contour_flow(nemo_u, nemo_v)
if np.allclose(
    (cont_f.data_cross_flow.normal_velocities + cont_f.data_cross_flow.depth_integrated_normal_transport).sum(),
    -1152.3771,
):
    print(str(sec) + chr(subsec) + " OK - Cross-contour flow calculations as expected")
else:
    print(str(sec) + chr(subsec) + " X - Cross-contour flow calculations not as expected")
# -----------------------------------------------------------------------------#
# %% ( 8e ) Calculate pressure gradient driven flow across contour               #
#                                                                             #
subsec = subsec + 1
cont_f.calc_geostrophic_flow(nemo_t, config_u=fn_config_u_grid, config_v=fn_config_v_grid, ref_density=1027)
if np.allclose(
    (
        cont_f.data_cross_flow.normal_velocity_hpg
        + cont_f.data_cross_flow.normal_velocity_spg
        + cont_f.data_cross_flow.transport_across_AB_hpg
        + cont_f.data_cross_flow.transport_across_AB_spg
    ).sum(),
    74.65002414,
):
    print(str(sec) + chr(subsec) + " OK - Cross-contour geostrophic flow calculations as expected")
else:
    print(str(sec) + chr(subsec) + " X - Cross-contour geostrophic flow calculations not as expected")

# %%
"""
###############################################################################
## ( 9 ) EOF module testing                                                 ##
###############################################################################
"""
sec = sec + 1
subsec = 96

# %%---------------------------------------------------------------------------#
# ( 9a ) Compute regular EOFs, temporal projections and variance explained   #
#
subsec = subsec + 1
try:
    nemo_t = Coast.Gridded(
        fn_data=dn_files + fn_nemo_grid_t_dat, fn_domain=dn_files + fn_nemo_dom, config=fn_config_t_grid
    )
    eofs = Coast.compute_eofs(nemo_t.dataset.ssh)

    ssh_reconstruction = (eofs.EOF * eofs.temporal_proj).sum(dim="mode").sum(dim=["x_dim", "y_dim"])
    ssh_anom = (nemo_t.dataset.ssh - nemo_t.dataset.ssh.mean(dim="t_dim")).sum(dim=["x_dim", "y_dim"])

    # Check ssh anomaly is reconstructed at each time point
    if np.allclose(ssh_reconstruction, ssh_anom, rtol=0.0001):
        var_cksum = eofs.variance.sum(dim="mode").item()
        if np.isclose(var_cksum, 100):
            print(str(sec) + chr(subsec) + " OK - Original signal reconstructed from EOFs")
        else:
            print(str(sec) + chr(subsec) + " X - Variance explained does not sum to 100 %")
    else:
        print(str(sec) + chr(subsec) + " X - Original signal not reconstructed from EOFs")
except:
    print(str(sec) + chr(subsec) + " FAILED.\n" + traceback.format_exc())

# %%---------------------------------------------------------------------------#
# ( 9b ) Compute  HEOFs, temporal projections and variance explained   #
#
subsec = subsec + 1
try:
    nemo_t = Coast.Gridded(
        fn_data=dn_files + fn_nemo_grid_t_dat, fn_domain=dn_files + fn_nemo_dom, config=fn_config_t_grid
    )
    heofs = Coast.compute_hilbert_eofs(nemo_t.dataset.ssh)

    ssh_reconstruction = (
        (heofs.EOF_amp * heofs.temporal_amp * uf.exp(1j * uf.radians(heofs.EOF_phase + heofs.temporal_phase)))
        .sum(dim="mode")
        .real.sum(dim=["x_dim", "y_dim"])
    )

    ssh_anom = (nemo_t.dataset.ssh - nemo_t.dataset.ssh.mean(dim="t_dim")).sum(dim=["x_dim", "y_dim"])

    # Check ssh anomaly is reconstructed at each time point
    if np.allclose(ssh_reconstruction, ssh_anom, rtol=0.0001):
        var_cksum = heofs.variance.sum(dim="mode").item()
        if np.isclose(var_cksum, 100):
            print(str(sec) + chr(subsec) + " OK - Original signal reconstructed from HEOFs")
        else:
            print(str(sec) + chr(subsec) + " X - Variance explained does not sum to 100 %")
    else:
        print(str(sec) + chr(subsec) + " X - Original signal not reconstructed from HEOFs")


except:
    print(str(sec) + chr(subsec) + " FAILED.\n" + traceback.format_exc())

"""
#################################################
## ( 10 ) Profile Methods                     ##
#################################################
"""
sec = sec + 1
subsec = 96

# -----------------------------------------------------------------------------#
# ( 10a ) Load EN4 data                                                       #
#                                                                             #

subsec = subsec + 1
# Create Profile object and read EN4 example data file

try:
    # Create object without config file
    profiles = Coast.Profile(file_path=fn_profile)
    check0 = profiles is not None

    # Create object with config file
    profiles = Coast.Profile(file_path=fn_profile, config=fn_profile_config)

    # TEST: Check some data
    check1 = profiles.dataset.dims["z_dim"] == 400
    check2 = profiles.dataset.longitude[11].values == 9.89777
    if check0 and check1 and check2:
        print(str(sec) + chr(subsec) + " OK - EN4 Data read, Profile created")
    else:
        print(str(sec) + chr(subsec) + " X - Problem with EN4 reading")

except:
    print(str(sec) + chr(subsec) + " FAILED.")


# -----------------------------------------------------------------------------#
# ( 10b ) Plot locations on map                                               #
#                                                                             #

subsec = subsec + 1
# Plot profile locations on a map

try:
    f, a = profiles.plot_map()
    f.savefig(dn_fig + "profiles_map.png")
    print(str(sec) + chr(subsec) + " OK - Profiles map plot saved")
except:
    print(str(sec) + chr(subsec) + " FAILED.")

# -----------------------------------------------------------------------------#
# ( 10c ) Plot ts diagram                                                     #
#                                                                             #

subsec = subsec + 1
# Plot ts diagram

try:
    f, a = profiles.plot_ts_diagram(10)
    f.savefig(dn_fig + "profile_ts_diagram.png")
    print(str(sec) + chr(subsec) + " OK - Profiles ts diagram plot saved")
except:
    print(str(sec) + chr(subsec) + " FAILED.")

# -----------------------------------------------------------------------------#
# ( 10d ) Plot temperature profile                                            #
#                                                                             #

subsec = subsec + 1
# Plot ts diagram

try:
    f, a = profiles.plot_profile(var="potential_temperature", profile_indices=[10])
    f.savefig(dn_fig + "profile_temperature_diagram.png")
    print(str(sec) + chr(subsec) + " OK - Profiles temperature plot saved")
except:
    print(str(sec) + chr(subsec) + " FAILED.")
# %%
"""
#################################################
## ( 11 ) PLOTTING UTILITY Methods             ##
#################################################
"""
sec = sec + 1
subsec = 96

# -----------------------------------------------------------------------------#
# ( 11a ) Scatter with fit                                                     #
#                                                                             #

subsec = subsec + 1
# <Introduction>

try:
    # Plot an idealised dataset
    x = np.arange(0, 50)
    y = np.arange(0, 50) / 1.5
    f, a = plot_util.scatter_with_fit(x, y)
    a.set_title("Test: Scatter_with_fit()")

    f.savefig(os.path.join(dn_fig, "scatter_with_fit_test.png"))
    plt.close()

    print(str(sec) + chr(subsec) + " OK. Scatter_with_fit()")

except:
    print(str(sec) + chr(subsec) + " FAILED.")

# -----------------------------------------------------------------------------#
# ( 11b ) Geo axes                                                             #
#                                                                             #

subsec = subsec + 1

try:
    # Plot two scatters on a map
    lonbounds = [-20, 20]
    latbounds = [30, 60]
    f, a = plot_util.create_geo_axes(lonbounds, latbounds)
    a.set_title("Test: create_geo_axes()")
    a.scatter([0, -10], [50, 50])

    f.savefig(os.path.join(dn_fig, "create_geo_axes_test.png"))
    plt.close()

    print(str(sec) + chr(subsec) + " OK. create_geo_axes()")

except:
    print(str(sec) + chr(subsec) + " FAILED.")

# -----------------------------------------------------------------------------#
# ( 11c ) Determine colorbar extension                                         #
#                                                                             #

subsec = subsec + 1

try:
    # Test on some pretend dataset
    pretend_data = np.arange(0, 50)
    test1 = plot_util.determine_colorbar_extension(pretend_data, -50, 100)
    test2 = plot_util.determine_colorbar_extension(pretend_data, 1, 100)
    test3 = plot_util.determine_colorbar_extension(pretend_data, -50, 48)
    test4 = plot_util.determine_colorbar_extension(pretend_data, 1, 48)

    # TEST: <description here>
    check1 = test1 == "neither"
    check2 = test2 == "min"
    check3 = test3 == "max"
    check4 = test4 == "both"
    if check1 and check2:
        print(str(sec) + chr(subsec) + " OK - determine_colorbar_extension()")
    else:
        print(str(sec) + chr(subsec) + " X - ")

except:
    print(str(sec) + chr(subsec) + " FAILED.")

# -----------------------------------------------------------------------------#
# ( 11d ) Determine clim by st.dev                                             #
#                                                                             #

subsec = subsec + 1
# <Introduction>

try:
    # Data with mean = 50.51 and std = 32.2
    # Determine clims to exclude outlier at 200
    pretend_data = np.arange(0, 100)
    pretend_data[-1] = 200
    clim = plot_util.determine_clim_by_standard_deviation(pretend_data, n_std_dev=2)

    # TEST: <description here>
    check1 = clim[0] == -13.808889915793792
    check2 = clim[1] == 114.82888991579378
    if check1 and check2:
        print(str(sec) + chr(subsec) + " OK - determine_clim_by_std_dev")
    else:
        print(str(sec) + chr(subsec) + " X - determine_clim_by_std_dev")

except:
    print(str(sec) + chr(subsec) + " FAILED.")

# %%
"""
#################################################
## ( 12 ) Stats Utility                        ##
#################################################
"""

sec = sec + 1
subsec = 96

# -----------------------------------------------------------------------------#
# ( 12a ) find_maxima(). Test comparison and cublic spline methods            #
#                                                                             #

subsec = subsec + 1


try:
    date0 = datetime.datetime(2007, 1, 15)
    date1 = datetime.datetime(2007, 1, 16)
    tg = Coast.TideGauge(fn_tidegauge, date_start=date0, date_end=date1)

    tt, hh = stats_util.find_maxima(tg.dataset.time, tg.dataset.sea_level, method="comp")
    check1 = np.isclose((tt.values[0] - np.datetime64("2007-01-15T00:15:00")) / np.timedelta64(1, "s"), 0)
    check2 = np.isclose(hh.values[0], 1.027)

    tt, hh = stats_util.find_maxima(tg.dataset.time, tg.dataset.sea_level, method="cubic")
    check3 = np.isclose((tt[0] - np.datetime64("2007-01-15T00:07:49")) / np.timedelta64(1, "s"), 0)
    check4 = np.isclose(hh[0], 1.0347638302097757)

    if check1 and check2 and check3 and check4:
        print(str(sec) + chr(subsec) + " OK - find_maxima() worked for comparison and cublic spline methods")
    else:
        print(str(sec) + chr(subsec) + " X - Problem with stats_util.find_maxima()")

except:
    print(str(sec) + chr(subsec) + " FAILED.")

# %%
"""
#################################################
## ( 13 ) MaskMaker                           ##
#################################################
"""

sec = sec + 1
subsec = 96

# Preparation: Create two arrays to put mask onto, one of zeros and one of ones
# This allows us to test the additive feature.
sci = Coast.Gridded(dn_files + fn_nemo_dat, dn_files + fn_nemo_dom, config=fn_config_t_grid)
mask00 = np.zeros((sci.dataset.dims["y_dim"], sci.dataset.dims["x_dim"]))
mask01 = np.ones((sci.dataset.dims["y_dim"], sci.dataset.dims["x_dim"]))

# -----------------------------------------------------------------------------#
# ( 13a ) Create mask by indices                                              #
#                                                                             #

subsec = subsec + 1
# Plot ts diagram

try:
    mm = Coast.MaskMaker()
    # Draw and fill a square
    vertices_r = [50, 150, 150, 50]
    vertices_c = [50, 50, 150, 150]
    filled0 = mm.fill_polygon_by_index(mask00, vertices_r, vertices_c)
    filled1 = mm.fill_polygon_by_index(mask01, vertices_r, vertices_c, additive=True)

    # TEST: Check some data
    check1 = filled0[49, 49] == 0 and filled0[51, 51] == 1
    check2 = filled1[49, 49] == 1 and filled1[51, 51] == 2
    if check1 and check2:
        print(str(sec) + chr(subsec) + " OK - MASKS created by index")
    else:
        print(str(sec) + chr(subsec) + " X - Problem mask creation by index")

except:
    print(str(sec) + chr(subsec) + " FAILED.")

# -----------------------------------------------------------------------------#
# ( 13b ) Create mask by lonlat                                               #
#                                                                             #

subsec = subsec + 1
# Plot ts diagram

try:
    mm = Coast.MaskMaker()
    # Draw and fill a square
    vertices_lon = [-5, -5, 5, 5]
    vertices_lat = [40, 60, 60, 40]
    filled0 = mm.fill_polygon_by_lonlat(mask00, sci.dataset.longitude, sci.dataset.latitude, vertices_lon, vertices_lat)
    filled1 = mm.fill_polygon_by_lonlat(
        mask01, sci.dataset.longitude, sci.dataset.latitude, vertices_lon, vertices_lat, additive=True
    )

    # TEST: Check some data
    check1 = filled0[50, 50] == 0 and filled0[50, 150] == 1
    check2 = filled1[50, 50] == 1 and filled1[50, 150] == 2
    if check1 and check2:
        print(str(sec) + chr(subsec) + " OK - MASKS created by lonlat")
    else:
        print(str(sec) + chr(subsec) + " X - Problem mask creation by lonlat")

except:
    print(str(sec) + chr(subsec) + " FAILED.")

# %%
"""
#################################################
## ( 14 ) Climatology Methods                  ##
#################################################
"""
sec = sec + 1
subsec = 96

sci = Coast.Gridded(dn_files + fn_nemo_dat, dn_files + fn_nemo_dom, config=fn_config_t_grid)
ds = sci.dataset[["temperature", "ssh"]].isel(z_dim=0)


# -----------------------------------------------------------------------------#
# ( 14a ) Monthly and Seasonal Climatology                                     #
#                                                                             #

subsec = subsec + 1

try:

    clim = Coast.Climatology()
    fn_out = os.path.join(dn_files, "test_climatology.nc")
    monthly = clim.make_climatology(ds, "month").load()
    seasonal = clim.make_climatology(ds, "season", fn_out=fn_out)

    # create dataset with missing values
    ds2 = ds.copy(deep=True)
    ds2["temperature"][::2, :100, :100] = np.nan
    ds2["ssh"][::2, :100, :100] = np.nan
    seaC = clim.make_climatology(ds2, "season", missing_values=True)
    seaX = ds2.groupby("time.season").mean("t_dim")
    # throws error is not close
    xr.testing.assert_allclose(seaC, seaX)

    mn = mn = np.nanmean(ds.temperature, axis=0)
    check1 = np.nanmax(np.abs(mn - monthly.temperature[0])) < 1e-6
    check2 = os.path.isfile(fn_out)
    if check1 and check2:
        print(str(sec) + chr(subsec) + " OK - Monthly and seasonal climatology made and written to file")
    else:
        print(str(sec) + chr(subsec) + " X - Problem with monthly and seasonal climatology ")

except AssertionError:
    print(str(sec) + chr(subsec) + " X - Problem with computing climatology when dataset has missing values")
except:
    print(str(sec) + chr(subsec) + " FAILED.")

# %%
"""
###############################################################################
## ( N ) Example script testing                                              ##
###############################################################################
"""
sec = "N"
subsec = 96

print(str(sec) + ". Example script testing")
print("++++++++++++++++++++++++")
#
# -----------------------------------------------------------------------------#
# %% ( Na ) Example script testing                                               #
#                                                                             #
subsec = subsec + 1
# Test machine name (to check for file access) in order to test additional scripts.
example_script_flag = True if "livljobs" in gethostname().lower() else False

try:
    # Do a thing
    from example_scripts import altimetry_tutorial  # This runs on example_files
    from example_scripts import tidegauge_tutorial  # This runs on example_files
    from example_scripts import tidetable_tutorial  # This runs on example_files
    from example_scripts import export_to_netcdf_tutorial  # This runs on example_files
    from example_scripts import transect_tutorial  # This runs on example_files
<<<<<<< HEAD
    from example_scripts import contour_tutorial  # This runs on example_files
    from example_scripts import internal_tide_pycnocline_diagnostics  # This runs on example_files unless it is on livljobs, then it is AMM60 data

=======
>>>>>>> 419fa027

    print(str(sec) + chr(subsec) + " OK - tutorials on example_files data")
    subsec = subsec + 1

    if example_script_flag:
        from example_scripts import amm15_example_plot
        print(str(sec) + chr(subsec) + " OK - tutorial on AMM15 data")

        subsec = subsec + 1
        from example_scripts import anchor_plots_of_nsea_wvel
        print(str(sec) + chr(subsec) + " OK - tutorial on AMM60 data")

        subsec = subsec + 1
        from example_scripts import blz_example_plot
        print(str(sec) + chr(subsec) + " OK - tutorial on Belize data")

        subsec = subsec + 1
        from example_scripts import seasia_r12_example_plot
        print(str(sec) + chr(subsec) + " OK - tutorial on SEAsia data")

        subsec = subsec + 1
        from example_scripts import wcssp_india_example_plot
        print(str(sec) + chr(subsec) + " OK - tutorial on WCSSP-India data")

        subsec = subsec + 1 # ON LIVLJOBS THIS RUNS TWICE FOR AMM60 DATA.
        from example_scripts import internal_tide_pycnocline_diagnostics
        print(str(sec) + chr(subsec) + " OK - tutorial on internal tides")
    else:
        print("Don't forget to test on a LIVLJOBS machine")

    # TEST: <description here>
    check1 = example_script_flag
    if check1:
        print(str(sec) + " OK - example_scripts ran on", gethostname())
    else:
        print(str(sec) + " X - example_scripts failed on", gethostname())

except:
    print(str(sec) + chr(subsec) + " FAILED.")

# %% Close log file
#################################################
log_file.close()<|MERGE_RESOLUTION|>--- conflicted
+++ resolved
@@ -42,9 +42,9 @@
 import datetime
 import os.path as path
 import logging
-import Coast.general_utils as general_utils
-import Coast.plot_util as plot_util
-import Coast.stats_util as stats_util
+import coast.general_utils as general_utils
+import coast.plot_util as plot_util
+import coast.stats_util as stats_util
 from socket import gethostname  # to get hostname
 import traceback
 import xarray.ufuncs as uf
@@ -56,7 +56,7 @@
 """
 ## Initialise logging and save to log file
 log_file = open("unit_testing/unit_test.log", "w")  # Need log_file.close()
-Coast.logging_util.setup_logging(stream=log_file, level=logging.INFO)
+coast.logging_util.setup_logging(stream=log_file, level=logging.INFO)
 ## Alternative logging levels
 # ..., level=logging.DEBUG) # Detailed information, typically of interest only when diagnosing problems.
 # ..., level=logging.INFO) # Confirmation that things are working as expected.
@@ -110,7 +110,7 @@
 subsec = subsec + 1
 
 try:
-    sci = Coast.Gridded(
+    sci = coast.Gridded(
         path.join(dn_files, fn_nemo_dat), path.join(dn_files, fn_nemo_dom), config=fn_config_t_grid
     )
 
@@ -141,17 +141,17 @@
 subsec = subsec + 1
 try:
     ds = xr.open_dataset(dn_files + fn_nemo_dat)
-    sci_load_ds = Coast.Gridded(config=fn_config_t_grid)
+    sci_load_ds = coast.Gridded(config=fn_config_t_grid)
     sci_load_ds.load_dataset(ds)
-    sci_load_file = Coast.Gridded(config=fn_config_t_grid)
+    sci_load_file = coast.Gridded(config=fn_config_t_grid)
     sci_load_file.load(dn_files + fn_nemo_dat)
     if sci_load_ds.dataset.identical(sci_load_file.dataset):
-        print(str(sec) + chr(subsec) + " OK - Coast.load_dataset()")
+        print(str(sec) + chr(subsec) + " OK - coast.load_dataset()")
     else:
         print(
             str(sec)
             + chr(subsec)
-            + " X - Coast.load_dataset() ERROR - not identical to dataset loaded via Coast.load()"
+            + " X - coast.load_dataset() ERROR - not identical to dataset loaded via coast.load()"
         )
 except:
     print(str(sec) + chr(subsec) + " FAILED")
@@ -162,7 +162,7 @@
 
 subsec = subsec + 1
 try:
-    sci = Coast.Gridded(dn_files + fn_nemo_dat, dn_files + fn_nemo_dom, config=fn_config_t_grid)
+    sci = coast.Gridded(dn_files + fn_nemo_dat, dn_files + fn_nemo_dom, config=fn_config_t_grid)
     try:
         sci.dataset.temperature
     except NameError:
@@ -192,7 +192,7 @@
 subsec = subsec + 1
 
 pass_test = False
-nemo_f = Coast.Gridded(fn_domain=dn_files + fn_nemo_dom, config=fn_config_f_grid)
+nemo_f = coast.Gridded(fn_domain=dn_files + fn_nemo_dom, config=fn_config_f_grid)
 
 if nemo_f.dataset._coord_names == {"depth_0", "latitude", "longitude"}:
     var_name_list = []
@@ -213,22 +213,22 @@
 subsec = subsec + 1
 
 try:
-    nemo_t = Coast.Gridded(
+    nemo_t = coast.Gridded(
         fn_data=dn_files + fn_nemo_grid_t_dat, fn_domain=dn_files + fn_nemo_dom, config=fn_config_t_grid
     )
     if not np.isclose(np.nansum(nemo_t.dataset.depth_0.values), 1705804300.0):
         raise ValueError(" X - Nemo depth_0 failed on t-grid failed")
-    nemo_u = Coast.Gridded(
+    nemo_u = coast.Gridded(
         fn_data=dn_files + fn_nemo_grid_u_dat, fn_domain=dn_files + fn_nemo_dom, config=fn_config_u_grid
     )
     if not np.isclose(np.nansum(nemo_u.dataset.depth_0.values), 1705317600.0):
         raise ValueError(" X - Nemo depth_0 failed on u-grid failed")
-    nemo_v = Coast.Gridded(
+    nemo_v = coast.Gridded(
         fn_data=dn_files + fn_nemo_grid_v_dat, fn_domain=dn_files + fn_nemo_dom, config=fn_config_v_grid
     )
     if not np.isclose(np.nansum(nemo_v.dataset.depth_0.values), 1705419100.0):
         raise ValueError(" X - Nemo depth_0 failed on v-grid failed")
-    nemo_f = Coast.Gridded(fn_domain=dn_files + fn_nemo_dom, config=fn_config_f_grid)
+    nemo_f = coast.Gridded(fn_domain=dn_files + fn_nemo_dom, config=fn_config_f_grid)
     if not np.isclose(np.nansum(nemo_f.dataset.depth_0.values), 1704932600.0):
         raise ValueError(" X - Nemo depth_0 failed on f-grid failed")
 
@@ -244,7 +244,7 @@
 
 try:
 
-    amm7 = Coast.Gridded(dn_files + fn_nemo_dat_subset, dn_files + fn_nemo_dom, config=fn_config_t_grid)
+    amm7 = coast.Gridded(dn_files + fn_nemo_dat_subset, dn_files + fn_nemo_dom, config=fn_config_t_grid)
 
     # checking all the coordinates mapped correctly to the dataset object
     if amm7.dataset._coord_names == {"depth_0", "latitude", "longitude", "time"}:
@@ -266,7 +266,7 @@
 
 try:
     file_names_amm7 = "nemo_data_T_grid*.nc"
-    amm7 = Coast.Gridded(
+    amm7 = coast.Gridded(
         dn_files + file_names_amm7, dn_files + fn_nemo_dom, config=fn_config_t_grid, multiple=True
     )
 
@@ -288,7 +288,7 @@
 # Nemo obejct and dataset.
 
 try:
-    harmonics = Coast.Gridded(
+    harmonics = coast.Gridded(
         dn_files + fn_nemo_harmonics, dn_files + fn_nemo_harmonics_dom, config=fn_config_t_grid
     )
     constituents = ["K1", "M2", "S2", "K2"]
@@ -333,11 +333,11 @@
 #
 subsec = subsec + 1
 try:
-    nemo_t = Coast.Gridded(
+    nemo_t = coast.Gridded(
         fn_data=dn_files + fn_nemo_grid_t_dat, fn_domain=dn_files + fn_nemo_dom, config=fn_config_t_grid
     )
 
-    e3t, e3u, e3v, e3f, e3w = Coast.Gridded.get_e3_from_ssh(nemo_t, True, True, True, True, True)
+    e3t, e3u, e3v, e3f, e3w = coast.Gridded.get_e3_from_ssh(nemo_t, True, True, True, True, True)
     cksum = np.array([e3t.sum(), e3u.sum(), e3v.sum(), e3f.sum(), e3w.sum()])
     # these references are based on the example file's ssh field
     reference = np.array([8.337016e08, 8.333972e08, 8.344886e08, 8.330722e08, 8.265948e08])
@@ -379,9 +379,9 @@
 
 try:
     if sci.dataset["ssh"].equals(sci["ssh"]):
-        print(str(sec) + chr(subsec) + " OK - Coast.__getitem__ works correctly ")
-    else:
-        print(str(sec) + chr(subsec) + " X - Problem with Coast.__getitem__ ")
+        print(str(sec) + chr(subsec) + " OK - coast.__getitem__ works correctly ")
+    else:
+        print(str(sec) + chr(subsec) + " X - Problem with coast.__getitem__ ")
 except:
     print(str(sec) + chr(subsec) + " FAILED")
 
@@ -430,13 +430,8 @@
 subsec = subsec + 1
 
 # Initialise DataArrays
-<<<<<<< HEAD
-nemo_t = Coast.Gridded(fn_data=dn_files + fn_nemo_grid_t_dat, fn_domain=dn_files + fn_nemo_dom, config=fn_config_t_grid)
-nemo_w = Coast.Gridded(fn_domain=dn_files + fn_nemo_dom, config=fn_config_w_grid)
-=======
 nemo_t = coast.Gridded(fn_data=dn_files + fn_nemo_grid_t_dat, fn_domain=dn_files + fn_nemo_dom, config=fn_config_t_grid)
 nemo_w = coast.Gridded(fn_domain=dn_files + fn_nemo_dom, config=fn_config_w_grid)
->>>>>>> 419fa027
 
 try:
     log_str = ""
@@ -483,11 +478,7 @@
 #                                                                             #
 
 subsec = subsec + 1
-<<<<<<< HEAD
-nemo_t = Coast.Gridded(fn_data=dn_files + fn_nemo_grid_t_dat, fn_domain=dn_files + fn_nemo_dom, config=fn_config_t_grid)
-=======
 nemo_t = coast.Gridded(fn_data=dn_files + fn_nemo_grid_t_dat, fn_domain=dn_files + fn_nemo_dom, config=fn_config_t_grid)
->>>>>>> 419fa027
 nemo_t.construct_density()
 yt, xt, length_of_line = nemo_t.transect_indices([54, -15], [56, -12])
 
@@ -512,19 +503,13 @@
 
 nemo_t = None
 nemo_w = None
-<<<<<<< HEAD
-nemo_t = Coast.Gridded(dn_files + fn_nemo_grid_t_dat_summer, dn_files + fn_nemo_dom, config=fn_config_t_grid)
-# create an empty w-grid object, to store stratification
-nemo_w = Coast.Gridded(fn_domain=dn_files + fn_nemo_dom, config=fn_config_w_grid)
-=======
 nemo_t = coast.Gridded(dn_files + fn_nemo_grid_t_dat_summer, dn_files + fn_nemo_dom, config=fn_config_t_grid)
 # create an empty w-grid object, to store stratification
 nemo_w = coast.Gridded(fn_domain=dn_files + fn_nemo_dom, config=fn_config_w_grid)
->>>>>>> 419fa027
 try:
     log_str = ""
     # initialise Internal Tide object
-    IT = Coast.InternalTide(nemo_t, nemo_w)
+    IT = coast.InternalTide(nemo_t, nemo_w)
     if IT is None:  # Test whether object was returned
         log_str += "No object returned\n"
     # Construct pycnocline variables: depth and thickness
@@ -560,11 +545,7 @@
     print(str(sec) + chr(subsec) + " X - computing pycnocline depth and thickness failed ")
 
 # -----------------------------------------------------------------------------#
-<<<<<<< HEAD
 # %% ( 3d ) Plot pycnocline depth                                              #
-=======
-#%% ( 3d ) Plot pycnocline depth                                              #
->>>>>>> 419fa027
 #                                                                             #
 
 subsec = subsec + 1
@@ -591,7 +572,7 @@
 subsec = subsec + 1
 
 # Extract transect indices
-nemo_t = Coast.Gridded(fn_data=dn_files + fn_nemo_grid_t_dat, fn_domain=dn_files + fn_nemo_dom, config=fn_config_t_grid)
+nemo_t = coast.Gridded(fn_data=dn_files + fn_nemo_grid_t_dat, fn_domain=dn_files + fn_nemo_dom, config=fn_config_t_grid)
 yt, xt, length_of_line = nemo_t.transect_indices([51, -5], [49, -9])
 
 # Test transect indices
@@ -686,18 +667,18 @@
 #
 subsec = subsec + 1
 try:
-    nemo_t = Coast.Gridded(
+    nemo_t = coast.Gridded(
         fn_data=dn_files + fn_nemo_grid_t_dat, fn_domain=dn_files + fn_nemo_dom, config=fn_config_t_grid
     )
-    nemo_u = Coast.Gridded(
+    nemo_u = coast.Gridded(
         fn_data=dn_files + fn_nemo_grid_u_dat, fn_domain=dn_files + fn_nemo_dom, config=fn_config_u_grid
     )
-    nemo_v = Coast.Gridded(
+    nemo_v = coast.Gridded(
         fn_data=dn_files + fn_nemo_grid_v_dat, fn_domain=dn_files + fn_nemo_dom, config=fn_config_v_grid
     )
-    nemo_f = Coast.Gridded(fn_domain=dn_files + fn_nemo_dom, config=fn_config_f_grid)
-
-    tran_f = Coast.TransectF(nemo_f, (54, -15), (56, -12))
+    nemo_f = coast.Gridded(fn_domain=dn_files + fn_nemo_dom, config=fn_config_f_grid)
+
+    tran_f = coast.TransectF(nemo_f, (54, -15), (56, -12))
     tran_f.calc_flow_across_transect(nemo_u, nemo_v)
     cksum1 = tran_f.data_cross_tran_flow.normal_velocities.sum(dim=("t_dim", "z_dim", "r_dim")).item()
     cksum2 = tran_f.data_cross_tran_flow.normal_transports.sum(dim=("t_dim", "r_dim")).item()
@@ -736,7 +717,7 @@
 #
 subsec = subsec + 1
 try:
-    tran_t = Coast.TransectT(nemo_t, (54, -15), (56, -12))
+    tran_t = coast.TransectT(nemo_t, (54, -15), (56, -12))
     tran_t.construct_pressure()
     cksum1 = tran_t.data.density_zlevels.sum(dim=["t_dim", "r_dim", "depth_z_levels"]).item()
     cksum2 = tran_t.data.pressure_h_zlevels.sum(dim=["t_dim", "r_dim", "depth_z_levels"]).item()
@@ -835,7 +816,7 @@
 
 subsec = subsec + 1
 try:
-    altimetry = Coast.Altimetry(dn_files + fn_altimetry)
+    altimetry = coast.Altimetry(dn_files + fn_altimetry)
     ind = altimetry.subset_indices_lonlat_box([-10, 10], [45, 60])
     altimetry_nwes = altimetry.isel(time=ind)  # nwes = northwest europe shelf
     ind_x, ind_y = general_utils.nearest_indices_2d(
@@ -892,7 +873,7 @@
 subsec = 96
 # This section is for testing and demonstrating the use of the Altimetry
 # object. First begin by reloading Nemo t-grid test data:
-sci = Coast.Nemo(dn_files + fn_nemo_dat, dn_files + fn_nemo_dom, grid_ref="t-grid")
+sci = coast.Nemo(dn_files + fn_nemo_dat, dn_files + fn_nemo_dom, grid_ref="t-grid")
 
 
 # -----------------------------------------------------------------------------#
@@ -902,7 +883,7 @@
 subsec = subsec + 1
 # We can load altimetry data straight from a CMEMS netcdf file on initialisation
 try:
-    altimetry = Coast.Altimetry(dn_files + fn_altimetry, config="./config/example_altimetry.json")
+    altimetry = coast.Altimetry(dn_files + fn_altimetry, config="./config/example_altimetry.json")
 
     # Test the data has loaded using attribute comparison, as for nemo_data
     alt_attrs_ref = dict(
@@ -1045,7 +1026,7 @@
 
 # This section is for testing and demonstrating the use of the TideGauge
 # object. First begin by reloading Nemo t-grid test data:
-sci = Coast.Gridded(dn_files + fn_nemo_dat, dn_files + fn_nemo_dom, config=fn_config_t_grid)
+sci = coast.Gridded(dn_files + fn_nemo_dat, dn_files + fn_nemo_dom, config=fn_config_t_grid)
 
 
 # -----------------------------------------------------------------------------#
@@ -1061,7 +1042,7 @@
 try:
     date0 = datetime.datetime(2007, 1, 10)
     date1 = datetime.datetime(2007, 1, 12)
-    lowestoft = Coast.TideGauge(fn_tidegauge, date_start=date0, date_end=date1)
+    lowestoft = coast.TideGauge(fn_tidegauge, date_start=date0, date_end=date1)
 
     # TEST: Define Attribute dictionary for comparison
     test_attrs = {
@@ -1101,7 +1082,7 @@
 
     # Initiate a TideGauge object, if a filename is passed it assumes it is a GESLA
     # type object
-    tg = Coast.TideGauge()
+    tg = coast.TideGauge()
     # specify the data read as a High Low Water dataset
     tg.dataset = tg.read_bodc_to_xarray(fn_tidegauge2, date_start, date_end)
     # tg.plot_timeseries()
@@ -1146,7 +1127,7 @@
 try:
     date_start = np.datetime64("now") - np.timedelta64(20, "D")
     date_end = np.datetime64("now") - np.timedelta64(10, "D")
-    eg = Coast.TideGauge()
+    eg = coast.TideGauge()
     # Extract the data between explicit dates
     eg.dataset = eg.read_ea_api_to_xarray(date_start=date_start, date_end=date_end)
     check1 = eg.dataset.site_name == "Liverpool"
@@ -1291,7 +1272,7 @@
 try:
     date0 = datetime.datetime(2007, 1, 10)
     date1 = datetime.datetime(2007, 1, 12)
-    tidegauge_list = Coast.TideGauge.create_multiple("./example_files/tide_gauges/l*", date0, date1)
+    tidegauge_list = coast.TideGauge.create_multiple("./example_files/tide_gauges/l*", date0, date1)
 
     # TEST: Check length of list
     check1 = len(tidegauge_list) == 2
@@ -1327,7 +1308,7 @@
 
 # Or we can plot up multiple from the list we loaded:
 try:
-    f, a = Coast.TideGauge.plot_on_map_multiple(tidegauge_list)
+    f, a = coast.TideGauge.plot_on_map_multiple(tidegauge_list)
     f.savefig(dn_fig + "tidegauge_multiple_map.png")
     print(str(sec) + chr(subsec) + " OK - Tide gauge multiple map plot saved")
 except:
@@ -1363,7 +1344,7 @@
     date_end = np.datetime64("2020-10-20 20:21")
 
     # Initiate a TideGauge object, if a filename is passed it assumes it is a GESLA type object
-    tg = Coast.TideGauge()
+    tg = coast.TideGauge()
     tg.dataset = tg.read_hlw_to_xarray(filnam, date_start, date_end)
 
     check1 = len(tg.dataset.sea_level) == 37
@@ -1395,7 +1376,7 @@
 try:
     date0 = datetime.datetime(2007, 1, 10)
     date1 = datetime.datetime(2007, 1, 20)
-    lowestoft2 = Coast.TideGauge(fn_tidegauge, date_start=date0, date_end=date1)
+    lowestoft2 = coast.TideGauge(fn_tidegauge, date_start=date0, date_end=date1)
 
     # Use comparison of neighbourhood method (method="comp" is assumed)
     extrema_comp = lowestoft2.find_high_and_low_water("sea_level", distance=40)
@@ -1437,7 +1418,7 @@
 
     # Initiate a TideGauge object, if a filename is passed it assumes it is a GESLA
     # type object
-    tg = Coast.TideGauge()
+    tg = coast.TideGauge()
     # specify the data read as a High Low Water dataset
     tg.dataset = tg.read_bodc_to_xarray(fn_tidegauge2, date_start, date_end)
 
@@ -1477,10 +1458,10 @@
 # %% ( 8a ) Extract isbath contour between two points and create contour object  #
 #                                                                             #
 subsec = subsec + 1
-nemo_f = Coast.Gridded(fn_domain=dn_files + fn_nemo_dom, config=fn_config_f_grid)
-contours, no_contours = Coast.Contour.get_contours(nemo_f, 200)
-y_ind, x_ind, contour = Coast.Contour.get_contour_segment(nemo_f, contours[0], [50, -10], [60, 3])
-cont_f = Coast.ContourF(nemo_f, y_ind, x_ind, 200)
+nemo_f = coast.Gridded(fn_domain=dn_files + fn_nemo_dom, config=fn_config_f_grid)
+contours, no_contours = coast.Contour.get_contours(nemo_f, 200)
+y_ind, x_ind, contour = coast.Contour.get_contour_segment(nemo_f, contours[0], [50, -10], [60, 3])
+cont_f = coast.ContourF(nemo_f, y_ind, x_ind, 200)
 if np.isclose(cont_f.y_ind.sum() + cont_f.y_ind.sum(), 190020) and np.isclose(
     cont_f.data_contour.bathymetry.sum().item(), 69803.78125
 ):
@@ -1491,7 +1472,7 @@
 # %% ( 8b ) Plot contour on map                                                  #
 #                                                                             #
 subsec = subsec + 1
-Coast.Contour.plot_contour(nemo_f, contour)
+coast.Contour.plot_contour(nemo_f, contour)
 cont_path = dn_fig + "contour.png"
 plt.savefig(cont_path)
 try:
@@ -1505,10 +1486,10 @@
 # %% ( 8c ) Calculate pressure along contour                                     #
 #                                                                             #
 subsec = subsec + 1
-nemo_t = Coast.Gridded(fn_data=dn_files + fn_nemo_grid_t_dat, fn_domain=dn_files + fn_nemo_dom, config=fn_config_t_grid)
-contours, no_contours = Coast.Contour.get_contours(nemo_t, 200)
-y_ind, x_ind, contour = Coast.Contour.get_contour_segment(nemo_t, contours[0], [50, -10], [60, 3])
-cont_t = Coast.ContourT(nemo_t, y_ind, x_ind, 200)
+nemo_t = coast.Gridded(fn_data=dn_files + fn_nemo_grid_t_dat, fn_domain=dn_files + fn_nemo_dom, config=fn_config_t_grid)
+contours, no_contours = coast.Contour.get_contours(nemo_t, 200)
+y_ind, x_ind, contour = coast.Contour.get_contour_segment(nemo_t, contours[0], [50, -10], [60, 3])
+cont_t = coast.ContourT(nemo_t, y_ind, x_ind, 200)
 cont_t.construct_pressure(1027)
 if np.allclose(
     (cont_t.data_contour.pressure_s + cont_t.data_contour.pressure_h_zlevels).sum().item(), 27490693.20181531
@@ -1520,12 +1501,12 @@
 # %% ( 8d ) Calculate flow across contour                                        #
 #                                                                             #
 subsec = subsec + 1
-nemo_f = Coast.Gridded(fn_domain=dn_files + fn_nemo_dom, config=fn_config_f_grid)
-nemo_u = Coast.Gridded(fn_data=dn_files + fn_nemo_grid_u_dat, fn_domain=dn_files + fn_nemo_dom, config=fn_config_u_grid)
-nemo_v = Coast.Gridded(fn_data=dn_files + fn_nemo_grid_v_dat, fn_domain=dn_files + fn_nemo_dom, config=fn_config_v_grid)
-contours, no_contours = Coast.Contour.get_contours(nemo_f, 200)
-y_ind, x_ind, contour = Coast.Contour.get_contour_segment(nemo_f, contours[0], [50, -10], [60, 3])
-cont_f = Coast.ContourF(nemo_f, y_ind, x_ind, 200)
+nemo_f = coast.Gridded(fn_domain=dn_files + fn_nemo_dom, config=fn_config_f_grid)
+nemo_u = coast.Gridded(fn_data=dn_files + fn_nemo_grid_u_dat, fn_domain=dn_files + fn_nemo_dom, config=fn_config_u_grid)
+nemo_v = coast.Gridded(fn_data=dn_files + fn_nemo_grid_v_dat, fn_domain=dn_files + fn_nemo_dom, config=fn_config_v_grid)
+contours, no_contours = coast.Contour.get_contours(nemo_f, 200)
+y_ind, x_ind, contour = coast.Contour.get_contour_segment(nemo_f, contours[0], [50, -10], [60, 3])
+cont_f = coast.ContourF(nemo_f, y_ind, x_ind, 200)
 cont_f.calc_cross_contour_flow(nemo_u, nemo_v)
 if np.allclose(
     (cont_f.data_cross_flow.normal_velocities + cont_f.data_cross_flow.depth_integrated_normal_transport).sum(),
@@ -1566,10 +1547,10 @@
 #
 subsec = subsec + 1
 try:
-    nemo_t = Coast.Gridded(
+    nemo_t = coast.Gridded(
         fn_data=dn_files + fn_nemo_grid_t_dat, fn_domain=dn_files + fn_nemo_dom, config=fn_config_t_grid
     )
-    eofs = Coast.compute_eofs(nemo_t.dataset.ssh)
+    eofs = coast.compute_eofs(nemo_t.dataset.ssh)
 
     ssh_reconstruction = (eofs.EOF * eofs.temporal_proj).sum(dim="mode").sum(dim=["x_dim", "y_dim"])
     ssh_anom = (nemo_t.dataset.ssh - nemo_t.dataset.ssh.mean(dim="t_dim")).sum(dim=["x_dim", "y_dim"])
@@ -1591,10 +1572,10 @@
 #
 subsec = subsec + 1
 try:
-    nemo_t = Coast.Gridded(
+    nemo_t = coast.Gridded(
         fn_data=dn_files + fn_nemo_grid_t_dat, fn_domain=dn_files + fn_nemo_dom, config=fn_config_t_grid
     )
-    heofs = Coast.compute_hilbert_eofs(nemo_t.dataset.ssh)
+    heofs = coast.compute_hilbert_eofs(nemo_t.dataset.ssh)
 
     ssh_reconstruction = (
         (heofs.EOF_amp * heofs.temporal_amp * uf.exp(1j * uf.radians(heofs.EOF_phase + heofs.temporal_phase)))
@@ -1635,11 +1616,11 @@
 
 try:
     # Create object without config file
-    profiles = Coast.Profile(file_path=fn_profile)
+    profiles = coast.Profile(file_path=fn_profile)
     check0 = profiles is not None
 
     # Create object with config file
-    profiles = Coast.Profile(file_path=fn_profile, config=fn_profile_config)
+    profiles = coast.Profile(file_path=fn_profile, config=fn_profile_config)
 
     # TEST: Check some data
     check1 = profiles.dataset.dims["z_dim"] == 400
@@ -1819,7 +1800,7 @@
 try:
     date0 = datetime.datetime(2007, 1, 15)
     date1 = datetime.datetime(2007, 1, 16)
-    tg = Coast.TideGauge(fn_tidegauge, date_start=date0, date_end=date1)
+    tg = coast.TideGauge(fn_tidegauge, date_start=date0, date_end=date1)
 
     tt, hh = stats_util.find_maxima(tg.dataset.time, tg.dataset.sea_level, method="comp")
     check1 = np.isclose((tt.values[0] - np.datetime64("2007-01-15T00:15:00")) / np.timedelta64(1, "s"), 0)
@@ -1849,7 +1830,7 @@
 
 # Preparation: Create two arrays to put mask onto, one of zeros and one of ones
 # This allows us to test the additive feature.
-sci = Coast.Gridded(dn_files + fn_nemo_dat, dn_files + fn_nemo_dom, config=fn_config_t_grid)
+sci = coast.Gridded(dn_files + fn_nemo_dat, dn_files + fn_nemo_dom, config=fn_config_t_grid)
 mask00 = np.zeros((sci.dataset.dims["y_dim"], sci.dataset.dims["x_dim"]))
 mask01 = np.ones((sci.dataset.dims["y_dim"], sci.dataset.dims["x_dim"]))
 
@@ -1861,7 +1842,7 @@
 # Plot ts diagram
 
 try:
-    mm = Coast.MaskMaker()
+    mm = coast.MaskMaker()
     # Draw and fill a square
     vertices_r = [50, 150, 150, 50]
     vertices_c = [50, 50, 150, 150]
@@ -1887,7 +1868,7 @@
 # Plot ts diagram
 
 try:
-    mm = Coast.MaskMaker()
+    mm = coast.MaskMaker()
     # Draw and fill a square
     vertices_lon = [-5, -5, 5, 5]
     vertices_lat = [40, 60, 60, 40]
@@ -1916,7 +1897,7 @@
 sec = sec + 1
 subsec = 96
 
-sci = Coast.Gridded(dn_files + fn_nemo_dat, dn_files + fn_nemo_dom, config=fn_config_t_grid)
+sci = coast.Gridded(dn_files + fn_nemo_dat, dn_files + fn_nemo_dom, config=fn_config_t_grid)
 ds = sci.dataset[["temperature", "ssh"]].isel(z_dim=0)
 
 
@@ -1928,7 +1909,7 @@
 
 try:
 
-    clim = Coast.Climatology()
+    clim = coast.Climatology()
     fn_out = os.path.join(dn_files, "test_climatology.nc")
     monthly = clim.make_climatology(ds, "month").load()
     seasonal = clim.make_climatology(ds, "season", fn_out=fn_out)
@@ -1981,12 +1962,9 @@
     from example_scripts import tidetable_tutorial  # This runs on example_files
     from example_scripts import export_to_netcdf_tutorial  # This runs on example_files
     from example_scripts import transect_tutorial  # This runs on example_files
-<<<<<<< HEAD
     from example_scripts import contour_tutorial  # This runs on example_files
     from example_scripts import internal_tide_pycnocline_diagnostics  # This runs on example_files unless it is on livljobs, then it is AMM60 data
 
-=======
->>>>>>> 419fa027
 
     print(str(sec) + chr(subsec) + " OK - tutorials on example_files data")
     subsec = subsec + 1
