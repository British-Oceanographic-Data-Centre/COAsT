--- conflicted
+++ resolved
@@ -1785,12 +1785,7 @@
 
 except:
     print(str(sec) + chr(subsec) + " FAILED.")
-<<<<<<< HEAD
 # %%
-=======
-
-#%%
->>>>>>> 5d84c6b3
 """
 #################################################
 ## ( 11 ) PLOTTING UTILITY Methods             ##
