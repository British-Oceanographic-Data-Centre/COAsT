##
"""
Script to do unit testing
Written as procedural code that plods through the code snippets and tests the
outputs or expected metadata.
***SECTIONS***
This script is separated into Sections and Subsections, for which there are two
counters to keep track: sec and subsec respectively.  At the beginning of each
section, the sec counter should be incremented by 1 and the subsec counter
should be reset to 96 (code for one below 'a'). At the beginning of each
subsection, subsec should be incremented by one.
***OTHER FILES***
There are two accompaniment files to this unit testing script:
    - unit_test_contents: A list of sections and subsections.
    - unit_test_guidelines: Further guidelines to creating unit tests.
Run:
ipython: cd COAsT; run unit_testing/unit_test.py  # I.e. from the git repo.
Unit template:
#-----------------------------------------------------------------------------#
# ( ## ) Subsection title                                                     #
#                                                                             #
subsec = subsec+1
# <Introduction>
try:
    # Do a thing
    #TEST: <description here>
    check1 = #<Boolean>
    check2 = #<Boolean>
    if check1 and check2:
        print(str(sec) + chr(subsec) + " OK - ")
    else:
        print(str(sec) + chr(subsec) + " X - ")
except:
    print(str(sec) + chr(subsec) +' FAILED.')
"""

import coast
import os
import numpy as np
import xarray as xr
import matplotlib.pyplot as plt
import datetime
import os.path as path
import logging
import coast.general_utils as general_utils
import coast.plot_util as plot_util
import coast.stats_util as stats_util
from socket import gethostname  # to get hostname
import traceback
import xarray.ufuncs as uf

"""
#################################################
## ( 0 ) Files, directories for unit testing   ##
#################################################
"""
## Initialise logging and save to log file
log_file = open("unit_testing/unit_test.log", "w")  # Need log_file.close()
coast.logging_util.setup_logging(stream=log_file, level=logging.INFO)
## Alternative logging levels
# ..., level=logging.DEBUG) # Detailed information, typically of interest only when diagnosing problems.
# ..., level=logging.INFO) # Confirmation that things are working as expected.
# ..., level=logging.WARNING) # An indication that something unexpected happened, or indicative of some problem in the near future (e.g. ‘disk space low’). The software is still working as expected.
# ..., level=logging.ERROR) # Due to a more serious problem, the software has not been able to perform some function
# ..., level=logging.CRITICAL) # A serious error, indicating that the program itself may be unable to continue running

dn_files = "./example_files/"

if not os.path.isdir(dn_files):
    print("please go download the examples file from https://linkedsystems.uk/erddap/files/COAsT_example_files/")
    dn_files = input("what is the path to the example files:\n")
    if not os.path.isdir(dn_files):
        print(f"location f{dn_files} cannot be found")

dn_fig = "unit_testing/figures/"
fn_nemo_grid_t_dat_summer = "nemo_data_T_grid_Aug2015.nc"
fn_nemo_grid_t_dat = "nemo_data_T_grid.nc"
fn_nemo_grid_u_dat = "nemo_data_U_grid.nc"
fn_nemo_grid_v_dat = "nemo_data_V_grid.nc"
fn_nemo_dat = "COAsT_example_NEMO_data.nc"
fn_nemo_dat_subset = "COAsT_example_NEMO_subset_data.nc"
fn_nemo_dom = "COAsT_example_NEMO_domain.nc"
fn_altimetry = "COAsT_example_altimetry_data.nc"
fn_tidegauge = dn_files + "tide_gauges/lowestoft-p024-uk-bodc"
fn_tidegauge2 = dn_files + "tide_gauges/LIV2010.txt"
fn_EN4 = dn_files + "EN4_example.nc"
fn_nemo_harmonics = "coast_nemo_harmonics.nc"
fn_nemo_harmonics_dom = "coast_nemo_harmonics_dom.nc"

sec = 1
subsec = 96  # Code for '`' (1 below 'a')
"""
#################################################
## ( 1 ) NEMO Loading/Initialisation           ##
#################################################
"""
# This section is for testing the loading and initialisation of NEMO objects.

# -----------------------------------------------------------------------------#
#%% ( 1a ) Load example NEMO data (Temperature, Salinity, SSH)                  #
#                                                                             #

subsec = subsec + 1

try:
    sci = coast.NEMO(path.join(dn_files, fn_nemo_dat), path.join(dn_files, fn_nemo_dom), grid_ref="t-grid")

    # Test the data has loaded
    sci_attrs_ref = dict(
        [
            ("name", "AMM7_1d_20070101_20070131_25hourm_grid_T"),
            ("description", "ocean T grid variables, 25h meaned"),
            ("title", "ocean T grid variables, 25h meaned"),
            ("Conventions", "CF-1.6"),
            ("timeStamp", "2019-Dec-26 04:35:28 GMT"),
            ("uuid", "96cae459-d3a1-4f4f-b82b-9259179f95f7"),
        ]
    )

    # checking is LHS is a subset of RHS
    if sci_attrs_ref.items() <= sci.dataset.attrs.items():
        print(str(sec) + chr(subsec) + " OK - NEMO data loaded: " + fn_nemo_dat)
    else:
        print(str(sec) + chr(subsec) + " X - There is an issue with loading " + fn_nemo_dat)
except:
    print(str(sec) + chr(subsec) + " FAILED")

# -----------------------------------------------------------------------------#
#%% ( 1b ) Load data from existing dataset                                      #
#                                                                             #

subsec = subsec + 1
try:
    ds = xr.open_dataset(dn_files + fn_nemo_dat)
    sci_load_ds = coast.NEMO()
    sci_load_ds.load_dataset(ds)
    sci_load_file = coast.NEMO()
    sci_load_file.load(dn_files + fn_nemo_dat)
    if sci_load_ds.dataset.identical(sci_load_file.dataset):
        print(str(sec) + chr(subsec) + " OK - COAsT.load_dataset()")
    else:
        print(
            str(sec)
            + chr(subsec)
            + " X - COAsT.load_dataset() ERROR - not identical to dataset loaded via COAsT.load()"
        )
except:
    print(str(sec) + chr(subsec) + " FAILED")

# -----------------------------------------------------------------------------#
#%% ( 1c ) Set NEMO variable name                                               #
#                                                                             #

subsec = subsec + 1
try:
    sci = coast.NEMO(dn_files + fn_nemo_dat, dn_files + fn_nemo_dom, grid_ref="t-grid")
    try:
        sci.dataset.temperature
    except NameError:
        print(str(sec) + chr(subsec) + " X - variable name (to temperature) not reset")
    else:
        print(str(sec) + chr(subsec) + " OK - variable name reset (to temperature)")
except:
    print(str(sec) + chr(subsec) + " FAILED")

# -----------------------------------------------------------------------------#
#%% ( 1d ) Set NEMO grid attributes - dimension names                           #
#                                                                             #

subsec = subsec + 1
try:
    if sci.dataset.temperature.dims == ("t_dim", "z_dim", "y_dim", "x_dim"):
        print(str(sec) + chr(subsec) + " OK - dimension names reset")
    else:
        print(str(sec) + chr(subsec) + " X - dimension names not reset")
except:
    print(str(sec) + chr(subsec) + " FAILED")

# -----------------------------------------------------------------------------#
#%% ( 1e ) Load only domain data in NEMO                                        #
#                                                                             #

subsec = subsec + 1

pass_test = False
nemo_f = coast.NEMO(fn_domain=dn_files + fn_nemo_dom, grid_ref="f-grid")

if nemo_f.dataset._coord_names == {"depth_0", "latitude", "longitude"}:
    var_name_list = []
    for var_name in nemo_f.dataset.data_vars:
        var_name_list.append(var_name)
    if var_name_list == ["bathymetry", "e1", "e2", "e3_0"]:
        pass_test = True

if pass_test:
    print(str(sec) + chr(subsec) + " OK - NEMO loaded domain data only")
else:
    print(str(sec) + chr(subsec) + " X - NEMO didn't load domain data correctly")

# -----------------------------------------------------------------------------#
#%% ( 1f ) Calculate depth_0 for t,u,v,w,f grids                                #
#                                                                             #

subsec = subsec + 1

try:
    nemo_t = coast.NEMO(fn_data=dn_files + fn_nemo_grid_t_dat, fn_domain=dn_files + fn_nemo_dom, grid_ref="t-grid")
    if not np.isclose(np.nansum(nemo_t.dataset.depth_0.values), 1705804300.0):
        raise ValueError(" X - NEMO depth_0 failed on t-grid failed")
    nemo_u = coast.NEMO(fn_data=dn_files + fn_nemo_grid_u_dat, fn_domain=dn_files + fn_nemo_dom, grid_ref="u-grid")
    if not np.isclose(np.nansum(nemo_u.dataset.depth_0.values), 1705317600.0):
        raise ValueError(" X - NEMO depth_0 failed on u-grid failed")
    nemo_v = coast.NEMO(fn_data=dn_files + fn_nemo_grid_v_dat, fn_domain=dn_files + fn_nemo_dom, grid_ref="v-grid")
    if not np.isclose(np.nansum(nemo_v.dataset.depth_0.values), 1705419100.0):
        raise ValueError(" X - NEMO depth_0 failed on v-grid failed")
    nemo_f = coast.NEMO(fn_domain=dn_files + fn_nemo_dom, grid_ref="f-grid")
    if not np.isclose(np.nansum(nemo_f.dataset.depth_0.values), 1704932600.0):
        raise ValueError(" X - NEMO depth_0 failed on f-grid failed")

    print(str(sec) + chr(subsec) + " OK - NEMO depth_0 calculations correct")
except ValueError as err:
    print(str(sec) + chr(subsec) + str(err))

# -----------------------------------------------------------------------------#
#%% ( 1g ) Load a subregion dataset with a full domain (AMM7)                   #
#                                                                             #

subsec = subsec + 1

try:

    amm7 = coast.NEMO(dn_files + fn_nemo_dat_subset, dn_files + fn_nemo_dom)

    # checking all the coordinates mapped correctly to the dataset object
    if amm7.dataset._coord_names == {"depth_0", "latitude", "longitude", "time"}:
        print(str(sec) + chr(subsec) + " OK - NEMO data subset loaded ", "with correct coords: " + fn_nemo_dat_subset)
    else:
        print(
            str(sec) + chr(subsec) + " X - There is an issue with ",
            "loading and subsetting the data " + fn_nemo_dat_subset,
        )

except:
    print(str(sec) + chr(subsec) + " FAILED. Test data in: {}.".format(fn_nemo_dat_subset))


# -----------------------------------------------------------------------------#
#%% ( 1h ) Load and combine (by time) multiple files  (AMM7)                    #
#                                                                             #

subsec = subsec + 1

try:
    file_names_amm7 = "nemo_data_T_grid*.nc"
    amm7 = coast.NEMO(dn_files + file_names_amm7, dn_files + fn_nemo_dom, grid_ref="t-grid", multiple=True)

    # checking all the coordinates mapped correctly to the dataset object
    if amm7.dataset.time.size == 14:
        print(str(sec) + chr(subsec) + " OK - NEMO data loaded combine ", "over time: " + file_names_amm7)
    else:
        print(str(sec) + chr(subsec) + " X - There is an issue with loading", "multiple data files " + file_names_amm7)

except:
    print(str(sec) + chr(subsec) + " FAILED. Test data in: {} on {}.".format(dn_files, file_names_amm7))


# -----------------------------------------------------------------------------#
#%% ( 1i ) Load and combine harmonics                                         #
#                                                                             #

subsec = subsec + 1
# Load in a NEMO data file containing harmonics and combine them into a new
# NEMO obejct and dataset.

try:
    harmonics = coast.NEMO(dn_files + fn_nemo_harmonics, dn_files + fn_nemo_harmonics_dom)
    constituents = ["K1", "M2", "S2", "K2"]
    harmonics_combined = harmonics.harmonics_combine(constituents)

    # TEST: Check values in arrays and constituents
    check1 = list(harmonics_combined.dataset.constituent.values) == constituents
    check2 = harmonics_combined.dataset.harmonic_x[1].values == harmonics.dataset.M2x.values
    if check1 and check2.all():
        print(str(sec) + chr(subsec) + " OK - Harmonics loaded and combined")
    else:
        print(str(sec) + chr(subsec) + " X - Problem combining harmonics")

except:
    print(str(sec) + chr(subsec) + " FAILED.")

# -----------------------------------------------------------------------------#
#%% ( 1j ) Convert harmonics to a/g and back                                  #
#                                                                             #

subsec = subsec + 1
# Convert the harmonics loaded in 1i to amplitude and phase

try:
    harmonics_combined.harmonics_convert(direction="cart2polar")
    harmonics_combined.harmonics_convert(direction="polar2cart", x_var="x_test", y_var="y_test")

    # TEST: Check variables and differences
    check1 = "x_test" in harmonics_combined.dataset.keys()
    diff = harmonics_combined.dataset.harmonic_x[0].values - harmonics_combined.dataset.x_test[0].values
    check2 = np.max(np.abs(diff)) < 1e-6
    if check1 and check2:
        print(str(sec) + chr(subsec) + " OK - Harmonics converted")
    else:
        print(str(sec) + chr(subsec) + " X - Problem converting harmonics")

except:
    print(str(sec) + chr(subsec) + " FAILED.")

# -----------------------------------------------------------------------------#
#%% ( 1k ) Compute e3 from SSH field                                      #
#
subsec = subsec + 1
try:
    nemo_t = coast.NEMO(fn_data=dn_files + fn_nemo_grid_t_dat, fn_domain=dn_files + fn_nemo_dom, grid_ref="t-grid")

    e3t, e3u, e3v, e3f, e3w = coast.NEMO.get_e3_from_ssh(nemo_t, True, True, True, True, True)
    cksum = np.array([e3t.sum(), e3u.sum(), e3v.sum(), e3f.sum(), e3w.sum()])
    # these references are based on the example file's ssh field
    reference = np.array([8.337016e08, 8.333972e08, 8.344886e08, 8.330722e08, 8.265948e08])
    if np.allclose(cksum, reference):
        print(str(sec) + chr(subsec) + " OK - computed e3[t,u,v,f,w] as expected")
    else:
        print(str(sec) + chr(subsec) + " X - computed e3[t,u,v,f,w] not as expected")
except:
    print(str(sec) + chr(subsec) + " FAILED.\n" + traceback.format_exc())

"""
#################################################
## ( 2 ) Test general utility methods in COAsT ##
#################################################
"""
sec = sec + 1
subsec = 96

# -----------------------------------------------------------------------------#
#%% ( 2a ) Copying a COAsT object                                               #
#                                                                             #

subsec = subsec + 1

try:
    sci_copy = sci.copy()
    if sci_copy.dataset == sci.dataset:
        print(str(sec) + chr(subsec) + " OK - Copied COAsT object ")
    else:
        print(str(sec) + chr(subsec) + " X - Copy Failed ")
except:
    print(str(sec) + chr(subsec) + " FAILED")

# -----------------------------------------------------------------------------#
#%% ( 2b ) COAsT __getitem__ returns variable                                   #
#                                                                             #

subsec = subsec + 1

try:
    if sci.dataset["ssh"].equals(sci["ssh"]):
        print(str(sec) + chr(subsec) + " OK - COAsT.__getitem__ works correctly ")
    else:
        print(str(sec) + chr(subsec) + " X - Problem with COAsT.__getitem__ ")
except:
    print(str(sec) + chr(subsec) + " FAILED")

# -----------------------------------------------------------------------------#
#%% ( 2c ) Renaming variables inside a COAsT object                             #
#                                                                             #

subsec = subsec + 1
try:
    sci_copy.rename({"ssh": "renamed"})
    if sci["ssh"].equals(sci_copy["renamed"]):
        print(str(sec) + chr(subsec) + " OK - Renaming of variable in dataset ")
    else:
        print(str(sec) + chr(subsec) + " X - Variable renaming failed ")
except:
    print(str(sec) + chr(subsec) + " FAILED")

# -----------------------------------------------------------------------------#
#%% ( 2d ) day of the week function                                           #
#                                                                             #

subsec = subsec + 1
try:
    check = general_utils.dayoweek(np.datetime64("2020-10-16")) == "Fri"

    if check:
        print(str(sec) + chr(subsec) + " OK - day of the week method")
    else:
        print(str(sec) + chr(subsec) + " X - day of the week method")

except:
    print(str(sec) + chr(subsec) + " FAILED: day of the week method")

"""
#################################################
## ( 3 ) Test Diagnostic methods               ##
#################################################
"""
sec = sec + 1
subsec = 96

# -----------------------------------------------------------------------------#
#%% ( 3a ) Computing a vertical spatial derivative                              #
#                                                                             #

subsec = subsec + 1

# Initialise DataArrays
nemo_t = coast.NEMO(fn_data=dn_files + fn_nemo_grid_t_dat, fn_domain=dn_files + fn_nemo_dom, grid_ref="t-grid")
nemo_w = coast.NEMO(fn_domain=dn_files + fn_nemo_dom, grid_ref="w-grid")

try:
    log_str = ""
    # Compute dT/dz
    nemo_w_1 = nemo_t.differentiate("temperature", dim="z_dim")
    if nemo_w_1 is None:  # Test whether object was returned
        log_str += "No object returned\n"
    # Make sure the hardwired grid requirements are present
    if not hasattr(nemo_w.dataset, "depth_0"):
        log_str += "Missing depth_0 variable\n"
    if not hasattr(nemo_w.dataset, "e3_0"):
        log_str += "Missing e3_0 variable\n"
    if not hasattr(nemo_w.dataset.depth_0, "units"):
        log_str += "Missing depth units\n"
    # Test attributes of derivative. This are generated last so can indicate earlier problems
    nemo_w_2 = nemo_t.differentiate("temperature", dim="z_dim", out_varstr="dTdz", out_obj=nemo_w)
    if not nemo_w_2.dataset.dTdz.attrs == {"units": "degC/m", "standard_name": "dTdz"}:
        log_str += "Did not write correct attributes\n"
    # Test auto-naming derivative. Again test expected attributes.
    nemo_w_3 = nemo_t.differentiate("temperature", dim="z_dim")
    if not nemo_w_3.dataset.temperature_dz.attrs == {"units": "degC/m", "standard_name": "temperature_dz"}:
        log_str += "Problem with auto-naming derivative field\n"

    ## Test numerical calculation. Differentiate f(z)=-z --> -1
    # Construct a depth variable - needs to be 4D
    nemo_t.dataset["depth4D"], _ = xr.broadcast(nemo_t.dataset["depth_0"], nemo_t.dataset["temperature"])
    nemo_w_4 = nemo_t.differentiate("depth4D", dim="z_dim", out_varstr="dzdz")
    if not np.isclose(
        nemo_w_4.dataset.dzdz.isel(z_dim=slice(1, nemo_w_4.dataset.dzdz.sizes["z_dim"])).max(), -1
    ) or not np.isclose(nemo_w_4.dataset.dzdz.isel(z_dim=slice(1, nemo_w_4.dataset.dzdz.sizes["z_dim"])).min(), -1):
        log_str += "Problem with numerical derivative of f(z)=-z\n"

    if log_str == "":
        print(str(sec) + chr(subsec) + " OK - NEMO.differentiate (for d/dz) method passes all tests")
    else:
        print(str(sec) + chr(subsec) + " X - NEMO.differentiate method failed: " + log_str)

except:
    print(str(sec) + chr(subsec) + " X - setting derivative attributes failed ")


# -----------------------------------------------------------------------------#
#%% ( 3b ) Construct density                                                    #
#                                                                             #

subsec = subsec + 1
nemo_t = coast.NEMO(fn_data=dn_files + fn_nemo_grid_t_dat, fn_domain=dn_files + fn_nemo_dom, grid_ref="t-grid")
nemo_t.construct_density()
yt, xt, length_of_line = nemo_t.transect_indices([54, -15], [56, -12])

try:
    if not np.allclose(
        nemo_t.dataset.density.sel(x_dim=xr.DataArray(xt, dims=["r_dim"]), y_dim=xr.DataArray(yt, dims=["r_dim"]))
        .sum(dim=["t_dim", "r_dim", "z_dim"])
        .item(),
        11185010.518671108,
    ):
        raise ValueError(str(sec) + chr(subsec) + " X - Density incorrect")
    print(str(sec) + chr(subsec) + " OK - Density correct")
except ValueError as err:
    print(err)
densitycopy = nemo_t.dataset.density.sel(x_dim=xr.DataArray(xt, dims=["r_dim"]), y_dim=xr.DataArray(yt, dims=["r_dim"]))

# -----------------------------------------------------------------------------#
#%% ( 3c ) Construct pycnocline depth and thickness                             #
#                                                                             #

subsec = subsec + 1

nemo_t = None
nemo_w = None
nemo_t = coast.NEMO(dn_files + fn_nemo_grid_t_dat_summer, dn_files + fn_nemo_dom, grid_ref="t-grid")
# create an empty w-grid object, to store stratification
nemo_w = coast.NEMO(fn_domain=dn_files + fn_nemo_dom, grid_ref="w-grid")
try:
    log_str = ""
    # initialise Internal Tide object
    IT = coast.INTERNALTIDE(nemo_t, nemo_w)
    if IT is None:  # Test whether object was returned
        log_str += "No object returned\n"
    # Construct pycnocline variables: depth and thickness
    IT.construct_pycnocline_vars(nemo_t, nemo_w)

    if not hasattr(nemo_t.dataset, "density"):
        log_str += "Did not create density variable\n"
    if not hasattr(nemo_w.dataset, "rho_dz"):
        log_str += "Did not create rho_dz variable\n"

    if not hasattr(IT.dataset, "strat_1st_mom"):
        log_str += "Missing strat_1st_mom variable\n"
    if not hasattr(IT.dataset, "strat_1st_mom_masked"):
        log_str += "Missing strat_1st_mom_masked variable\n"
    if not hasattr(IT.dataset, "strat_2nd_mom"):
        log_str += "Missing strat_2nd_mom variable\n"
    if not hasattr(IT.dataset, "strat_2nd_mom_masked"):
        log_str += "Missing strat_2nd_mom_masked variable\n"
    if not hasattr(IT.dataset, "mask"):
        log_str += "Missing mask variable\n"

    # Check the calculations are as expected
    if (
        np.isclose(IT.dataset.strat_1st_mom.sum(), 3.74214231e08)
        and np.isclose(IT.dataset.strat_2nd_mom.sum(), 2.44203298e08)
        and np.isclose(IT.dataset.mask.sum(), 450580)
        and np.isclose(IT.dataset.strat_1st_mom_masked.sum(), 3.71876949e08)
        and np.isclose(IT.dataset.strat_2nd_mom_masked.sum(), 2.42926865e08)
    ):
        print(str(sec) + chr(subsec) + " OK - pyncocline depth and thickness good")

except:
    print(str(sec) + chr(subsec) + " X - computing pycnocline depth and thickness failed ")


# -----------------------------------------------------------------------------#
#%% ( 3d ) Plot pycnocline depth                                                #
#                                                                             #

subsec = subsec + 1
try:
    fig, ax = IT.quick_plot("strat_1st_mom_masked")
    fig.tight_layout()
    fig.savefig(dn_fig + "strat_1st_mom.png")
    print(str(sec) + chr(subsec) + " OK - pycnocline depth plot saved")
except:
    print(str(sec) + chr(subsec) + "X - quickplot() failed")

"""
#################################################
## ( 4 ) Test Transect related methods         ##
#################################################
"""
sec = sec + 1
subsec = 96

# -----------------------------------------------------------------------------#
#%% ( 4a ) Determining and extracting transect indices                          #
#                                                                             #

subsec = subsec + 1

# Extract transect indices
nemo_t = coast.NEMO(fn_data=dn_files + fn_nemo_grid_t_dat, fn_domain=dn_files + fn_nemo_dom, grid_ref="t-grid")
yt, xt, length_of_line = nemo_t.transect_indices([51, -5], [49, -9])

# Test transect indices
yt_ref = [
    164,
    163,
    162,
    162,
    161,
    160,
    159,
    158,
    157,
    156,
    156,
    155,
    154,
    153,
    152,
    152,
    151,
    150,
    149,
    148,
    147,
    146,
    146,
    145,
    144,
    143,
    142,
    142,
    141,
    140,
    139,
    138,
    137,
    136,
    136,
    135,
    134,
]
xt_ref = [
    134,
    133,
    132,
    131,
    130,
    129,
    128,
    127,
    126,
    125,
    124,
    123,
    122,
    121,
    120,
    119,
    118,
    117,
    116,
    115,
    114,
    113,
    112,
    111,
    110,
    109,
    108,
    107,
    106,
    105,
    104,
    103,
    102,
    101,
    100,
    99,
    98,
]
length_ref = 37


if (xt == xt_ref) and (yt == yt_ref) and (length_of_line == length_ref):
    print(str(sec) + chr(subsec) + " OK - NEMO transect indices extracted")
else:
    print(str(sec) + chr(subsec) + " X - Issue with transect indices extraction from NEMO")

# -----------------------------------------------------------------------------#
#%% ( 4b ) Transport velocity and depth calculations                            #
#
subsec = subsec + 1
try:
    nemo_t = coast.NEMO(fn_data=dn_files + fn_nemo_grid_t_dat, fn_domain=dn_files + fn_nemo_dom, grid_ref="t-grid")
    nemo_u = coast.NEMO(fn_data=dn_files + fn_nemo_grid_u_dat, fn_domain=dn_files + fn_nemo_dom, grid_ref="u-grid")
    nemo_v = coast.NEMO(fn_data=dn_files + fn_nemo_grid_v_dat, fn_domain=dn_files + fn_nemo_dom, grid_ref="v-grid")
    nemo_f = coast.NEMO(fn_domain=dn_files + fn_nemo_dom, grid_ref="f-grid")

    tran_f = coast.Transect_f(nemo_f, (54, -15), (56, -12))
    tran_f.calc_flow_across_transect(nemo_u, nemo_v)
    cksum1 = tran_f.data_cross_tran_flow.normal_velocities.sum(dim=("t_dim", "z_dim", "r_dim")).item()
    cksum2 = tran_f.data_cross_tran_flow.normal_transports.sum(dim=("t_dim", "r_dim")).item()
    if np.isclose(cksum1, -253.6484375) and np.isclose(cksum2, -48.67562136873888):
        print(str(sec) + chr(subsec) + " OK - TRANSECT cross flow calculations as expected")
    else:
        print(str(sec) + chr(subsec) + " X - TRANSECT cross flow calculations not as expected")
except:
    print(str(sec) + chr(subsec) + " FAILED.\n" + traceback.format_exc())

# -----------------------------------------------------------------------------#
#%% ( 4c ) Transport and velocity plotting                                      #
#
subsec = subsec + 1
try:
    fig, ax = tran_f.plot_transect_on_map()
    ax.set_xlim([-20, 0])  # Problem: nice to make the land appear.
    ax.set_ylim([45, 65])  #   But can not call plt.show() before adjustments are made...
    # fig.tight_layout()
    fig.savefig(dn_fig + "transect_map.png")

    plot_dict = {"fig_size": (5, 3), "title": "Normal velocities"}
    fig, ax = tran_f.plot_normal_velocity(time=0, cmap="seismic", plot_info=plot_dict, smoothing_window=2)
    fig.tight_layout()
    fig.savefig(dn_fig + "transect_velocities.png")
    plot_dict = {"fig_size": (5, 3), "title": "Transport across AB"}
    fig, ax = tran_f.plot_depth_integrated_transport(time=0, plot_info=plot_dict, smoothing_window=2)
    fig.tight_layout()
    fig.savefig(dn_fig + "transect_transport.png")
    print(str(sec) + chr(subsec) + " OK - TRANSECT velocity and transport plots saved")
except:
    print(str(sec) + chr(subsec) + " FAILED.\n" + traceback.format_exc())

# -----------------------------------------------------------------------------#
#%% ( 4d ) Construct density and pressure along the transect                    #
#
subsec = subsec + 1
try:
    tran_t = coast.Transect_t(nemo_t, (54, -15), (56, -12))
    tran_t.construct_pressure()
    cksum1 = tran_t.data.density_zlevels.sum(dim=["t_dim", "r_dim", "depth_z_levels"]).item()
    cksum2 = tran_t.data.pressure_h_zlevels.sum(dim=["t_dim", "r_dim", "depth_z_levels"]).item()
    cksum3 = tran_t.data.pressure_s.sum(dim=["t_dim", "r_dim"]).item()
    if np.allclose([cksum1, cksum2, cksum3], [23800545.87457855, 135536478.93335825, -285918.5625]):
        print(str(sec) + chr(subsec) + " OK - TRANSECT density and pressure calculations as expected")
    else:
        print(str(sec) + chr(subsec) + " X - TRANSECT density and pressure calculations not as expected")
except:
    print(str(sec) + chr(subsec) + " FAILED.\n" + traceback.format_exc())

# -----------------------------------------------------------------------------#
#%% ( 4e ) Calculate the geostrophic flow across the transect                   #
#
subsec = subsec + 1
try:
    tran_f.calc_geostrophic_flow(nemo_t)
    cksum1 = tran_f.data_cross_tran_flow.normal_velocity_hpg.sum(dim=("t_dim", "depth_z_levels", "r_dim")).item()
    cksum2 = tran_f.data_cross_tran_flow.normal_velocity_spg.sum(dim=("t_dim", "r_dim")).item()
    cksum3 = tran_f.data_cross_tran_flow.normal_transport_hpg.sum(dim=("t_dim", "r_dim")).item()
    cksum4 = tran_f.data_cross_tran_flow.normal_transport_spg.sum(dim=("t_dim", "r_dim")).item()

    if np.allclose([cksum1, cksum2, cksum3, cksum4], [84.8632969783, -5.09718418121, 115.2587369660, -106.7897376093]):
        print(str(sec) + chr(subsec) + " OK - TRANSECT geostrophic flow calculations as expected")
    else:
        print(str(sec) + chr(subsec) + " X - TRANSECT geostrophic flow calculations now as expected")
except:
    print(str(sec) + chr(subsec) + " FAILED.\n" + traceback.format_exc())
"""
#################################################
## ( 5 ) Object Manipulation (e.g. subsetting) ##
#################################################
"""
sec = sec + 1
subsec = 96
# -----------------------------------------------------------------------------#
#%% ( 5a ) Subsetting single variable                                           #
#                                                                             #
subsec = subsec + 1

try:
    # Extact the variable
    data_t = sci.get_subset_as_xarray("temperature", xt_ref, yt_ref)

    # Test shape and exteme values
    if (
        (np.shape(data_t) == (51, 37))
        and (np.nanmin(data_t) - 11.267578 < 1e-6)
        and (np.nanmax(data_t) - 11.834961 < 1e-6)
    ):
        print(
            str(sec)
            + chr(subsec)
            + " OK - NEMO COAsT get_subset_as_xarray extracted expected array size and "
            + "extreme values"
        )
    else:
        print(str(sec) + chr(subsec) + " X - Issue with NEMO COAsT get_subset_as_xarray method")
except:
    print(str(sec) + chr(subsec) + " FAILED")

# -----------------------------------------------------------------------------#
#%% ( 5b ) Indices by distance method                                           #
#                                                                             #

subsec = subsec + 1

try:
    # Find indices for points with 111 km from 0E, 51N

    ind = sci.subset_indices_by_distance(0, 51, 111)

    # Test size of indices array
    if np.shape(ind) == (2, 674):
        print(
            str(sec)
            + chr(subsec)
            + " OK - NEMO domain subset_indices_by_distance extracted expected "
            + "size of indices"
        )
    else:

        print(
            str(sec)
            + chr(subsec)
            + "X - Issue with indices extraction from NEMO domain "
            + "subset_indices_by_distance method"
        )
except:
    print(str(sec) + chr(subsec) + " FAILED")


# -----------------------------------------------------------------------------#
#%% ( 5c ) Find nearest xy indices                                              #
#                                                                             #

subsec = subsec + 1
try:
    altimetry = coast.ALTIMETRY(dn_files + fn_altimetry)
    ind = altimetry.subset_indices_lonlat_box([-10, 10], [45, 60])
    altimetry_nwes = altimetry.isel(t_dim=ind)  # nwes = northwest europe shelf
    ind_x, ind_y = general_utils.nearest_indices_2D(
        sci.dataset.longitude, sci.dataset.latitude, altimetry_nwes.dataset.longitude, altimetry_nwes.dataset.latitude
    )
    if ind_x.shape == altimetry_nwes.dataset.longitude.shape:
        print(str(sec) + chr(subsec) + " OK - nearest_xy_indices works ")
    else:
        print(str(sec) + chr(subsec) + "X - Problem with nearest_xy_indices()")
except:
    print(str(sec) + chr(subsec) + " FAILED")

# -----------------------------------------------------------------------------#
#%% ( 5d ) Interpolate in space (nearest)                                       #
#                                                                             #

subsec = subsec + 1
try:
    interp_lon = np.array(altimetry_nwes.dataset.longitude).flatten()
    interp_lat = np.array(altimetry_nwes.dataset.latitude).flatten()
    interpolated = sci.interpolate_in_space(sci.dataset.ssh, interp_lon, interp_lat)

    # Check that output array longitude has same shape as altimetry
    if interpolated.longitude.shape == altimetry_nwes.dataset.longitude.shape:
        print(str(sec) + chr(subsec) + " OK - Space interpolation works ")
    else:
        print(str(sec) + chr(subsec) + "X - Problem with space interpolation")
except:
    print(str(sec) + chr(subsec) + " FAILED")

# -----------------------------------------------------------------------------#
#%% ( 5e ) Interpolate in time                                                  #
#                                                                             #

subsec = subsec + 1
try:
    interpolated = sci.interpolate_in_time(interpolated, altimetry_nwes.dataset.time)

    # Check time in interpolated object has same shape
    if interpolated.time.shape == altimetry_nwes.dataset.time.shape:
        print(str(sec) + chr(subsec) + " OK - Time interpolation works ")
    else:
        print(str(sec) + chr(subsec) + "X - Problem with time interpolation")
except:
    print(str(sec) + chr(subsec) + " FAILED")


"""
#################################################
## ( 6 ) ALTIMETRY Methods                     ##
#################################################
"""
sec = sec + 1
subsec = 96
# This section is for testing and demonstrating the use of the ALTIMETRY
# object. First begin by reloading NEMO t-grid test data:
sci = coast.NEMO(dn_files + fn_nemo_dat, dn_files + fn_nemo_dom, grid_ref="t-grid")


# -----------------------------------------------------------------------------#
#%% ( 6a ) Load example altimetry data                                          #
#                                                                             #

subsec = subsec + 1
# We can load altimetry data straight from a CMEMS netcdf file on initialisation
try:
    altimetry = coast.ALTIMETRY(dn_files + fn_altimetry)

    # Test the data has loaded using attribute comparison, as for NEMO_data
    alt_attrs_ref = dict(
        [
            ("source", "Jason-1 measurements"),
            ("date_created", "2019-02-20T11:20:56Z"),
            ("institution", "CLS, CNES"),
            ("Conventions", "CF-1.6"),
        ]
    )

    # checking is LHS is a subset of RHS
    if alt_attrs_ref.items() <= altimetry.dataset.attrs.items():
        print(str(sec) + chr(subsec) + " OK - Altimetry data loaded: " + fn_altimetry)
    else:
        print(str(sec) + chr(subsec) + " X - There is an issue with loading: " + fn_altimetry)
except:
    print(str(sec) + chr(subsec) + " FAILED")


# -----------------------------------------------------------------------------#
#%% ( 6b ) Altimetry subsetting                                                 #
#                                                                             #

subsec = subsec + 1
# The altimetry that we loaded is global so lets subset it for the North
# West European Shelf.
try:
    ind = altimetry.subset_indices_lonlat_box([-10, 10], [45, 60])
    ind = ind[::4]
    altimetry_nwes = altimetry.isel(t_dim=ind)  # nwes = northwest europe shelf

    if altimetry_nwes.dataset.dims["t_dim"] == 54:
        print(str(sec) + chr(subsec) + " OK - ALTIMETRY object subsetted using isel ")
    else:
        print(str(sec) + chr(subsec) + "X - Failed to subset object/ return as copy")
except:
    print(str(sec) + chr(subsec) + " FAILED")


# -----------------------------------------------------------------------------#
#%% ( 6c ) Interpolate model to altimetry                                       #
#                                                                             #

subsec = subsec + 1
# Now lets interpolate a model variable to the altimetry space using
# obs_operator().

try:
    altimetry_nwes.obs_operator(sci, "ssh")
    # Check new variable is in altimetry dataset and isn't all NaNs
    try:
        test = altimetry_nwes.dataset.interp_ssh
        if False in np.isnan(altimetry_nwes.dataset.interp_ssh):
            print(str(sec) + chr(subsec) + " OK - model SSH interpolated to altimetry")
        else:
            print(str(sec) + chr(subsec) + " OK - X - Interpolation to altimetry failed")
    except:
        print(str(sec) + chr(subsec) + " X - Interpolation to altimetry failed")
except:
    print(str(sec) + chr(subsec) + " FAILED")


# -----------------------------------------------------------------------------#
#%% ( 6d ) ALTIMETRY CRPS                                                       #
#                                                                             #


subsec = subsec + 1
# Compare modelled SSH to observed sea level using CRPS. This can be done
# either by creating a new object (create_new_object=True) or by saving it
# to the existing object. Here we look at the first option.

try:
    crps = altimetry_nwes.crps(sci, "ssh", "sla_filtered")

    # TEST: Check length of crps and that it contains values
    check1 = crps.dataset.crps.shape[0] == altimetry_nwes.dataset.sla_filtered.shape[0]
    check2 = False in np.isnan(crps.dataset.crps)
    if check1 and check2:
        print(str(sec) + chr(subsec) + " OK - Altimetry CRPS")
    else:
        print(str(sec) + chr(subsec) + " X - Altimetry CRPS")

except:
    print(str(sec) + chr(subsec) + " FAILED.")


# -----------------------------------------------------------------------------#
#%% ( 6e ) ALTIMETRY Stats methods                                              #
#                                                                             #

subsec = subsec + 1
# We can batch return the basic stats methods from ALTIMETRY using basic_stats().
# We test all of the stats routines here by using this batch function.
# Here we compare an altimetry variable to our interpolate model SSH

try:
    stats = altimetry_nwes.basic_stats("sla_filtered", "interp_ssh")
    altimetry_nwes.basic_stats("sla_filtered", "interp_ssh", create_new_object=False)

    # TEST: Check new object resembles internal object
    check1 = all(stats.dataset.error == altimetry_nwes.dataset.error)
    # TEST: Check lengths and values
    check2 = stats.dataset.absolute_error.shape[0] == altimetry_nwes.dataset.sla_filtered.shape[0]
    if check1 and check2:
        print(str(sec) + chr(subsec) + " OK - Basic Stats for ALTIMETRY")
    else:
        print(str(sec) + chr(subsec) + " X -  Basic Stats for ALTIMETRY")

except:
    print(str(sec) + chr(subsec) + " FAILED.")


# -----------------------------------------------------------------------------#
#%% ( 6f ) Altimetry quick_plot()                                               #
#                                                                             #

subsec = subsec + 1
# Now lets take a look at our CRPS values on a map
plt.close("all")

try:
    fig, ax = crps.quick_plot("crps")
    fig.savefig(dn_fig + "altimetry_crps_quick_plot.png")
    # plt.close(fig)
    print(str(sec) + chr(subsec) + " OK - Altimetry quick plot saved")
except:
    print(str(sec) + chr(subsec) + " X - Altimetry quick plot not saved")

plt.close("all")

"""
#################################################
## ( 7 ) TIDEGAUGE Methods                     ##
#################################################
"""
sec = sec + 1
subsec = 96

# This section is for testing and demonstrating the use of the TIDEGAUGE
# object. First begin by reloading NEMO t-grid test data:
sci = coast.NEMO(dn_files + fn_nemo_dat, dn_files + fn_nemo_dom, grid_ref="t-grid")


# -----------------------------------------------------------------------------#
#%% ( 7a ) Load in GESLA tide gauge files from directory                      #
#                                                                             #

subsec = subsec + 1

# Tide gauge data can be loaded straight a GESLA data file.
# Here, I load in data for Lowestoft by providing a filename and restricting
# the dates to January 2007 using two datetime object:

try:
    date0 = datetime.datetime(2007, 1, 10)
    date1 = datetime.datetime(2007, 1, 12)
    lowestoft = coast.TIDEGAUGE(fn_tidegauge, date_start=date0, date_end=date1)

    # TEST: Define Attribute dictionary for comparison
    test_attrs = {
        "site_name": "Lowestoft",
        "country": "United_Kingdom",
        "contributor": "British_Oceanographic_Data_Centre",
        "coordinate_system": "UK",
        "original_start_date": np.datetime64("1964-01-01 00:00:00"),
        "original_end_date": np.datetime64("2014-12-31 23:45:00"),
        "time_zone_hours": 0.0,
        "precision": 0.001,
        "null_value": -99.9999,
    }

    # TEST: Check attribute dictionary and length of sea_level.
    check1 = len(lowestoft.dataset.sea_level) == 193
    check2 = lowestoft.dataset.attrs == test_attrs
    if check1 and check2:
        print(str(sec) + chr(subsec) + " OK - Tide gauge loaded")
    else:
        print(str(sec) + chr(subsec) + " X - Failed to load tide gauge")
except:
    print(str(sec) + chr(subsec) + " FAILED.")

# -----------------------------------------------------------------------------#
#%% ( 7b ) Load in BODC tide gauge data                                       #
#                                                                             #

subsec = subsec + 1


# Load and plot BODC processed data
try:
    # Set the start and end dates
    date_start = np.datetime64("2020-10-12 23:59")
    date_end = np.datetime64("2020-10-14 00:01")

    # Initiate a TIDEGAUGE object, if a filename is passed it assumes it is a GESLA
    # type object
    tg = coast.TIDEGAUGE()
    # specify the data read as a High Low Water dataset
    tg.dataset = tg.read_bodc_to_xarray(fn_tidegauge2, date_start, date_end)
    # tg.plot_timeseries()

    # TEST: Define Attribute dictionary for comparison
    test_attrs = {
        "port": "p234",
        "site": "liverpool,_gladstone_dock",
        "start_date": "01oct2020-00.00.00",
        "end_date": "31oct2020-23.45.00",
        "contributor": "national_oceanography_centre,_liverpool",
        "datum_information": "the_data_refer_to_admiralty_chart_datum_(acd)",
        "parameter_code": "aslvbg02_=_surface_elevation_(unspecified_datum)_of_the_water_body_by_bubbler_tide_gauge_(second_sensor)",
        "site_name": "liverpool,_gladstone_dock",
    }

    # TEST: Check attribute dictionary and length of sea_level.
    check1 = len(tg.dataset.sea_level) == 97
    check2 = tg.dataset.attrs == test_attrs
    if check1 and check2:
        print(str(sec) + chr(subsec) + " OK - BODC tide gauge loaded")
    else:
        print(str(sec) + chr(subsec) + " X - Failed to load BODC tide gauge")
except:
    print(str(sec) + chr(subsec) + " FAILED.")

# -----------------------------------------------------------------------------#
#%% ( 7c ) Load in Environment Agency river gauge data from API               #
#                                                                             #

subsec = subsec + 1

# Load in data obtained using the Environment Agency (England)
#  API. These are only accessible for the last 28 days. This does not require
# an API key.
#  Details of available tidal stations are recovered with:
#  https://environment.data.gov.uk/flood-monitoring/id/stations?type=TideGauge
# Recover the "stationReference" for the gauge of interest and pass as
# stationId:str. The default gauge is Liverpool: stationId="E70124"
# Construct a recent 10 days period and extract these data

try:
    date_start = np.datetime64("now") - np.timedelta64(20, "D")
    date_end = np.datetime64("now") - np.timedelta64(10, "D")
    eg = coast.TIDEGAUGE()
    # Extract the data between explicit dates
    eg.dataset = eg.read_EA_API_to_xarray(date_start=date_start, date_end=date_end)
    check1 = eg.dataset.site_name == "Liverpool"
    check2 = len(eg.dataset.sea_level) > 0
    # eg.plot_timeseries()

    # Alternatively extract the data for the last ndays, here for a specific
    # (the default) station.
    eg.dataset = eg.read_EA_API_to_xarray(ndays=1, stationId="E70124")
    check3 = eg.dataset.site_name == "Liverpool"
    # eg.plot_timeseries()

    if check1 and check2 and check3:
        print(str(sec) + chr(subsec) + " OK - EA Tide gauge loaded")
    else:
        print(str(sec) + chr(subsec) + " X - Failed to load EA tide gauge")
except:
    print(str(sec) + chr(subsec) + " FAILED.")

# -----------------------------------------------------------------------------#
#%% ( 7d ) TIDEGAUGE obs_operator                                             #
#                                                                             #

subsec = subsec + 1
# Lets interpolate the sossheig variable in sci onto the location and times of
# our tidegauge using obs_operator(). Here, we interpolate linearly in time.

try:

    lowestoft.obs_operator(sci, "ssh", time_interp="linear", model_mask="bathy")

    # TEST: Check that the resulting interp_sossheig variable is of the same
    # length as sea_level and that it is populated.
    interp = lowestoft.dataset.interp_ssh
    interp_len = interp.shape[0]
    orig_len = lowestoft.dataset.sea_level.shape[0]
    check1 = interp_len == orig_len
    check2 = False in np.isnan(lowestoft.dataset.interp_ssh)
    if check1 and check2:
        print(str(sec) + chr(subsec) + " OK - Tide gauge obs_operator")
    else:
        print(str(sec) + chr(subsec) + " X - Tide gauge obs_operator")

except:
    print(str(sec) + chr(subsec) + " FAILED.")

# -----------------------------------------------------------------------------#
#%% ( 7e) TIDEGAUGE CRPS                                                      #
#                                                                             #
subsec = subsec + 1
# Compare modelled SSH to observed sea level using CRPS. This can be done
# either by creating a new object (create_new_object=True) or by saving it
# to the existing object. Here we look at the first option.

try:
    crps = lowestoft.crps(sci, "ssh")

    # TEST: Check length of crps and that it contains values
    check1 = crps.dataset.crps.shape[0] == lowestoft.dataset.sea_level.shape[0]
    check2 = False in np.isnan(crps.dataset.crps)
    if check1 and check2:
        print(str(sec) + chr(subsec) + " OK - CRPS between gauge and model exists")
    else:
        print(str(sec) + chr(subsec) + " X - Problem with guage/model CRPS")

except:
    print(str(sec) + chr(subsec) + " FAILED.")

# -----------------------------------------------------------------------------#
#%% ( 7f ) TIDEGAUGE Stats methods                                            #
#                                                                             #
subsec = subsec + 1
# We can batch return the basic stats methods from TIDEGAUGE using basic_stats().
# We test all of the stats routines here by using this batch function.

try:
    stats = lowestoft.basic_stats("sea_level", "interp_ssh")
    lowestoft.basic_stats("sea_level", "interp_ssh", create_new_object=False)

    # TEST: Check new object resembles internal object
    check1 = all(stats.dataset.error == lowestoft.dataset.error)
    # TEST: Check lengths and values
    check2 = stats.dataset.absolute_error.shape[0] == lowestoft.dataset.sea_level.shape[0]
    if check1 and check2:
        print(str(sec) + chr(subsec) + " OK - Basic Stats for TIDEGAUGE")
    else:
        print(str(sec) + chr(subsec) + " X -  Basic Stats for TIDEGAUGE")

except:
    print(str(sec) + chr(subsec) + " FAILED.")

# -----------------------------------------------------------------------------#
#%% ( 7g ) TIDEGAUGE Resample to hourly                                       #
#                                                                             #
subsec = subsec + 1
# Lets resample the tide gauge data to be hourly.

try:
    lowestoft.resample_mean("sea_level", "1H")

    # TEST: Check new times have right frequency
    td0 = lowestoft.dataset.time_1H[1] - lowestoft.dataset.time_1H[0]
    check1 = td0.values.astype("timedelta64[h]") == np.timedelta64(1, "h")
    # TEST: Check length
    check2 = np.ceil(lowestoft.dataset.time.shape[0] / 4) == lowestoft.dataset.time_1H.shape[0]
    if check1 and check2:
        print(str(sec) + chr(subsec) + " OK - TIDEGAUGE resampled")
    else:
        print(str(sec) + chr(subsec) + " X -  Resample TIDEGAUGE")

except:
    print(str(sec) + chr(subsec) + " FAILED.")

# -----------------------------------------------------------------------------#
#%% ( 7h ) Apply Doodson XO filter to hourly data                             #
#                                                                             #
subsec = subsec + 1
# Lets resample the tide gauge data to be hourly.

try:
    lowestoft.apply_doodson_x0_filter("sea_level_1H")

    # TEST: Check new times are same length as variable
    check1 = lowestoft.dataset.time_1H.shape == lowestoft.dataset.sea_level_1H_dx0.shape
    # TEST: Check there are number values in output
    check2 = False in np.isnan(lowestoft.dataset.sea_level_1H_dx0)
    if check1 and check2:
        print(str(sec) + chr(subsec) + " OK - TIDEGAUGE doodson X0")
    else:
        print(str(sec) + chr(subsec) + " X -  TIDEGAUGE doodson X0")

except:
    print(str(sec) + chr(subsec) + " FAILED.")

# -----------------------------------------------------------------------------#
#%% ( 7i ) TIDEGAUGE Loading multiple TIDEGAUGES                              #
#                                                                             #
subsec = subsec + 1
# We can load multiple tide gauges into a list of TIDEGAUGE objects using the
# static method create_multiple_tidegauge.

try:
    date0 = datetime.datetime(2007, 1, 10)
    date1 = datetime.datetime(2007, 1, 12)
    tidegauge_list = coast.TIDEGAUGE.create_multiple_tidegauge("./example_files/tide_gauges/l*", date0, date1)

    # TEST: Check length of list
    check1 = len(tidegauge_list) == 2
    # TEST: Check lowestoft matches
    check2 = all(tidegauge_list[1].dataset == lowestoft.dataset)
    if check1 and check2:
        print(str(sec) + chr(subsec) + " OK - Multiple tide gauge load")
    else:
        print(str(sec) + chr(subsec) + " X - Multiple tide gauge load")

except:
    print(str(sec) + chr(subsec) + " FAILED.")

# -----------------------------------------------------------------------------#
#%% ( 7j ) TIDEGAUGE map plot (single)                                        #
#                                                                             #
subsec = subsec + 1

# We can take a look at the location of the loaded tidegauge:
try:
    f, a = lowestoft.plot_on_map()
    f.savefig(dn_fig + "tidegauge_map.png")
    print(str(sec) + chr(subsec) + " OK - Tide gauge map plot saved")
except:
    print(str(sec) + chr(subsec) + " FAILED.")

plt.close("all")

# -----------------------------------------------------------------------------#
#%% ( 7k ) TIDEGAUGE map plot (single)                                        #
#                                                                             #
subsec = subsec + 1

# Or we can plot up multiple from the list we loaded:
try:
    f, a = coast.TIDEGAUGE.plot_on_map_multiple(tidegauge_list)
    f.savefig(dn_fig + "tidegauge_multiple_map.png")
    print(str(sec) + chr(subsec) + " OK - Tide gauge multiple map plot saved")
except:
    print(str(sec) + chr(subsec) + " FAILED.")

plt.close("all")

# -----------------------------------------------------------------------------#
#%% ( 7l ) TIDEGAUGE Time series plot                                         #
#                                                                             #
subsec = subsec + 1

# Take a look at the sea level time series stored within the object:

try:
    f, a = lowestoft.plot_timeseries(["sea_level", "sea_level_1H", "sea_level_1H_dx0"])
    f.savefig(dn_fig + "tidegauge_timeseries.png")
    print(str(sec) + chr(subsec) + " OK - Tide gauge time series saved")
except:
    print(str(sec) + chr(subsec) + " FAILED.")

plt.close("all")

# -----------------------------------------------------------------------------#
#%% ( 7m ) TIDEGAUGE method for tabulated data                                #
#                                                                             #
subsec = subsec + 1

# Take a look at the sea level time series stored within the object:
try:
    filnam = "example_files/Gladstone_2020-10_HLW.txt"
    date_start = np.datetime64("2020-10-11 07:59")
    date_end = np.datetime64("2020-10-20 20:21")

    # Initiate a TIDEGAUGE object, if a filename is passed it assumes it is a GESLA type object
    tg = coast.TIDEGAUGE()
    tg.dataset = tg.read_HLW_to_xarray(filnam, date_start, date_end)

    check1 = len(tg.dataset.sea_level) == 37
    check2 = tg.get_tidetabletimes(np.datetime64("2020-10-13 12:48"), method="nearest_HW").values == 8.01
    check3 = tg.get_tidetabletimes(np.datetime64("2020-10-13 12:48"), method="nearest_1").time.values == np.datetime64(
        "2020-10-13 14:36"
    )
    check4 = np.array_equal(
        tg.get_tidetabletimes(np.datetime64("2020-10-13 12:48"), method="nearest_2").values, [2.83, 8.01]
    )
    check5 = np.array_equal(
        tg.get_tidetabletimes(np.datetime64("2020-10-13 12:48"), method="window", winsize=24).values,
        [3.47, 7.78, 2.8, 8.01, 2.83, 8.45, 2.08, 8.71],
    )

    if check1 and check2 and check3 and check4 and check5:
        print(str(sec) + chr(subsec) + " OK - Tide table processing")
    else:
        print(str(sec) + chr(subsec) + " X - Tide table processing")
except:
    print(str(sec) + chr(subsec) + " FAILED.")

# -----------------------------------------------------------------------------#
#%% ( 7n ) TIDEGAUGE method for finding extrema and troughs, compare neighbours#
#                                                                             #
subsec = subsec + 1

# Take a look at the sea level time series stored within the object:
try:
    date0 = datetime.datetime(2007, 1, 10)
    date1 = datetime.datetime(2007, 1, 20)
    lowestoft2 = coast.TIDEGAUGE(fn_tidegauge, date_start=date0, date_end=date1)

    # Use comparison of neighbourhood method (method="comp" is assumed)
    extrema_comp = lowestoft2.find_high_and_low_water("sea_level", distance=40)
    # Check actual maximum/minimum is in output dataset
    check1 = np.nanmax(lowestoft2.dataset.sea_level) in extrema_comp.dataset.sea_level_highs
    check2 = np.nanmin(lowestoft2.dataset.sea_level) in extrema_comp.dataset.sea_level_lows
    # Check new time dimensions have correct length (hardcoded here)
    check3 = len(extrema_comp.dataset.time_highs) == 19
    check4 = len(extrema_comp.dataset.time_lows) == 18

    # Attempt a plot
    f = plt.figure()
    plt.plot(lowestoft2.dataset.time, lowestoft2.dataset.sea_level)
    plt.scatter(extrema_comp.dataset.time_highs.values, extrema_comp.dataset.sea_level_highs, marker="o", c="g")
    plt.scatter(extrema_comp.dataset.time_lows.values, extrema_comp.dataset.sea_level_lows, marker="o", c="r")

    plt.legend(["Time Series", "Maxima", "Minima"])
    plt.title("Tide Gauge Optima at Lowestoft")
    f.savefig(dn_fig + "tidegauge_optima.png")

    if check1 and check2 and check3 and check4:
        print(str(sec) + chr(subsec) + " OK - Tidegauge local extrema found")
    else:
        print(str(sec) + chr(subsec) + " X - Tidegauge local extrema")
except:
    print(str(sec) + chr(subsec) + " FAILED.")


# -----------------------------------------------------------------------------#
#%% ( 7o ) TIDEGAUGE method for finding extrema and troughs, fit cubic spline #
#                                                                             #
subsec = subsec + 1

# Load and process BODC processed data
try:
    # Set the start and end dates
    date_start = np.datetime64("2020-10-12 23:59")
    date_end = np.datetime64("2020-10-14 00:01")

    # Initiate a TIDEGAUGE object, if a filename is passed it assumes it is a GESLA
    # type object
    tg = coast.TIDEGAUGE()
    # specify the data read as a High Low Water dataset
    tg.dataset = tg.read_bodc_to_xarray(fn_tidegauge2, date_start, date_end)

    # Use cubic spline fitting method
    extrema_cubc = tg.find_high_and_low_water("sea_level", method="cubic")

    # Check actual maximum/minimum is in output dataset
    check1 = np.isclose(extrema_cubc.dataset.sea_level_highs, [7.77432795, 7.91244559])
    check2 = np.isclose(extrema_cubc.dataset.sea_level_lows, [2.63479458, 2.54599355])

    # Attempt a plot
    f = plt.figure()
    plt.plot(tg.dataset.time, tg.dataset.sea_level)
    plt.scatter(extrema_cubc.dataset.time_highs.values, extrema_cubc.dataset.sea_level_highs, marker="o", c="g")
    plt.scatter(extrema_cubc.dataset.time_lows.values, extrema_cubc.dataset.sea_level_lows, marker="o", c="r")

    plt.legend(["Time Series", "Maxima", "Minima"])
    plt.title("Tide Gauge Optima at Gladstone, fitted cubic spline")
    f.savefig(dn_fig + "tidegauge_optima.png")

    if check1.all() and check2.all():
        print(str(sec) + chr(subsec) + " OK - Tidegauge cubic extrema found")
    else:
        print(str(sec) + chr(subsec) + " X - Tidegauge cubic extrema")
except:
    print(str(sec) + chr(subsec) + " FAILED.")


"""
###############################################################################
## ( 8 ) Isobath Contour Methods                                            ##
###############################################################################
"""
sec = sec + 1
subsec = 96
# -----------------------------------------------------------------------------#
#%% ( 8a ) Extract isbath contour between two points and create contour object  #
#                                                                             #
subsec = subsec + 1
nemo_f = coast.NEMO(fn_domain=dn_files + fn_nemo_dom, grid_ref="f-grid")
contours, no_contours = coast.Contour.get_contours(nemo_f, 200)
y_ind, x_ind, contour = coast.Contour.get_contour_segment(nemo_f, contours[0], [50, -10], [60, 3])
cont_f = coast.Contour_f(nemo_f, y_ind, x_ind, 200)
if np.isclose(cont_f.y_ind.sum() + cont_f.y_ind.sum(), 190020) and np.isclose(
    cont_f.data_contour.bathymetry.sum().item(), 69803.78125
):
    print(str(sec) + chr(subsec) + " OK - Isobath contour extracted")
else:
    print(str(sec) + chr(subsec) + " X - Isobath contour failed to extract correctly")
# -----------------------------------------------------------------------------#
#%% ( 8b ) Plot contour on map                                                  #
#                                                                             #
subsec = subsec + 1
coast.Contour.plot_contour(nemo_f, contour)
cont_path = dn_fig + "contour.png"
plt.savefig(cont_path)
try:
    if os.path.isfile(cont_path) and os.path.getsize(cont_path) > 0:
        print(str(sec) + chr(subsec) + " OK - Contour plot saved")
    else:
        print(str(sec) + chr(subsec) + " X - Contour plot did not save correctly")
except OSError:
    print(str(sec) + chr(subsec) + " X - Contour plot did not save correctly")
# -----------------------------------------------------------------------------#
#%% ( 8c ) Calculate pressure along contour                                     #
#                                                                             #
subsec = subsec + 1
nemo_t = coast.NEMO(fn_data=dn_files + fn_nemo_grid_t_dat, fn_domain=dn_files + fn_nemo_dom, grid_ref="t-grid")
contours, no_contours = coast.Contour.get_contours(nemo_t, 200)
y_ind, x_ind, contour = coast.Contour.get_contour_segment(nemo_t, contours[0], [50, -10], [60, 3])
cont_t = coast.Contour_t(nemo_t, y_ind, x_ind, 200)
cont_t.construct_pressure(1027)
if np.allclose(
    (cont_t.data_contour.pressure_s + cont_t.data_contour.pressure_h_zlevels).sum().item(), 27490693.20181531
):
    print(str(sec) + chr(subsec) + " OK - Perturbation pressure calculation is as expected")
else:
    print(str(sec) + chr(subsec) + " X - Perturbation pressure calculation is not as expected")
# -----------------------------------------------------------------------------#
#%% ( 8d ) Calculate flow across contour                                        #
#                                                                             #
subsec = subsec + 1
nemo_f = coast.NEMO(fn_domain=dn_files + fn_nemo_dom, grid_ref="f-grid")
nemo_u = coast.NEMO(fn_data=dn_files + fn_nemo_grid_u_dat, fn_domain=dn_files + fn_nemo_dom, grid_ref="u-grid")
nemo_v = coast.NEMO(fn_data=dn_files + fn_nemo_grid_v_dat, fn_domain=dn_files + fn_nemo_dom, grid_ref="v-grid")
contours, no_contours = coast.Contour.get_contours(nemo_f, 200)
y_ind, x_ind, contour = coast.Contour.get_contour_segment(nemo_f, contours[0], [50, -10], [60, 3])
cont_f = coast.Contour_f(nemo_f, y_ind, x_ind, 200)
cont_f.calc_cross_contour_flow(nemo_u, nemo_v)
if np.allclose(
    (cont_f.data_cross_flow.normal_velocities + cont_f.data_cross_flow.depth_integrated_normal_transport).sum(),
    -1152.3771,
):
    print(str(sec) + chr(subsec) + " OK - Cross-contour flow calculations as expected")
else:
    print(str(sec) + chr(subsec) + " X - Cross-contour flow calculations not as expected")
# -----------------------------------------------------------------------------#
#%% ( 8e ) Calculate pressure gradient driven flow across contour               #
#                                                                             #
subsec = subsec + 1
cont_f.calc_geostrophic_flow(nemo_t, 1027)
if np.allclose(
    (
        cont_f.data_cross_flow.normal_velocity_hpg
        + cont_f.data_cross_flow.normal_velocity_spg
        + cont_f.data_cross_flow.transport_across_AB_hpg
        + cont_f.data_cross_flow.transport_across_AB_spg
    ).sum(),
    74.65002414,
):
    print(str(sec) + chr(subsec) + " OK - Cross-contour geostrophic flow calculations as expected")
else:
    print(str(sec) + chr(subsec) + " X - Cross-contour geostrophic flow calculations not as expected")

#%%
"""
###############################################################################
## ( 9 ) EOF module testing                                                 ##
###############################################################################
"""
sec = sec + 1
subsec = 96

#%%---------------------------------------------------------------------------#
# ( 9a ) Compute regular EOFs, temporal projections and variance explained   #
#
subsec = subsec + 1
try:
    nemo_t = coast.NEMO(fn_data=dn_files + fn_nemo_grid_t_dat, fn_domain=dn_files + fn_nemo_dom, grid_ref="t-grid")
    eofs = coast.eofs(nemo_t.dataset.ssh)

    ssh_reconstruction = (eofs.EOF * eofs.temporal_proj).sum(dim="mode").sum(dim=["x_dim", "y_dim"])
    ssh_anom = (nemo_t.dataset.ssh - nemo_t.dataset.ssh.mean(dim="t_dim")).sum(dim=["x_dim", "y_dim"])

    # Check ssh anomaly is reconstructed at each time point
    if np.allclose(ssh_reconstruction, ssh_anom, rtol=0.0001):
        var_cksum = eofs.variance.sum(dim="mode").item()
        if np.isclose(var_cksum, 100):
            print(str(sec) + chr(subsec) + " OK - Original signal reconstructed from EOFs")
        else:
            print(str(sec) + chr(subsec) + " X - Variance explained does not sum to 100 %")
    else:
        print(str(sec) + chr(subsec) + " X - Original signal not reconstructed from EOFs")
except:
    print(str(sec) + chr(subsec) + " FAILED.\n" + traceback.format_exc())

#%%---------------------------------------------------------------------------#
# ( 9b ) Compute  HEOFs, temporal projections and variance explained   #
#
subsec = subsec + 1
try:
    nemo_t = coast.NEMO(fn_data=dn_files + fn_nemo_grid_t_dat, fn_domain=dn_files + fn_nemo_dom, grid_ref="t-grid")
    heofs = coast.hilbert_eofs(nemo_t.dataset.ssh)

    ssh_reconstruction = (
        (heofs.EOF_amp * heofs.temporal_amp * uf.exp(1j * uf.radians(heofs.EOF_phase + heofs.temporal_phase)))
        .sum(dim="mode")
        .real.sum(dim=["x_dim", "y_dim"])
    )

    ssh_anom = (nemo_t.dataset.ssh - nemo_t.dataset.ssh.mean(dim="t_dim")).sum(dim=["x_dim", "y_dim"])

    # Check ssh anomaly is reconstructed at each time point
    if np.allclose(ssh_reconstruction, ssh_anom, rtol=0.0001):
        var_cksum = heofs.variance.sum(dim="mode").item()
        if np.isclose(var_cksum, 100):
            print(str(sec) + chr(subsec) + " OK - Original signal reconstructed from HEOFs")
        else:
            print(str(sec) + chr(subsec) + " X - Variance explained does not sum to 100 %")
    else:
        print(str(sec) + chr(subsec) + " X - Original signal not reconstructed from HEOFs")


except:
    print(str(sec) + chr(subsec) + " FAILED.\n" + traceback.format_exc())

"""
#################################################
## ( 10 ) PROFILE Methods                     ##
#################################################
"""
sec = sec + 1
subsec = 96

# -----------------------------------------------------------------------------#
# ( 10a ) Load EN4 data                                                       #
#                                                                             #

subsec = subsec + 1
# Create PROFILE object and read EN4 example data file

try:
    profiles = coast.PROFILE()
    profiles.read_EN4(fn_EN4)

    # TEST: Check some data
    check1 = profiles.dataset.dims["z_dim"] == 400
    check2 = profiles.dataset.longitude[11].values == 9.89777
    if check1 and check2:
        print(str(sec) + chr(subsec) + " OK - EN4 Data read, PROFILE created")
    else:
        print(str(sec) + chr(subsec) + " X - Problem with EN4 reading")

except:
    print(str(sec) + chr(subsec) + " FAILED.")


# -----------------------------------------------------------------------------#
# ( 10b ) Plot locations on map                                               #
#                                                                             #

subsec = subsec + 1
# Plot profile locations on a map

try:
    f, a = profiles.plot_map()
    f.savefig(dn_fig + "profiles_map.png")
    print(str(sec) + chr(subsec) + " OK - Profiles map plot saved")
except:
    print(str(sec) + chr(subsec) + " FAILED.")

# -----------------------------------------------------------------------------#
# ( 10c ) Plot ts diagram                                                     #
#                                                                             #

subsec = subsec + 1
# Plot ts diagram

try:
    f, a = profiles.plot_ts_diagram(10)
    f.savefig(dn_fig + "profile_ts_diagram.png")
    print(str(sec) + chr(subsec) + " OK - Profiles ts diagram plot saved")
except:
    print(str(sec) + chr(subsec) + " FAILED.")

# -----------------------------------------------------------------------------#
# ( 10d ) Plot temperature profile                                            #
#                                                                             #

subsec = subsec + 1
# Plot ts diagram

try:
    f, a = profiles.plot_profile(var="potential_temperature", profile_indices=[10])
    f.savefig(dn_fig + "profile_temperature_diagram.png")
    print(str(sec) + chr(subsec) + " OK - Profiles temperature plot saved")
except:
    print(str(sec) + chr(subsec) + " FAILED.")
#%%
"""
#################################################
## ( 11 ) PLOTTING UTILITY Methods             ##
#################################################
"""
sec = sec + 1
subsec = 96

# -----------------------------------------------------------------------------#
# ( 11a ) Scatter with fit                                                     #
#                                                                             #

subsec = subsec + 1
# <Introduction>

try:
    # Plot an idealised dataset
    x = np.arange(0, 50)
    y = np.arange(0, 50) / 1.5
    f, a = plot_util.scatter_with_fit(x, y)
    a.set_title("Test: Scatter_with_fit()")

    f.savefig(os.path.join(dn_fig, "scatter_with_fit_test.png"))
    plt.close()

    print(str(sec) + chr(subsec) + " OK. Scatter_with_fit()")

except:
    print(str(sec) + chr(subsec) + " FAILED.")

# -----------------------------------------------------------------------------#
# ( 11b ) Geo axes                                                             #
#                                                                             #

subsec = subsec + 1

try:
    # Plot two scatters on a map
    lonbounds = [-20, 20]
    latbounds = [30, 60]
    f, a = plot_util.create_geo_axes(lonbounds, latbounds)
    a.set_title("Test: create_geo_axes()")
    a.scatter([0, -10], [50, 50])

    f.savefig(os.path.join(dn_fig, "create_geo_axes_test.png"))
    plt.close()

    print(str(sec) + chr(subsec) + " OK. create_geo_axes()")

except:
    print(str(sec) + chr(subsec) + " FAILED.")

# -----------------------------------------------------------------------------#
# ( 11c ) Determine colorbar extension                                         #
#                                                                             #

subsec = subsec + 1

try:
    # Test on some pretend dataset
    pretend_data = np.arange(0, 50)
    test1 = plot_util.determine_colorbar_extension(pretend_data, -50, 100)
    test2 = plot_util.determine_colorbar_extension(pretend_data, 1, 100)
    test3 = plot_util.determine_colorbar_extension(pretend_data, -50, 48)
    test4 = plot_util.determine_colorbar_extension(pretend_data, 1, 48)

    # TEST: <description here>
    check1 = test1 == "neither"
    check2 = test2 == "min"
    check3 = test3 == "max"
    check4 = test4 == "both"
    if check1 and check2:
        print(str(sec) + chr(subsec) + " OK - determine_colorbar_extension()")
    else:
        print(str(sec) + chr(subsec) + " X - ")

except:
    print(str(sec) + chr(subsec) + " FAILED.")

# -----------------------------------------------------------------------------#
# ( 11d ) Determine clim by st.dev                                             #
#                                                                             #

subsec = subsec + 1
# <Introduction>

try:
    # Data with mean = 50.51 and std = 32.2
    # Determine clims to exclude outlier at 200
    pretend_data = np.arange(0, 100)
    pretend_data[-1] = 200
    clim = plot_util.determine_clim_by_standard_deviation(pretend_data, n_std_dev=2)

    # TEST: <description here>
    check1 = clim[0] == -13.808889915793792
    check2 = clim[1] == 114.82888991579378
    if check1 and check2:
        print(str(sec) + chr(subsec) + " OK - determine_clim_by_std_dev")
    else:
        print(str(sec) + chr(subsec) + " X - determine_clim_by_std_dev")

except:
    print(str(sec) + chr(subsec) + " FAILED.")

#%%
"""
#################################################
## ( 12 ) Stats Utility                        ##
#################################################
"""

sec = sec + 1
subsec = 96

# -----------------------------------------------------------------------------#
# ( 12a ) find_maxima(). Test comparison and cublic spline methods            #
#                                                                             #

subsec = subsec + 1


try:
    date0 = datetime.datetime(2007, 1, 15)
    date1 = datetime.datetime(2007, 1, 16)
    tg = coast.TIDEGAUGE(fn_tidegauge, date_start=date0, date_end=date1)

    tt, hh = stats_util.find_maxima(tg.dataset.time, tg.dataset.sea_level, method="comp")
    check1 = np.isclose((tt.values[0] - np.datetime64("2007-01-15T00:15:00")) / np.timedelta64(1, "s"), 0)
    check2 = np.isclose(hh.values[0], 1.027)

    tt, hh = stats_util.find_maxima(tg.dataset.time, tg.dataset.sea_level, method="cubic")
    check3 = np.isclose((tt[0] - np.datetime64("2007-01-15T00:07:49")) / np.timedelta64(1, "s"), 0)
    check4 = np.isclose(hh[0], 1.0347638302097757)

    if check1 and check2 and check3 and check4:
        print(str(sec) + chr(subsec) + " OK - find_maxima() worked for comparison and cublic spline methods")
    else:
        print(str(sec) + chr(subsec) + " X - Problem with stats_util.find_maxima()")

except:
    print(str(sec) + chr(subsec) + " FAILED.")

#%%
"""
#################################################
## ( 13 ) MASK_MAKER                           ##
#################################################
"""

sec = sec + 1
subsec = 96

# Preparation: Create two arrays to put mask onto, one of zeros and one of ones
# This allows us to test the additive feature.
sci = coast.NEMO(dn_files + fn_nemo_dat, dn_files + fn_nemo_dom, grid_ref="t-grid")
mask00 = np.zeros((sci.dataset.dims["y_dim"], sci.dataset.dims["x_dim"]))
mask01 = np.ones((sci.dataset.dims["y_dim"], sci.dataset.dims["x_dim"]))

# -----------------------------------------------------------------------------#
# ( 13a ) Create mask by indices                                              #
#                                                                             #

subsec = subsec + 1
# Plot ts diagram

try:
    mm = coast.MASK_MAKER()
    # Draw and fill a square
    vertices_r = [50, 150, 150, 50]
    vertices_c = [50, 50, 150, 150]
    filled0 = mm.fill_polygon_by_index(mask00, vertices_r, vertices_c)
    filled1 = mm.fill_polygon_by_index(mask01, vertices_r, vertices_c, additive=True)

    # TEST: Check some data
    check1 = filled0[49, 49] == 0 and filled0[51, 51] == 1
    check2 = filled1[49, 49] == 1 and filled1[51, 51] == 2
    if check1 and check2:
        print(str(sec) + chr(subsec) + " OK - MASKS created by index")
    else:
        print(str(sec) + chr(subsec) + " X - Problem mask creation by index")

except:
    print(str(sec) + chr(subsec) + " FAILED.")

# -----------------------------------------------------------------------------#
# ( 13b ) Create mask by lonlat                                               #
#                                                                             #

subsec = subsec + 1
# Plot ts diagram

try:
    mm = coast.MASK_MAKER()
    # Draw and fill a square
    vertices_lon = [-5, -5, 5, 5]
    vertices_lat = [40, 60, 60, 40]
    filled0 = mm.fill_polygon_by_lonlat(mask00, sci.dataset.longitude, sci.dataset.latitude, vertices_lon, vertices_lat)
    filled1 = mm.fill_polygon_by_lonlat(
        mask01, sci.dataset.longitude, sci.dataset.latitude, vertices_lon, vertices_lat, additive=True
    )

    # TEST: Check some data
    check1 = filled0[50, 50] == 0 and filled0[50, 150] == 1
    check2 = filled1[50, 50] == 1 and filled1[50, 150] == 2
    if check1 and check2:
        print(str(sec) + chr(subsec) + " OK - MASKS created by lonlat")
    else:
        print(str(sec) + chr(subsec) + " X - Problem mask creation by lonlat")

except:
    print(str(sec) + chr(subsec) + " FAILED.")

#%%
"""
#################################################
## ( 14 ) CLIMATOLOGY Methods                  ##
#################################################
"""
sec = sec + 1
subsec = 96

sci = coast.NEMO(dn_files + fn_nemo_dat, dn_files + fn_nemo_dom, grid_ref="t-grid")
ds = sci.dataset[["temperature", "ssh"]].isel(z_dim=0)


# -----------------------------------------------------------------------------#
# ( 14a ) Monthly and Seasonal Climatology                                     #
#                                                                             #

subsec = subsec + 1

try:

    clim = coast.CLIMATOLOGY()
    fn_out = os.path.join(dn_files, "test_climatology.nc")
    monthly = clim.make_climatology(ds, "month").load()
    seasonal = clim.make_climatology(ds, "season", fn_out=fn_out)

    # create dataset with missing values
    ds2 = ds.copy(deep=True)
    ds2["temperature"][::2, :100, :100] = np.nan
    ds2["ssh"][::2, :100, :100] = np.nan
<<<<<<< HEAD
    seaC = clim.make_climatology(ds2, "season", missing_values=True)
=======
    seaC = clim.make_climatology(ds2, "season")
>>>>>>> 467c353a
    seaX = ds2.groupby("time.season").mean("t_dim")
    # throws error is not close
    xr.testing.assert_allclose(seaC, seaX)

    mn = mn = np.nanmean(ds.temperature, axis=0)
    check1 = np.nanmax(np.abs(mn - monthly.temperature[0])) < 1e-6
    check2 = os.path.isfile(fn_out)
    if check1 and check2:
        print(str(sec) + chr(subsec) + " OK - Monthly and seasonal climatology made and written to file")
    else:
        print(str(sec) + chr(subsec) + " X - Problem with monthly and seasonal climatology ")

except AssertionError:
    print(str(sec) + chr(subsec) + " X - Problem with computing climatology when dataset has missing values")
except:
    print(str(sec) + chr(subsec) + " FAILED.")

#%%
"""
###############################################################################
## ( N ) Example script testing                                              ##
###############################################################################
"""
sec = "N"
subsec = 96

print(str(sec) + ". Example script testing")
print("++++++++++++++++++++++++")
#
# -----------------------------------------------------------------------------#
#%% ( Na ) Example script testing                                               #
#                                                                             #
subsec = subsec + 1
# Test machine name (to check for file access) in order to test additional scripts.
example_script_flag = True if "livljobs" in gethostname().lower() else False

try:
    # Do a thing
    from example_scripts import altimetry_tutorial  # This runs on example_files
    from example_scripts import tidegauge_tutorial  # This runs on example_files
    from example_scripts import tidetable_tutorial  # This runs on example_files
    from example_scripts import export_to_netcdf_tutorial  # This runs on example_files

    print(str(sec) + chr(subsec) + " OK - tutorials on example_files data")
    subsec = subsec + 1

    if example_script_flag:
        from example_scripts import AMM15_example_plot

        print(str(sec) + chr(subsec) + " OK - tutorial on AMM15 data")
        subsec = subsec + 1
        from example_scripts import ANChor_plots_of_NSea_wvel

        print(str(sec) + chr(subsec) + " OK - tutorial on AMM60 data")
        subsec = subsec + 1
        from example_scripts import BLZ_example_plot

        print(str(sec) + chr(subsec) + " OK - tutorial on Belize data")
        subsec = subsec + 1
        from example_scripts import SEAsia_R12_example_plot

        print(str(sec) + chr(subsec) + " OK - tutorial on SEAsia data")
        subsec = subsec + 1
        from example_scripts import WCSSP_India_example_plot

        print(str(sec) + chr(subsec) + " OK - tutorial on WCSSP-India data")
        subsec = subsec + 1
        from example_scripts import internal_tide_pycnocline_diagnostics

        print(str(sec) + chr(subsec) + " OK - tutorial on internal tides")
    else:
        print("Don't forget to test on a LIVLJOBS machine")

    # TEST: <description here>
    check1 = example_script_flag
    if check1:
        print(str(sec) + " OK - example_scripts ran on", gethostname())
    else:
        print(str(sec) + " X - example_scripts failed on", gethostname())

except:
    print(str(sec) + chr(subsec) + " FAILED.")

#%% Close log file
#################################################
log_file.close()<|MERGE_RESOLUTION|>--- conflicted
+++ resolved
@@ -1886,11 +1886,7 @@
     ds2 = ds.copy(deep=True)
     ds2["temperature"][::2, :100, :100] = np.nan
     ds2["ssh"][::2, :100, :100] = np.nan
-<<<<<<< HEAD
-    seaC = clim.make_climatology(ds2, "season", missing_values=True)
-=======
     seaC = clim.make_climatology(ds2, "season")
->>>>>>> 467c353a
     seaX = ds2.groupby("time.season").mean("t_dim")
     # throws error is not close
     xr.testing.assert_allclose(seaC, seaX)
