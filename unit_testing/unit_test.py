--- conflicted
+++ resolved
@@ -13,9 +13,6 @@
 import xarray as xr
 
 
-<<<<<<< HEAD
-dir = "../example_files/"
-=======
 dir = "example_files/"
 fn_nemo_dat = 'COAsT_example_NEMO_data.nc'
 fn_nemo_dom = 'COAsT_example_NEMO_domain.nc'
@@ -27,7 +24,6 @@
 #################################################
 ## ( 1 ) Test Loading and initialising methods ##
 #################################################
->>>>>>> 224eb9fe
 
 #-----------------------------------------------------------------------------#
 # ( 1a ) Load example NEMO data (Temperature, Salinity, SSH)                  #
@@ -52,21 +48,10 @@
 else:
     print(str(sec) + chr(subsec) + " X - There is an issue with loading " + fn_nemo_dat)
 
-<<<<<<< HEAD
-# Load data from existing dataset
-sci2 = coast.NEMO()
-ds = xr.open_dataset(dir + "COAsT_example_data_141020.nc")
-sci2.load_dataset(ds)
-if ds.identical(sci.dataset):
-    print("COAsT.load_dataset: OK")
-else:
-    print("COAsT.load_dataset: ERROR")
-=======
 #-----------------------------------------------------------------------------#
 # ( 1b ) Load example NEMO domain                                             #
 #                                                                             #
 subsec = subsec+1
->>>>>>> 224eb9fe
 
 sci_dom = coast.DOMAIN()
 sci_dom.load(dir + fn_nemo_dom)
@@ -117,6 +102,21 @@
 sci.set_command_variables()
 sci_dom.set_command_variables()
 
+#-----------------------------------------------------------------------------#
+# ( 1d ) Load data from existing dataset                                          #
+# 
+subsec = subsec+1
+
+ds = xr.open_dataset(dir + fn_nemo_dom)
+sci_load_ds = coast.NEMO()
+sci_load_ds.load_dataset(ds)
+sci_load_file = coast.NEMO() 
+sci_load_file.load(dir + fn_nemo_dat)
+if sci_load_ds.dataset.identical(sci_load_file.dataset):
+    print(str(sec) + chr(subsec) + " OK - COAsT.load_dataset()")
+else:
+    print(str(sec) + chr(subsec) + " X - COAsT.load_dataset() ERROR - not identical to dataset loaded via COAsT.load()")
+
 #################################################
 ## ( 2 ) Test general utility methods in COAsT ##
 #################################################
