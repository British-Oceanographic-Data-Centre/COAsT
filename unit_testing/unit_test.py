--- conflicted
+++ resolved
@@ -251,19 +251,10 @@
 # ( 5b ) Calculate single obs CRPS values                                     #
 #                                                                             #
 subsec = subsec+1
-<<<<<<< HEAD
 
 crps = stat.crps('sossheig','sla_filtered', nh_radius=30)
 
 if len(crps.crps)==len(altimetry_nwes['sla_filtered']):
-=======
-alt_tmp = altimetry_nwes.subset_as_copy(time=[0,1,2,3,4])
-crps_rad = sci.crps_sonf('sossheig', sci_dom, alt_tmp, 'sla_filtered',
-                    nh_radius=111, nh_type = "radius", cdf_type = "empirical",
-                    time_interp = "nearest", plot=False)
-
-if len(crps_rad)==5:
->>>>>>> 3521312d
     print(str(sec) + chr(subsec) + " OK - CRPS SONF done for every observation")
 else:
     print(str(sec) + chr(subsec) + " X - Problem with CRPS SONF method")
