# SETTINGS

# Set the following to true to use the Coverage library to estimate unit_test
# coverage. You must have installed Coverage separately for this to work.
# You can do this using pip: pip install coverage.
# See docs website for more info. This will take longer to execute.
calculate_coverage = False

# Set the following to True to also auto-generate a new unit_test_contents file.
generate_unit_test_contents = False
fn_contents = "./unit_testing/unit_test_contents.txt"

# Set TEST imports and list of tests to do.
# Import tests to test. From a module (file) import a testCase class (See template)
from test_TEMPLATE import test_TEMPLATE
from test_xesmf_convert import test_xesmf_convert
from test_gridded_initialisation import test_gridded_initialisation
from test_gridded_harmonics import test_gridded_harmonics
from test_general_utils import test_general_utils
from test_diagnostic_methods import test_diagnostic_methods
from test_transect_methods import test_transect_methods
from test_object_manipulation import test_object_manipulation
from test_altimetry_methods import test_altimetry_methods
from test_tidegauge_methods import test_tidegauge_methods, test_tidegauge_analysis
from test_isobath_contour_methods import test_contour_t_methods, test_contour_f_methods
from test_eof_methods import test_eof_methods
from test_profile_methods import test_profile_methods
from test_plot_utilities import test_plot_utilities
from test_stats_utilities import test_stats_utilities
from test_maskmaker_methods import test_maskmaker_methods
from test_climatology import test_climatology
from test_example_scripts import test_example_scripts


# Test list -- comment out ones you don't want maybe (or add your own)
tests_to_do = [
    # test_TEMPLATE,
    test_xesmf_convert,
    test_gridded_initialisation,
    test_general_utils,
    test_gridded_harmonics,
    test_diagnostic_methods,
    test_transect_methods,
    test_object_manipulation,
    test_altimetry_methods,
    test_tidegauge_methods,
    test_tidegauge_analysis,
    test_eof_methods,
    test_contour_f_methods,
    test_contour_t_methods,
    test_profile_methods,
    test_plot_utilities,
    test_stats_utilities,
    test_maskmaker_methods,
    test_climatology,
<<<<<<< HEAD
    test_example_scripts,
=======
    # test_example_scripts,
>>>>>>> c8201f4c
]


# UNIT TESTING CONTROL SCRIPT

# Import modules, including unittest
import unittest
import sys
import coast

sys.path.append("./unit_testing")
import logging

# Open log file
log_file = open("unit_testing/unit_test.log", "w")  # Need log_file.close()
coast.logging_util.setup_logging(stream=log_file, level=logging.CRITICAL)

# If this is enabled, import the library and start the coverage calculation
if calculate_coverage:
    import coverage

    cov = coverage.Coverage()
    cov.start()

# Create suite - this is a collection of tests, defined by classes
# Add tests to test to the suite -- Add in a line for each suite
# suite.addTest(unittest.makeSuite(test_TEMPLATE))
suite = unittest.TestSuite()
for test in tests_to_do:
    suite.addTest(unittest.makeSuite(test))

# Run test suite. Some different verbosity options available here.
unittest.TextTestRunner(verbosity=2).run(suite)

if calculate_coverage:
    print(" ")
    print("COVERAGE REPORT: ")
    cov.stop()
    cov.save()
    cov.report(omit="unit_testing/test_*")

# Generate unit_test_contents
if generate_unit_test_contents:
    # Initialize counters
    test_count = 1

    # Open output file
    with open(fn_contents, "w") as file:

        # Write title things
        file.write("     UNIT TEST CONTENTS FILE TEST    \n")
        file.write("\n")

        # Loop over tests in tests_to_do and get name of module as string
        for test in tests_to_do:
            test_name = test.__name__
            file.write("{0}. {1}\n".format(test_count, test_name))
            method_count = 97

            # Loop over methods in module. If begins with 'test_' then write to file
            for method in dir(test):
                if method[:5] != "test_":
                    continue
                file.write("      {0}. {1}\n".format(chr(method_count), method[5:]))
                method_count = method_count + 1
            file.write("\n")
            test_count = test_count + 1
    print(" ")
    print("Written modules and methods to:")
    print("          {0}".format(fn_contents))<|MERGE_RESOLUTION|>--- conflicted
+++ resolved
@@ -53,11 +53,7 @@
     test_stats_utilities,
     test_maskmaker_methods,
     test_climatology,
-<<<<<<< HEAD
     test_example_scripts,
-=======
-    # test_example_scripts,
->>>>>>> c8201f4c
 ]
 
 
