"""
Script to do unit testing

Written as procedural code that plods through the code snippets and tests the
outputs or expected metadata.

Run:
ipython: cd COAsT; run unit_testing/unit_test.py  # I.e. from the git repo.
"""

import coast
import numpy as np
import xarray as xr
import matplotlib.pyplot as plt

dn_files = "./example_files/"
dn_fig = 'unit_testing/figures/'
fn_nemo_grid_t_dat = 'nemo_data_T_grid.nc'
fn_nemo_grid_u_dat = 'nemo_data_U_grid.nc'
fn_nemo_grid_v_dat = 'nemo_data_V_grid.nc'
fn_nemo_dat = 'COAsT_example_NEMO_data.nc'
fn_nemo_dom = 'COAsT_example_NEMO_domain.nc'
fn_altimetry = 'COAsT_example_altimetry_data.nc'

sec = 1
subsec = 96 # Code for '`' (1 below 'a')

#################################################
## ( 1 ) Test Loading and initialising methods ##
#################################################

#-----------------------------------------------------------------------------#
# ( 1z ) Load a subregion dataset with a full domain                 #
#                                                                             #
subsec = subsec+1
try:
    dir = "/projectsa/COAsT/NEMO_example_data/AMM60/"
    fil_nam_AMM60 = "AMM60_1d_20100704_20100708_grid_T.nc"
    amm60 = coast.NEMO(dir + fil_nam_AMM60, 
                     dir + "mesh_mask.nc", ln_sco=1)
    
    # checking all the coordinates mapped correctly to the dataset object
    if amm60.dataset._coord_names == {'depth_0', 'latitude', 'longitude', 'time'}:
        print(str(sec) + chr(subsec) + " OK - NEMO data subset loaded with correct coords: " + fil_nam_AMM60)
    else:
        print(str(sec) + chr(subsec) + " X - There is an issue with loading and subsetting the data " + fil_nam_AMM60)

except:
    print(str(sec) + chr(subsec) +" FAILED. Test data in: {}. Try on livljobs?".format(dir))



#-----------------------------------------------------------------------------#
# ( 1a ) Load example NEMO data (Temperature, Salinity, SSH)                  #
#                                                                             #
subsec = subsec+1

try:
    sci = coast.NEMO(dn_files + fn_nemo_dat) 
    
    # Test the data has loaded
    sci_attrs_ref = dict([('name', 'AMM7_1d_20070101_20070131_25hourm_grid_T'),
                 ('description', 'ocean T grid variables, 25h meaned'),
                 ('title', 'ocean T grid variables, 25h meaned'),
                 ('Conventions', 'CF-1.6'),
                 ('timeStamp', '2019-Dec-26 04:35:28 GMT'),
                 ('uuid', '96cae459-d3a1-4f4f-b82b-9259179f95f7')])
    
    # checking is LHS is a subset of RHS
    if sci_attrs_ref.items() <= sci.dataset.attrs.items(): 
        print(str(sec) + chr(subsec) + " OK - NEMO data loaded: " + fn_nemo_dat)
    else:
        print(str(sec) + chr(subsec) + " X - There is an issue with loading " + fn_nemo_dat)
except:
    print(str(sec) + chr(subsec) +" FAILED")

#-----------------------------------------------------------------------------#
# ( 1b ) Load example NEMO domain                                             #
#                                                                             #
subsec = subsec+1

try:
    sci_dom = coast.DOMAIN(dn_files + fn_nemo_dom)
    
    # Test the data has loaded
    sci_dom_attrs_ref = dict([('DOMAIN_number_total', 1),
                  ('DOMAIN_number', 0),
                  ('DOMAIN_dimensions_ids', np.array([1, 2], dtype=np.int32)),
                  ('DOMAIN_size_global', np.array([297, 375], dtype=np.int32)),
                  ('DOMAIN_size_local', np.array([297, 375], dtype=np.int32)),
                  ('DOMAIN_position_first', np.array([1, 1], dtype=np.int32)),
                  ('DOMAIN_position_last', np.array([297, 375], dtype=np.int32)),
                  ('DOMAIN_halo_size_start', np.array([0, 0], dtype=np.int32)),
                  ('DOMAIN_halo_size_end', np.array([0, 0], dtype=np.int32)) ] )
    
    err_flag = False
    for key,val in sci_dom_attrs_ref.items():
        # There is somewhere a difference between the arrays
        if (sci_dom.dataset.attrs[key] - val ).any(): 
            print(str(sec) + chr(subsec) + " X - There is an issue with loading " + fn_nemo_dom)
            print( sci_dom.dataset.attrs[key], ': ',val, ': ', 
                  (sci_dom.dataset.attrs[key] - val ).any())
            err_flag = True
    if err_flag == False:
            print(str(sec) + chr(subsec) + " OK - NEMO domain data loaded: " + fn_nemo_dom)
except:
    print(str(sec) + chr(subsec) +" FAILED")
    

#-----------------------------------------------------------------------------#
# ( 1c ) Load example altimetry data                                          #
#                                                                             #
subsec = subsec+1

try:
    altimetry = coast.ALTIMETRY(dn_files + fn_altimetry)
    
    # Test the data has loaded using attribute comparison, as for NEMO_data
    alt_attrs_ref = dict([('source', 'Jason-1 measurements'),
                 ('date_created', '2019-02-20T11:20:56Z'),
                 ('institution', 'CLS, CNES'),
                 ('Conventions', 'CF-1.6'),])
    
    # checking is LHS is a subset of RHS
    if alt_attrs_ref.items() <= altimetry.dataset.attrs.items(): 
        print(str(sec) +chr(subsec) + " OK - Altimetry data loaded: " + fn_altimetry)
    else:
        print(str(sec) + chr(subsec) + " X - There is an issue with loading: " + fn_altimetry)
except:
    print(str(sec) + chr(subsec) +" FAILED")

#-----------------------------------------------------------------------------#
<<<<<<< HEAD
# ( 1d ) Load data from existing dataset                                          #
#
    subsec = subsec+1
=======
# ( 1d ) Load data from existing dataset                                      #
#                                                                             #
subsec = subsec+1
>>>>>>> b0dd50f0
try:
    ds = xr.open_dataset(dn_files + fn_nemo_dat)
    sci_load_ds = coast.NEMO()
    sci_load_ds.load_dataset(ds)
    sci_load_file = coast.NEMO() 
    sci_load_file.load(dn_files + fn_nemo_dat)
    if sci_load_ds.dataset.identical(sci_load_file.dataset):
        print(str(sec) + chr(subsec) + " OK - COAsT.load_dataset()")
    else:
        print(str(sec) + chr(subsec) + " X - COAsT.load_dataset() ERROR - not identical to dataset loaded via COAsT.load()")
except:
    print(str(sec) + chr(subsec) +" FAILED")
#-----------------------------------------------------------------------------#
# ( 1e ) Set NEMO variable name                                          #
#
subsec = subsec+1

try:
    sci = coast.NEMO(dn_files + fn_nemo_dat)
    try:
        sci.dataset.temperature
    except NameError:
        print(str(sec) + chr(subsec) + " X - variable name (to temperature) not reset")
    else:
        print(str(sec) + chr(subsec) + " OK - variable name reset (to temperature)")
except:
    print(str(sec) + chr(subsec) +" FAILED")
#-----------------------------------------------------------------------------#
# ( 1f ) Set NEMO grid attributes - dimension names                                          #
#
subsec = subsec+1
try:
    if sci.dataset.temperature.dims == ('t_dim', 'z_dim', 'y_dim', 'x_dim'):
        print(str(sec) + chr(subsec) + " OK - dimension names reset")
    else:
        print(str(sec) + chr(subsec) + " X - dimension names not reset")
except:
    print(str(sec) + chr(subsec) +" FAILED")
#-----------------------------------------------------------------------------#
# ( 1g ) Set NEMO grid attributes - grid_ref                                         #
#

subsec = subsec+1
try:
    if sci.dataset.temperature.grid_ref == 't-grid':
        print(str(sec) + chr(subsec) + " OK - grid attribute set")
    else:
        print(str(sec) + chr(subsec) + " X - grid attribute not set")
except:
    print(str(sec) + chr(subsec) +" FAILED")
    
#-----------------------------------------------------------------------------#
# ( 1gg ) Load only domain data in NEMO                #
#                                                                             #
subsec = subsec+1

pass_test = False
nemo_f = coast.NEMO( fn_domain=dn_files+fn_nemo_dom, grid_ref='f-grid' )

if nemo_f.dataset._coord_names == {'depth_0', 'latitude', 'longitude'}:
    var_name_list = []
    for var_name in nemo_f.dataset.data_vars:
        var_name_list.append(var_name)
    if var_name_list == ['e1', 'e2', 'e3_0']:
        pass_test = True
        
if pass_test:
    print(str(sec) + chr(subsec) + " OK - NEMO loaded domain data only")
else:
    print(str(sec) + chr(subsec) + " X - NEMO didn't load domain data correctly")

#-----------------------------------------------------------------------------#
# ( 1ggg ) Calculate depth_0 for t,u,v,w,f grids                 #
#                                                                             #
subsec = subsec+1    

try:
    nemo_t = coast.NEMO( fn_data=dn_files+fn_nemo_grid_t_dat, 
             fn_domain=dn_files+fn_nemo_dom, grid_ref='t-grid' )
    if not np.isclose(np.nansum(nemo_t.dataset.depth_0.values), 1705804300.0):
        raise ValueError(" X - NEMO depth_0 failed on t-grid failed")    
    nemo_u = coast.NEMO( fn_data=dn_files+fn_nemo_grid_u_dat, 
             fn_domain=dn_files+fn_nemo_dom, grid_ref='u-grid' )
    if not np.isclose(np.nansum(nemo_u.dataset.depth_0.values), 1705317600.0):
        raise ValueError(" X - NEMO depth_0 failed on u-grid failed")
    nemo_v = coast.NEMO( fn_data=dn_files+fn_nemo_grid_v_dat, 
             fn_domain=dn_files+fn_nemo_dom, grid_ref='v-grid' )
    if not np.isclose(np.nansum(nemo_v.dataset.depth_0.values), 1705419100.0):
        raise ValueError(" X - NEMO depth_0 failed on v-grid failed")
    nemo_f = coast.NEMO( fn_domain=dn_files+fn_nemo_dom, grid_ref='f-grid' )
    if not np.isclose(np.nansum(nemo_f.dataset.depth_0.values), 1704932600.0):
        raise ValueError(" X - NEMO depth_0 failed on f-grid failed")

    print(str(sec) + chr(subsec) + " OK - NEMO depth_0 calculations correct")
except ValueError as err:
            print(str(sec) + chr(subsec) + str(err))


#################################################
## ( 2 ) Test general utility methods in COAsT ##
#################################################
sec = sec+1
subsec = 96

#-----------------------------------------------------------------------------#
# ( 2a ) Copying a COAsT object                                               #
#                                                                             #
subsec = subsec+1

try:
    altimetry_copy = altimetry.copy()
    if altimetry_copy.dataset == altimetry.dataset:
        print(str(sec) +chr(subsec) + " OK - Copied COAsT object ")
    else:
        print(str(sec) +chr(subsec) + " X - Copy Failed ")
except:
    print(str(sec) + chr(subsec) +" FAILED")
    
#-----------------------------------------------------------------------------#
# ( 2b ) COAsT __getitem__ returns variable                                   #
#                                                                             #
subsec = subsec+1

try:
    if sci.dataset['sossheig'].equals(sci['sossheig']):
        print(str(sec) +chr(subsec) + " OK - COAsT.__getitem__ works correctly ")
    else:
        print(str(sec) +chr(subsec) + " X - Problem with COAsT.__getitem__ ")
except:
    print(str(sec) + chr(subsec) +" FAILED")    

#-----------------------------------------------------------------------------#
# ( 2c ) Renaming variables inside a COAsT object                             #
#                                                                             #
subsec = subsec+1
try:
    altimetry_copy.rename({'sla_filtered':'renamed'})
    if altimetry['sla_filtered'].equals(altimetry_copy['renamed']):
        print(str(sec) +chr(subsec) + " OK - Renaming of variable in dataset ")
    else:
        print(str(sec) +chr(subsec) + " X - Variable renaming failed ")
except:
    print(str(sec) + chr(subsec) +" FAILED")

#################################################
## ( 3 ) Test Transect related methods         ##
#################################################
sec = sec+1
subsec = 96

#-----------------------------------------------------------------------------#
# ( 3a ) Determining and extracting transect indices                          #
#                                                                             #
subsec = subsec+1

# Extract transect indices
nemo_t = coast.NEMO( fn_data=dn_files+fn_nemo_grid_t_dat, 
                    fn_domain=dn_files+fn_nemo_dom, grid_ref='t-grid' )
yt, xt, length_of_line = nemo_t.transect_indices([51,-5],[49,-9])

# Test transect indices
yt_ref = [164, 163, 162, 162, 161, 160, 159, 158, 157, 156, 156, 155, 154,
       153, 152, 152, 151, 150, 149, 148, 147, 146, 146, 145, 144, 143,
       142, 142, 141, 140, 139, 138, 137, 136, 136, 135, 134]
xt_ref = [134, 133, 132, 131, 130, 129, 128, 127, 126, 125, 124, 123, 122,
       121, 120, 119, 118, 117, 116, 115, 114, 113, 112, 111, 110, 109,
       108, 107, 106, 105, 104, 103, 102, 101, 100,  99,  98]
length_ref = 37


if (xt == xt_ref) and (yt == yt_ref) and (length_of_line == length_ref):
    print(str(sec) + chr(subsec) + " OK - NEMO transect indices extracted")
else:
    print(str(sec) + chr(subsec) + " X - Issue with transect indices extraction from NEMO")

#-----------------------------------------------------------------------------#
# ( 3b ) Transport velocity and depth calculations                            #
#
subsec = subsec+1

nemo_t = coast.NEMO( fn_data=dn_files+fn_nemo_grid_t_dat, 
                    fn_domain=dn_files+fn_nemo_dom, grid_ref='t-grid' )
nemo_u = coast.NEMO( fn_data=dn_files+fn_nemo_grid_u_dat, 
                    fn_domain=dn_files+fn_nemo_dom, grid_ref='u-grid' )
nemo_v = coast.NEMO( fn_data=dn_files+fn_nemo_grid_v_dat, 
                    fn_domain=dn_files+fn_nemo_dom, grid_ref='v-grid' )
nemo_f = coast.NEMO( fn_domain=dn_files+fn_nemo_dom, grid_ref='f-grid' )

# Create transect object
tran = coast.Transect( (54,-15), (56,-12), nemo_f, nemo_t, nemo_u, nemo_v )

# Currently we don't have e3u and e3v vaiables so approximate using e3t
e3u = xr.DataArray( tran.data_T.e3t_25h.values, 
                   coords={'time': tran.data_U.time},
                   dims=['t_dim', 'z_dim', 'r_dim'])
tran.data_U = tran.data_U.assign(e3=e3u)
e3v = xr.DataArray( tran.data_T.e3t_25h.values, 
                   coords={'time': tran.data_U.time},
                   dims=['t_dim', 'z_dim', 'r_dim'])
tran.data_V = tran.data_V.assign(e3=e3v)

output = tran.transport_across_AB()
# Check the calculations are as expected
if np.isclose(tran.data_tran.depth_integrated_transport_across_AB.sum(), -49.19533238588342)  \
        and np.isclose(tran.data_tran.depth_0.sum(), 2301799.05444336) \
        and np.isclose(np.nansum(tran.data_tran.normal_velocities.values), -253.6484375): 

    print(str(sec) + chr(subsec) + " OK - TRANSECT transport velocities good")
else:
    print(str(sec) + chr(subsec) + " X - TRANSECT transport velocities not good")


#-----------------------------------------------------------------------------#
# ( 3c ) Transport and velocity plotting                                      #
#
subsec = subsec+2

plt.close('all')
try:
    plot_dict = {'fig_size':(5,3), 'title':'Normal velocities'}
    fig,ax = tran.plot_normal_velocity(time=0,cmap="seismic",plot_info=plot_dict,smoothing_window=2)
    fig.tight_layout()
    fig.savefig(dn_fig + 'transect_velocities.png')
    plot_dict = {'fig_size':(5,3), 'title':'Transport across AB'}
    fig,ax = tran.plot_depth_integrated_transport(time=0, plot_info=plot_dict, smoothing_window=2)
    fig.tight_layout()
    fig.savefig(dn_fig + 'transect_transport.png')
    print(str(sec) + chr(subsec) + " OK - TRANSECT velocity and transport plots saved")
except:
    print(str(sec) + chr(subsec) + " X - TRANSECT velocity and transport plots not saved")


#################################################
## ( 4 ) Object Manipulation (e.g. subsetting) ##
#################################################
sec = sec+1
subsec = 96

#-----------------------------------------------------------------------------#
# ( 4a ) Subsetting single variable                                           #
#                                                                             #
subsec = subsec+1

try:
    # Extact the variable
    data_t =  sci.get_subset_as_xarray("temperature", xt_ref, yt_ref)
    
    # Test shape and exteme values
    
    if (np.shape(data_t) == (51, 37)) and (np.nanmin(data_t) - 11.267578 < 1E-6) \
                                      and (np.nanmax(data_t) - 11.834961 < 1E-6):
        print(str(sec) + chr(subsec) + " OK - NEMO COAsT get_subset_as_xarray extracted expected array size and "
              + "extreme values")
    else:
        print(str(sec) + chr(subsec) + " X - Issue with NEMO COAsT get_subset_as_xarray method")
except:
    print(str(sec) + chr(subsec) +" FAILED")    

#-----------------------------------------------------------------------------#
# ( 4b ) Indices by distance method                                           #
#                                                                             #
subsec = subsec+1

try:
    # Find indices for points with 111 km from 0E, 51N
    ind = sci_dom.subset_indices_by_distance(0,51,111)
    
    # Test size of indices array
    if (np.shape(ind) == (2,674)) :
        print(str(sec) + chr(subsec) + " OK - NEMO domain subset_indices_by_distance extracted expected " \
              + "size of indices")
    else:
        print(str(sec) + chr(subsec) + "X - Issue with indices extraction from NEMO domain " \
              + "subset_indices_by_distance method")
except:
    print(str(sec) + chr(subsec) +" FAILED")        

#-----------------------------------------------------------------------------#
# ( 4c ) Subsetting entire COAsT object and return as copy                    #
#                                                                             #
subsec = subsec+1
try:
    ind = altimetry.subset_indices_lonlat_box([-10,10], [45,60])
    altimetry_nwes = altimetry.isel(time=ind) #nwes = northwest europe shelf
    
    if (altimetry_nwes.dataset.dims['time'] == 213) :
        print(str(sec) + chr(subsec) + " OK - ALTIMETRY object subsetted using isel ")
    else:
        print(str(sec) + chr(subsec) + "X - Failed to subset object/ return as copy")
except:
    print(str(sec) + chr(subsec) +" FAILED")
#################################################
## ( 5 ) STATS Methods                         ##
#################################################
sec = sec+1
subsec = 96

#-----------------------------------------------------------------------------#
# ( 5a ) Create STATS object                                                  #
#                                                                             #
try:
    subsec = subsec+1
    stat = coast.STATS(sci, sci_dom, altimetry_nwes)
    print(str(sec) + chr(subsec) + " OK - STATS object created")
except:
    print(str(sec) + chr(subsec) + " OK - Probleam creating STATS object")


#-----------------------------------------------------------------------------#
# ( 5b ) Calculate single obs CRPS values                                     #
#                                                                             #
subsec = subsec+1

try:
    crps = stat.crps('sossheig','sla_filtered', nh_radius=30)
    
    if len(crps.crps)==len(altimetry_nwes['sla_filtered']):
        print(str(sec) + chr(subsec) + " OK - CRPS SONF done for every observation")
    else:
        print(str(sec) + chr(subsec) + " X - Problem with CRPS SONF method")
except:
    print(str(sec) + chr(subsec) +" FAILED")    

#-----------------------------------------------------------------------------#
# ( 5c ) Plot geographical CRPS                                               #
#                                                                             #
subsec = subsec+1
plt.close('all')
try:
    fig, ax = crps.map_plot()
    fig.savefig(dn_fig + 'crps_map_plot.png')
    #plt.close(fig)
    print(str(sec) + chr(subsec) + " OK - CRPS Map plot saved")
except:
    print(str(sec) + chr(subsec) + " X - CRPS Map plot not saved")

#-----------------------------------------------------------------------------#
# ( 5d ) Plot CDF comparisons for CRPS                                        #
#                                                                             #
subsec = subsec+1
plt.close('all')
try:
    fig, ax = crps.cdf_plot(0)
    fig.savefig(dn_fig + 'crps_cdf_plot.png')
    #plt.close(fig)
    print(str(sec) + chr(subsec) + " OK - CRPS CDF plot saved")
except:
    print(str(sec) + chr(subsec) + " X - CRPS CDF plot not saved")

#################################################
## ( 6 ) Plotting Methods                          ##
#################################################
sec = sec+1
subsec = 96

#-----------------------------------------------------------------------------#
# ( 6a ) Altimetry quick_plot()                                               #
#                                                                             #
subsec = subsec+1
plt.close('all')

try:
    fig, ax = altimetry.quick_plot('sla_filtered')
    fig.savefig(dn_fig + 'altimetry_quick_plot.png')
    #plt.close(fig)
    print(str(sec) + chr(subsec) + " OK - Altimetry quick plot saved")
except:
    print(str(sec) + chr(subsec) + " X - Altimetry quick plot not saved")

plt.close('all')<|MERGE_RESOLUTION|>--- conflicted
+++ resolved
@@ -33,6 +33,7 @@
 # ( 1z ) Load a subregion dataset with a full domain                 #
 #                                                                             #
 subsec = subsec+1
+
 try:
     dir = "/projectsa/COAsT/NEMO_example_data/AMM60/"
     fil_nam_AMM60 = "AMM60_1d_20100704_20100708_grid_T.nc"
@@ -130,15 +131,10 @@
     print(str(sec) + chr(subsec) +" FAILED")
 
 #-----------------------------------------------------------------------------#
-<<<<<<< HEAD
-# ( 1d ) Load data from existing dataset                                          #
-#
-    subsec = subsec+1
-=======
 # ( 1d ) Load data from existing dataset                                      #
 #                                                                             #
 subsec = subsec+1
->>>>>>> b0dd50f0
+
 try:
     ds = xr.open_dataset(dn_files + fn_nemo_dat)
     sci_load_ds = coast.NEMO()
