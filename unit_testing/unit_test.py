##
"""
Script to do unit testing

Written as procedural code that plods through the code snippets and tests the
outputs or expected metadata.

***SECTIONS***
This script is separated into Sections and Subsections, for which there are two
counters to keep track: sec and subsec respectively.  At the beginning of each
section, the sec counter should be incremented by 1 and the subsec counter
should be reset to 96 (code for one below 'a'). At the beginning of each
subsection, subsec should be incremented by one.

***OTHER FILES***
There are two accompaniment files to this unit testing script:
    - unit_test_contents: A list of sections and subsections.
    - unit_test_guidelines: Further guidelines to creating unit tests.

Run:
ipython: cd COAsT; run unit_testing/unit_test.py  # I.e. from the git repo.

Unit template:


#-----------------------------------------------------------------------------#
# ( ## ) Subsection title                                                     #
#                                                                             #

subsec = subsec+1
# <Introduction>

try:
    # Do a thing

    #TEST: <description here>
    check1 = #<Boolean>
    check2 = #<Boolean>
    if check1 and check2:
        print(str(sec) + chr(subsec) + " OK - ")
    else:
        print(str(sec) + chr(subsec) + " X - ")

except:
    print(str(sec) + chr(subsec) +' FAILED.')

"""

import coast
import os
import numpy as np
import xarray as xr
import matplotlib.pyplot as plt
import datetime
import os.path as path
import logging
import coast.general_utils as general_utils
from socket import gethostname# to get hostname
import traceback
'''
#################################################
## ( 0 ) Files, directories for unit testing   ##
#################################################
'''
## Initialise logging and save to log file
log_file = open("unit_testing/unit_test.log", "w") # Need log_file.close()
coast.logging_util.setup_logging(stream=log_file, level=logging.INFO)
## Alternative logging levels
#..., level=logging.DEBUG) # Detailed information, typically of interest only when diagnosing problems.
#..., level=logging.INFO) # Confirmation that things are working as expected.
#..., level=logging.WARNING) # An indication that something unexpected happened, or indicative of some problem in the near future (e.g. ‘disk space low’). The software is still working as expected.
#..., level=logging.ERROR) # Due to a more serious problem, the software has not been able to perform some function
#..., level=logging.CRITICAL) # A serious error, indicating that the program itself may be unable to continue running

dn_files = "./example_files/"

if not os.path.isdir(dn_files):
    print(
        "please go download the examples file from https://linkedsystems.uk/erddap/files/COAsT_example_files/")
    dn_files = input("what is the path to the example files:\n")
    if not os.path.isdir(dn_files):
        print(f"location f{dn_files} cannot be found")

dn_fig = 'unit_testing/figures/'
fn_nemo_grid_t_dat_summer = 'nemo_data_T_grid_Aug2015.nc'
fn_nemo_grid_t_dat = 'nemo_data_T_grid.nc'
fn_nemo_grid_u_dat = 'nemo_data_U_grid.nc'
fn_nemo_grid_v_dat = 'nemo_data_V_grid.nc'
fn_nemo_dat = 'COAsT_example_NEMO_data.nc'
fn_nemo_dat_subset = 'COAsT_example_NEMO_subset_data.nc'
fn_nemo_dom = 'COAsT_example_NEMO_domain.nc'
fn_altimetry = 'COAsT_example_altimetry_data.nc'
fn_tidegauge = dn_files + 'tide_gauges/lowestoft-p024-uk-bodc'

sec = 1
subsec = 96 # Code for '`' (1 below 'a')
'''
#################################################
## ( 1 ) NEMO Loading/Initialisation           ##
#################################################
'''
# This section is for testing the loading and initialisation of NEMO objects.

#-----------------------------------------------------------------------------#
#%% ( 1a ) Load example NEMO data (Temperature, Salinity, SSH)                  #
#                                                                             #

subsec = subsec+1

try:
    sci = coast.NEMO(path.join(dn_files, fn_nemo_dat),
                     path.join(dn_files, fn_nemo_dom), grid_ref = 't-grid')

    # Test the data has loaded
    sci_attrs_ref = dict([('name', 'AMM7_1d_20070101_20070131_25hourm_grid_T'),
                 ('description', 'ocean T grid variables, 25h meaned'),
                 ('title', 'ocean T grid variables, 25h meaned'),
                 ('Conventions', 'CF-1.6'),
                 ('timeStamp', '2019-Dec-26 04:35:28 GMT'),
                 ('uuid', '96cae459-d3a1-4f4f-b82b-9259179f95f7')])

    # checking is LHS is a subset of RHS
    if sci_attrs_ref.items() <= sci.dataset.attrs.items():
        print(str(sec) + chr(subsec) + " OK - NEMO data loaded: " + fn_nemo_dat)
    else:
        print(str(sec) + chr(subsec) + " X - There is an issue with loading " + fn_nemo_dat)
except:
    print(str(sec) + chr(subsec) +" FAILED")

#-----------------------------------------------------------------------------#
#%% ( 1b ) Load data from existing dataset                                      #
#                                                                             #

subsec = subsec+1
try:
    ds = xr.open_dataset(dn_files + fn_nemo_dat)
    sci_load_ds = coast.NEMO()
    sci_load_ds.load_dataset(ds)
    sci_load_file = coast.NEMO()
    sci_load_file.load(dn_files + fn_nemo_dat)
    if sci_load_ds.dataset.identical(sci_load_file.dataset):
        print(str(sec) + chr(subsec) + " OK - COAsT.load_dataset()")
    else:
        print(str(sec) + chr(subsec) + " X - COAsT.load_dataset() ERROR - not identical to dataset loaded via COAsT.load()")
except:
    print(str(sec) + chr(subsec) +" FAILED")

#-----------------------------------------------------------------------------#
#%% ( 1c ) Set NEMO variable name                                               #
#                                                                             #

subsec = subsec+1
try:
    sci = coast.NEMO(dn_files + fn_nemo_dat, dn_files + fn_nemo_dom, grid_ref='t-grid')
    try:
        sci.dataset.temperature
    except NameError:
        print(str(sec) + chr(subsec) + " X - variable name (to temperature) not reset")
    else:
        print(str(sec) + chr(subsec) + " OK - variable name reset (to temperature)")
except:
    print(str(sec) + chr(subsec) +" FAILED")

#-----------------------------------------------------------------------------#
#%% ( 1d ) Set NEMO grid attributes - dimension names                           #
#                                                                             #

subsec = subsec+1
try:
    if sci.dataset.temperature.dims == ('t_dim', 'z_dim', 'y_dim', 'x_dim'):
        print(str(sec) + chr(subsec) + " OK - dimension names reset")
    else:
        print(str(sec) + chr(subsec) + " X - dimension names not reset")
except:
    print(str(sec) + chr(subsec) +" FAILED")

#-----------------------------------------------------------------------------#
#%% ( 1e ) Load only domain data in NEMO                                        #
#                                                                             #

subsec = subsec+1

pass_test = False
nemo_f = coast.NEMO( fn_domain=dn_files+fn_nemo_dom, grid_ref='f-grid' )

if nemo_f.dataset._coord_names == {'depth_0', 'latitude', 'longitude'}:
    var_name_list = []
    for var_name in nemo_f.dataset.data_vars:
        var_name_list.append(var_name)
    if var_name_list == ['bathymetry', 'e1', 'e2', 'e3_0']:
        pass_test = True

if pass_test:
    print(str(sec) + chr(subsec) + " OK - NEMO loaded domain data only")
else:
    print(str(sec) + chr(subsec) + " X - NEMO didn't load domain data correctly")

#-----------------------------------------------------------------------------#
#%% ( 1f ) Calculate depth_0 for t,u,v,w,f grids                                #
#                                                                             #

subsec = subsec+1

try:
    nemo_t = coast.NEMO( fn_data=dn_files+fn_nemo_grid_t_dat,
             fn_domain=dn_files+fn_nemo_dom, grid_ref='t-grid' )
    if not np.isclose(np.nansum(nemo_t.dataset.depth_0.values), 1705804300.0):
        raise ValueError(" X - NEMO depth_0 failed on t-grid failed")
    nemo_u = coast.NEMO( fn_data=dn_files+fn_nemo_grid_u_dat,
             fn_domain=dn_files+fn_nemo_dom, grid_ref='u-grid' )
    if not np.isclose(np.nansum(nemo_u.dataset.depth_0.values), 1705317600.0):
        raise ValueError(" X - NEMO depth_0 failed on u-grid failed")
    nemo_v = coast.NEMO( fn_data=dn_files+fn_nemo_grid_v_dat,
             fn_domain=dn_files+fn_nemo_dom, grid_ref='v-grid' )
    if not np.isclose(np.nansum(nemo_v.dataset.depth_0.values), 1705419100.0):
        raise ValueError(" X - NEMO depth_0 failed on v-grid failed")
    nemo_f = coast.NEMO( fn_domain=dn_files+fn_nemo_dom, grid_ref='f-grid' )
    if not np.isclose(np.nansum(nemo_f.dataset.depth_0.values), 1704932600.0):
        raise ValueError(" X - NEMO depth_0 failed on f-grid failed")

    print(str(sec) + chr(subsec) + " OK - NEMO depth_0 calculations correct")
except ValueError as err:
            print(str(sec) + chr(subsec) + str(err))

#-----------------------------------------------------------------------------#
#%% ( 1g ) Load a subregion dataset with a full domain (AMM7)                   #
#                                                                             #

subsec = subsec+1

try:

    amm7 = coast.NEMO(dn_files + fn_nemo_dat_subset,
                     dn_files + fn_nemo_dom)

    # checking all the coordinates mapped correctly to the dataset object
    if amm7.dataset._coord_names == {'depth_0', 'latitude', 'longitude', 'time'}:
        print(str(sec) + chr(subsec) + ' OK - NEMO data subset loaded ', \
              'with correct coords: ' + fn_nemo_dat_subset)
    else:
        print(str(sec) + chr(subsec) + ' X - There is an issue with ', \
              'loading and subsetting the data ' + fn_nemo_dat_subset)

except:
    print(str(sec) + chr(subsec) +' FAILED. Test data in: {}.'\
          .format(fn_nemo_dat_subset) )


#-----------------------------------------------------------------------------#
#%% ( 1h ) Load and combine (by time) multiple files  (AMM7)                    #
#                                                                             #

subsec = subsec+1

try:
    file_names_amm7 = "nemo_data_T_grid*.nc"
    amm7 = coast.NEMO(dn_files + file_names_amm7,
                dn_files + fn_nemo_dom, grid_ref='t-grid', multiple=True)

    # checking all the coordinates mapped correctly to the dataset object
    if amm7.dataset.time.size == 14:
        print(str(sec) + chr(subsec) + ' OK - NEMO data loaded combine ', \
              'over time: ' + file_names_amm7)
    else:
        print(str(sec) + chr(subsec) + ' X - There is an issue with loading',\
              'multiple data files ' + file_names_amm7)

except:
    print(str(sec) + chr(subsec) +' FAILED. Test data in: {} on {}.'\
          .format(dn_files, file_names_amm7) )

subsec = subsec+1
'''
#################################################
## ( 2 ) Test general utility methods in COAsT ##
#################################################
'''
sec = sec+1
subsec = 96

#-----------------------------------------------------------------------------#
#%% ( 2a ) Copying a COAsT object                                               #
#                                                                             #

subsec = subsec+1

try:
    sci_copy = sci.copy()
    if sci_copy.dataset == sci.dataset:
        print(str(sec) +chr(subsec) + " OK - Copied COAsT object ")
    else:
        print(str(sec) +chr(subsec) + " X - Copy Failed ")
except:
    print(str(sec) + chr(subsec) +" FAILED")

#-----------------------------------------------------------------------------#
#%% ( 2b ) COAsT __getitem__ returns variable                                   #
#                                                                             #

subsec = subsec+1

try:
    if sci.dataset['ssh'].equals(sci['ssh']):
        print(str(sec) +chr(subsec) + " OK - COAsT.__getitem__ works correctly ")
    else:
        print(str(sec) +chr(subsec) + " X - Problem with COAsT.__getitem__ ")
except:
    print(str(sec) + chr(subsec) +" FAILED")

#-----------------------------------------------------------------------------#
#%% ( 2c ) Renaming variables inside a COAsT object                             #
#                                                                             #

subsec = subsec+1
try:
    sci_copy.rename({'ssh':'renamed'})
    if sci['ssh'].equals(sci_copy['renamed']):
        print(str(sec) +chr(subsec) + " OK - Renaming of variable in dataset ")
    else:
        print(str(sec) +chr(subsec) + " X - Variable renaming failed ")
except:
    print(str(sec) + chr(subsec) +" FAILED")
'''
#################################################
## ( 3 ) Test Diagnostic methods               ##
#################################################
'''
sec = sec+1
subsec = 96

#-----------------------------------------------------------------------------#
#%% ( 3a ) Computing a vertical spatial derivative                              #
#                                                                             #

subsec = subsec+1

# Initialise DataArrays
nemo_t = coast.NEMO( fn_data=dn_files+fn_nemo_grid_t_dat,
         fn_domain=dn_files+fn_nemo_dom, grid_ref='t-grid' )
nemo_w = coast.NEMO( fn_domain=dn_files+fn_nemo_dom, grid_ref='w-grid' )

try:
    log_str = ""
    # Compute dT/dz
    nemo_w_1 = nemo_t.differentiate( 'temperature', dim='z_dim' )
    if nemo_w_1 is None: # Test whether object was returned
        log_str += 'No object returned\n'
    # Make sure the hardwired grid requirements are present
    if not hasattr( nemo_w.dataset, 'depth_0' ):
        log_str += 'Missing depth_0 variable\n'
    if not hasattr( nemo_w.dataset, 'e3_0' ):
        log_str += 'Missing e3_0 variable\n'
    if not hasattr( nemo_w.dataset.depth_0, 'units' ):
        log_str += 'Missing depth units\n'
    # Test attributes of derivative. This are generated last so can indicate earlier problems
    nemo_w_2 = nemo_t.differentiate( 'temperature', dim='z_dim', out_varstr='dTdz', out_obj=nemo_w )
    if not nemo_w_2.dataset.dTdz.attrs == {'units': 'degC/m', 'standard_name': 'dTdz'}:
        log_str += 'Did not write correct attributes\n'
    # Test auto-naming derivative. Again test expected attributes.
    nemo_w_3 = nemo_t.differentiate( 'temperature', dim='z_dim' )
    if not nemo_w_3.dataset.temperature_dz.attrs == {'units': 'degC/m', 'standard_name': 'temperature_dz'}:
        log_str += 'Problem with auto-naming derivative field\n'

    ## Test numerical calculation. Differentiate f(z)=-z --> -1
    # Construct a depth variable - needs to be 4D
    nemo_t.dataset['depth4D'],_ = xr.broadcast( nemo_t.dataset['depth_0'], nemo_t.dataset['temperature'] )
    nemo_w_4 = nemo_t.differentiate( 'depth4D', dim='z_dim', out_varstr='dzdz' )
    if not np.isclose( nemo_w_4.dataset.dzdz.isel(z_dim=slice(1,nemo_w_4.dataset.dzdz.sizes['z_dim'])).max(), -1 ) \
        or not np.isclose( nemo_w_4.dataset.dzdz.isel(z_dim=slice(1,nemo_w_4.dataset.dzdz.sizes['z_dim'])).min(), -1 ):
        log_str += 'Problem with numerical derivative of f(z)=-z\n'

    if log_str == "":
        print(str(sec) + chr(subsec) + " OK - NEMO.differentiate (for d/dz) method passes all tests")
    else:
        print(str(sec) + chr(subsec) + " X - NEMO.differentiate method failed: " + log_str)

except:
    print(str(sec) +chr(subsec) + " X - setting derivative attributes failed ")


#-----------------------------------------------------------------------------#
#%% ( 3b ) Construct density                                                    #
#                                                                             #

subsec = subsec+1
nemo_t = coast.NEMO( fn_data=dn_files+fn_nemo_grid_t_dat,
                    fn_domain=dn_files+fn_nemo_dom, grid_ref='t-grid' )
nemo_t.construct_density()
yt, xt, length_of_line = nemo_t.transect_indices([54,-15],[56,-12])

try:
    if not np.allclose( nemo_t.dataset.density.sel(x_dim=xr.DataArray(xt,dims=['r_dim']),
                        y_dim=xr.DataArray(yt,dims=['r_dim'])).sum(
                        dim=['t_dim','r_dim','z_dim']).item(),
                        11185010.518671108 ):
        raise ValueError(str(sec) + chr(subsec) + ' X - Density incorrect')
    print(str(sec) + chr(subsec) + ' OK - Density correct')
except ValueError as err:
    print(err)
densitycopy = nemo_t.dataset.density.sel(x_dim=xr.DataArray(xt,dims=['r_dim']),
                        y_dim=xr.DataArray(yt,dims=['r_dim']))

#-----------------------------------------------------------------------------#
#%% ( 3c ) Construct pycnocline depth and thickness                             #
#                                                                             #

subsec = subsec+1

nemo_t = None; nemo_w = None
nemo_t = coast.NEMO(dn_files + fn_nemo_grid_t_dat_summer,
                    dn_files + fn_nemo_dom, grid_ref='t-grid')
# create an empty w-grid object, to store stratification
nemo_w = coast.NEMO( fn_domain = dn_files + fn_nemo_dom, grid_ref='w-grid')
try:
    log_str = ""
    # initialise Internal Tide object
    IT = coast.INTERNALTIDE(nemo_t, nemo_w)
    if IT is None: # Test whether object was returned
        log_str += 'No object returned\n'
    # Construct pycnocline variables: depth and thickness
    IT.construct_pycnocline_vars( nemo_t, nemo_w )

    if not hasattr( nemo_t.dataset, 'density' ):
        log_str += 'Did not create density variable\n'
    if not hasattr( nemo_w.dataset, 'rho_dz' ):
        log_str += 'Did not create rho_dz variable\n'

    if not hasattr( IT.dataset, 'strat_1st_mom' ):
        log_str += 'Missing strat_1st_mom variable\n'
    if not hasattr( IT.dataset, 'strat_1st_mom_masked' ):
        log_str += 'Missing strat_1st_mom_masked variable\n'
    if not hasattr( IT.dataset, 'strat_2nd_mom' ):
        log_str += 'Missing strat_2nd_mom variable\n'
    if not hasattr( IT.dataset, 'strat_2nd_mom_masked' ):
        log_str += 'Missing strat_2nd_mom_masked variable\n'
    if not hasattr( IT.dataset, 'mask' ):
        log_str += 'Missing mask variable\n'

    # Check the calculations are as expected
    if np.isclose(IT.dataset.strat_1st_mom.sum(), 3.74214231e+08)  \
        and np.isclose(IT.dataset.strat_2nd_mom.sum(), 2.44203298e+08) \
        and np.isclose(IT.dataset.mask.sum(), 450580) \
        and np.isclose(IT.dataset.strat_1st_mom_masked.sum(), 3.71876949e+08) \
        and np.isclose(IT.dataset.strat_2nd_mom_masked.sum(), 2.42926865e+08):
            print(str(sec) + chr(subsec) + " OK - pyncocline depth and thickness good")

except:
    print(str(sec) +chr(subsec) + " X - computing pycnocline depth and thickness failed ")


#-----------------------------------------------------------------------------#
#%% ( 3d ) Plot pycnocline depth                                                #
#                                                                             #

subsec = subsec+1
try:
    fig,ax = IT.quick_plot( 'strat_1st_mom_masked' )
    fig.tight_layout()
    fig.savefig(dn_fig + 'strat_1st_mom.png')
    print(str(sec) + chr(subsec) + " OK - pycnocline depth plot saved")
except:
    print(str(sec) + chr(subsec) + "X - quickplot() failed")

'''
#################################################
## ( 4 ) Test Transect related methods         ##
#################################################
'''
sec = sec+1
subsec = 96

#-----------------------------------------------------------------------------#
#%% ( 4a ) Determining and extracting transect indices                          #
#                                                                             #

subsec = subsec+1

# Extract transect indices
nemo_t = coast.NEMO( fn_data=dn_files+fn_nemo_grid_t_dat,
                    fn_domain=dn_files+fn_nemo_dom, grid_ref='t-grid' )
yt, xt, length_of_line = nemo_t.transect_indices([51,-5],[49,-9])

# Test transect indices
yt_ref = [164, 163, 162, 162, 161, 160, 159, 158, 157, 156, 156, 155, 154,
       153, 152, 152, 151, 150, 149, 148, 147, 146, 146, 145, 144, 143,
       142, 142, 141, 140, 139, 138, 137, 136, 136, 135, 134]
xt_ref = [134, 133, 132, 131, 130, 129, 128, 127, 126, 125, 124, 123, 122,
       121, 120, 119, 118, 117, 116, 115, 114, 113, 112, 111, 110, 109,
       108, 107, 106, 105, 104, 103, 102, 101, 100,  99,  98]
length_ref = 37


if (xt == xt_ref) and (yt == yt_ref) and (length_of_line == length_ref):
    print(str(sec) + chr(subsec) + " OK - NEMO transect indices extracted")
else:
    print(str(sec) + chr(subsec) + " X - Issue with transect indices extraction from NEMO")

#-----------------------------------------------------------------------------#
#%% ( 4b ) Transport velocity and depth calculations                            #
#
<<<<<<< HEAD
=======

>>>>>>> faede786
subsec = subsec+1
try:
    nemo_t = coast.NEMO( fn_data=dn_files+fn_nemo_grid_t_dat,
                        fn_domain=dn_files+fn_nemo_dom, grid_ref='t-grid' )
    nemo_u = coast.NEMO( fn_data=dn_files+fn_nemo_grid_u_dat,
                        fn_domain=dn_files+fn_nemo_dom, grid_ref='u-grid' )
    nemo_v = coast.NEMO( fn_data=dn_files+fn_nemo_grid_v_dat,
                        fn_domain=dn_files+fn_nemo_dom, grid_ref='v-grid' )
    nemo_f = coast.NEMO( fn_domain=dn_files+fn_nemo_dom, grid_ref='f-grid' )
    
    tran_f = coast.Transect_f( nemo_f, (54,-15), (56,-12) )    
    tran_f.calc_flow_across_transect(nemo_u,nemo_v)
    cksum1 = tran_f.data_cross_tran_flow.normal_velocities.sum(dim=('t_dim', 'z_dim', 'r_dim')).item()
    cksum2 = tran_f.data_cross_tran_flow.normal_transports.sum(dim=('t_dim', 'r_dim')).item()
    if np.isclose(cksum1,-253.6484375) and np.isclose(cksum2,-48.67562136873888):
        print(str(sec) + chr(subsec) + " OK - TRANSECT cross flow calculations as expected")
    else:
        print(str(sec) + chr(subsec) + " X - TRANSECT cross flow calculations not as expected")
except:
    print(str(sec) + chr(subsec) + ' FAILED.\n' + traceback.format_exc())
<<<<<<< HEAD

=======
>>>>>>> faede786
#-----------------------------------------------------------------------------#
#%% ( 4c ) Transport and velocity plotting                                      #
#
subsec = subsec+1
try:
    fig,ax = tran_f.plot_transect_on_map()
    ax.set_xlim([-20,0]) # Problem: nice to make the land appear.
    ax.set_ylim([45,65]) #   But can not call plt.show() before adjustments are made...
    #fig.tight_layout()
    fig.savefig(dn_fig + 'transect_map.png')

    plot_dict = {'fig_size':(5,3), 'title':'Normal velocities'}
    fig,ax = tran_f.plot_normal_velocity(time=0,cmap="seismic",plot_info=plot_dict,smoothing_window=2)
    fig.tight_layout()
    fig.savefig(dn_fig + 'transect_velocities.png')
    plot_dict = {'fig_size':(5,3), 'title':'Transport across AB'}
    fig,ax = tran_f.plot_depth_integrated_transport(time=0, plot_info=plot_dict, smoothing_window=2)
    fig.tight_layout()
    fig.savefig(dn_fig + 'transect_transport.png')
    print(str(sec) + chr(subsec) + " OK - TRANSECT velocity and transport plots saved")
except:
    print(str(sec) + chr(subsec) + ' FAILED.\n' + traceback.format_exc())
<<<<<<< HEAD

#-----------------------------------------------------------------------------#
#%% ( 4d ) Construct density and pressure along the transect                    #
=======
#-----------------------------------------------------------------------------#
#%% ( 4d ) Construct density on z_levels along transect                         #
>>>>>>> faede786
#
subsec = subsec+1
try:
    tran_t = coast.Transect_t( nemo_t, (54,-15), (56,-12) )
    tran_t.construct_pressure()
    cksum1 = tran_t.data.density_zlevels.sum(dim=['t_dim','r_dim','depth_z_levels']).item()
    cksum2 = tran_t.data.pressure_h_zlevels.sum(dim=['t_dim','r_dim','depth_z_levels']).item()
    cksum3 = tran_t.data.pressure_s.sum(dim=['t_dim','r_dim']).item()
    if np.allclose([cksum1,cksum2,cksum3],[23800545.87457855,135536478.93335825,-285918.5625]):
        print(str(sec) + chr(subsec) + 
              ' OK - TRANSECT density and pressure calculations as expected')
    else:
        print(str(sec) + chr(subsec) + 
              ' X - TRANSECT density and pressure calculations not as expected')
except:
    print(str(sec) + chr(subsec) + ' FAILED.\n' + traceback.format_exc())        

#-----------------------------------------------------------------------------#
#%% ( 4e ) Calculate the geostrophic flow across the transect                   #
#
subsec = subsec+1
try:
    tran_f.calc_geostrophic_flow( nemo_t )
    cksum1 = (tran_f.data_cross_tran_flow.normal_velocity_hpg
                .sum(dim=('t_dim', 'depth_z_levels', 'r_dim')).item())
    cksum2 = (tran_f.data_cross_tran_flow.normal_velocity_spg
                .sum(dim=('t_dim', 'r_dim')).item())
    cksum3 = (tran_f.data_cross_tran_flow.normal_transport_hpg
                .sum(dim=('t_dim', 'r_dim')).item())
    cksum4 = (tran_f.data_cross_tran_flow.normal_transport_spg
                .sum(dim=('t_dim', 'r_dim')).item())
    
    if np.allclose( [cksum1,cksum2,cksum3,cksum4], 
            [84.8632969783,-5.09718418121,115.2587369660,-106.7897376093] ):    
        print(str(sec) + chr(subsec) + 
              " OK - TRANSECT geostrophic flow calculations as expected")
    else:
        print(str(sec) + chr(subsec) + 
              " X - TRANSECT geostrophic flow calculations now as expected")
except:
    print(str(sec) + chr(subsec) + ' FAILED.\n' + traceback.format_exc())  
'''
#################################################
## ( 5 ) Object Manipulation (e.g. subsetting) ##
#################################################
'''
sec = sec+1
subsec = 96
#-----------------------------------------------------------------------------#
#%% ( 5a ) Subsetting single variable                                           #
#                                                                             #
subsec = subsec+1

try:
    # Extact the variable
    data_t =  sci.get_subset_as_xarray("temperature", xt_ref, yt_ref)

    # Test shape and exteme values
    if (np.shape(data_t) == (51, 37)) and (np.nanmin(data_t) - 11.267578 < 1E-6) \
                                      and (np.nanmax(data_t) - 11.834961 < 1E-6):
        print(str(sec) + chr(subsec) + " OK - NEMO COAsT get_subset_as_xarray extracted expected array size and "
              + "extreme values")
    else:
        print(str(sec) + chr(subsec) + " X - Issue with NEMO COAsT get_subset_as_xarray method")
except:
    print(str(sec) + chr(subsec) +" FAILED")

#-----------------------------------------------------------------------------#
#%% ( 5b ) Indices by distance method                                           #
#                                                                             #

subsec = subsec+1

try:
    # Find indices for points with 111 km from 0E, 51N

    ind = sci.subset_indices_by_distance(0,51,111)

    # Test size of indices array
    if (np.shape(ind) == (2,674)) :
        print(str(sec) + chr(subsec) + " OK - NEMO domain subset_indices_by_distance extracted expected " \
              + "size of indices")
    else:

        print(str(sec) + chr(subsec) + "X - Issue with indices extraction from NEMO domain " \
              + "subset_indices_by_distance method")
except:
    print(str(sec) + chr(subsec) +" FAILED")


#-----------------------------------------------------------------------------#
#%% ( 5c ) Find nearest xy indices                                              #
#                                                                             #

subsec = subsec+1
try:
    altimetry = coast.ALTIMETRY(dn_files + fn_altimetry)
    ind = altimetry.subset_indices_lonlat_box([-10,10], [45,60])
    altimetry_nwes = altimetry.isel(t_dim=ind) #nwes = northwest europe shelf
    ind_x, ind_y = general_utils.nearest_indices_2D(sci.dataset.longitude,
                                                    sci.dataset.latitude,
                                          altimetry_nwes.dataset.longitude,
                                          altimetry_nwes.dataset.latitude)
    if ind_x.shape == altimetry_nwes.dataset.longitude.shape:
        print(str(sec) + chr(subsec) + " OK - nearest_xy_indices works ")
    else:
        print(str(sec) + chr(subsec) + "X - Problem with nearest_xy_indices()")
except:
    print(str(sec) + chr(subsec) +" FAILED")

#-----------------------------------------------------------------------------#
#%% ( 5d ) Interpolate in space (nearest)                                       #
#                                                                             #

subsec = subsec+1
try:
    interp_lon = np.array(altimetry_nwes.dataset.longitude).flatten()
    interp_lat = np.array(altimetry_nwes.dataset.latitude).flatten()
    interpolated = sci.interpolate_in_space(sci.dataset.ssh,
                                            interp_lon, interp_lat)

    # Check that output array longitude has same shape as altimetry
    if interpolated.longitude.shape == altimetry_nwes.dataset.longitude.shape :
        print(str(sec) + chr(subsec) + " OK - Space interpolation works ")
    else:
        print(str(sec) + chr(subsec) + "X - Problem with space interpolation")
except:
    print(str(sec) + chr(subsec) +" FAILED")

#-----------------------------------------------------------------------------#
#%% ( 5e ) Interpolate in time                                                  #
#                                                                             #

subsec = subsec+1
try:
    interpolated = sci.interpolate_in_time(interpolated,
                                           altimetry_nwes.dataset.time)

    #Check time in interpolated object has same shape
    if interpolated.time.shape == altimetry_nwes.dataset.time.shape :
        print(str(sec) + chr(subsec) + " OK - Time interpolation works ")
    else:
        print(str(sec) + chr(subsec) + "X - Problem with time interpolation")
except:
    print(str(sec) + chr(subsec) +" FAILED")


'''
#################################################
## ( 6 ) ALTIMETRY Methods                     ##
#################################################
'''
sec = sec+1
subsec = 96
# This section is for testing and demonstrating the use of the ALTIMETRY
# object. First begin by reloading NEMO t-grid test data:
sci = coast.NEMO(dn_files + fn_nemo_dat, dn_files + fn_nemo_dom, grid_ref = 't-grid')


#-----------------------------------------------------------------------------#
#%% ( 6a ) Load example altimetry data                                          #
#                                                                             #

subsec = subsec+1
# We can load altimetry data straight from a CMEMS netcdf file on initialisation
try:
    altimetry = coast.ALTIMETRY(dn_files + fn_altimetry)

    # Test the data has loaded using attribute comparison, as for NEMO_data
    alt_attrs_ref = dict([('source', 'Jason-1 measurements'),
                 ('date_created', '2019-02-20T11:20:56Z'),
                 ('institution', 'CLS, CNES'),
                 ('Conventions', 'CF-1.6'),])

    # checking is LHS is a subset of RHS
    if alt_attrs_ref.items() <= altimetry.dataset.attrs.items():
        print(str(sec) +chr(subsec) + " OK - Altimetry data loaded: " + fn_altimetry)
    else:
        print(str(sec) + chr(subsec) + " X - There is an issue with loading: " + fn_altimetry)
except:
    print(str(sec) + chr(subsec) +" FAILED")


#-----------------------------------------------------------------------------#
#%% ( 6b ) Altimetry subsetting                                                 #
#                                                                             #

subsec = subsec+1
# The altimetry that we loaded is global so lets subset it for the North
# West European Shelf.
try:
    ind = altimetry.subset_indices_lonlat_box([-10,10], [45,60])
    ind = ind[::4]
    altimetry_nwes = altimetry.isel(t_dim=ind) #nwes = northwest europe shelf

    if (altimetry_nwes.dataset.dims['t_dim'] == 54) :
        print(str(sec) + chr(subsec) + " OK - ALTIMETRY object subsetted using isel ")
    else:
        print(str(sec) + chr(subsec) + "X - Failed to subset object/ return as copy")
except:
    print(str(sec) + chr(subsec) +" FAILED")


#-----------------------------------------------------------------------------#
#%% ( 6c ) Interpolate model to altimetry                                       #
#                                                                             #

subsec = subsec+1
# Now lets interpolate a model variable to the altimetry space using
# obs_operator().

try:
    altimetry_nwes.obs_operator(sci, 'ssh')
    # Check new variable is in altimetry dataset and isn't all NaNs
    try:
        test = altimetry_nwes.dataset.interp_ssh
        if False in np.isnan(altimetry_nwes.dataset.interp_ssh):
            print(str(sec) + chr(subsec) + " OK - model SSH interpolated to altimetry")
        else:
            print(str(sec) + chr(subsec) + " OK - X - Interpolation to altimetry failed")
    except:
        print(str(sec) + chr(subsec) + " X - Interpolation to altimetry failed")
except:
    print(str(sec) + chr(subsec) + " FAILED")


#-----------------------------------------------------------------------------#
#%% ( 6d ) ALTIMETRY CRPS                                                       #
#                                                                             #


subsec = subsec+1
# Compare modelled SSH to observed sea level using CRPS. This can be done
# either by creating a new object (create_new_object=True) or by saving it
# to the existing object. Here we look at the first option.

try:
    crps = altimetry_nwes.crps(sci, 'ssh', 'sla_filtered')

    #TEST: Check length of crps and that it contains values
    check1 = crps.dataset.crps.shape[0] == altimetry_nwes.dataset.sla_filtered.shape[0]
    check2 = False in np.isnan(crps.dataset.crps)
    if check1 and check2:
        print(str(sec) + chr(subsec) + " OK - Altimetry CRPS")
    else:
        print(str(sec) + chr(subsec) + " X - Altimetry CRPS")

except:
    print(str(sec) + chr(subsec) +' FAILED.')


#-----------------------------------------------------------------------------#
#%% ( 6e ) ALTIMETRY Stats methods                                              #
#                                                                             #

subsec = subsec+1
# We can batch return the basic stats methods from ALTIMETRY using basic_stats().
# We test all of the stats routines here by using this batch function.
# Here we compare an altimetry variable to our interpolate model SSH

try:
    stats = altimetry_nwes.basic_stats('sla_filtered', 'interp_ssh')
    altimetry_nwes.basic_stats('sla_filtered','interp_ssh',create_new_object=False)

    #TEST: Check new object resembles internal object
    check1 = all(stats.dataset.error == altimetry_nwes.dataset.error)
    #TEST: Check lengths and values
    check2 = stats.dataset.absolute_error.shape[0] == altimetry_nwes.dataset.sla_filtered.shape[0]
    if check1 and check2:
        print(str(sec) + chr(subsec) + " OK - Basic Stats for ALTIMETRY")
    else:
        print(str(sec) + chr(subsec) + " X -  Basic Stats for ALTIMETRY")

except:
    print(str(sec) + chr(subsec) +' FAILED.')


#-----------------------------------------------------------------------------#
#%% ( 6f ) Altimetry quick_plot()                                               #
#                                                                             #

subsec = subsec+1
# Now lets take a look at our CRPS values on a map
plt.close('all')

try:
    fig, ax = crps.quick_plot('crps')
    fig.savefig(dn_fig + 'altimetry_crps_quick_plot.png')
    #plt.close(fig)
    print(str(sec) + chr(subsec) + " OK - Altimetry quick plot saved")
except:
    print(str(sec) + chr(subsec) + " X - Altimetry quick plot not saved")

plt.close('all')

'''
#################################################
## ( 7 ) TIDEGAUGE Methods                     ##
#################################################
'''
sec = sec+1
subsec = 96

# This section is for testing and demonstrating the use of the TIDEGAUGE
# object. First begin by reloading NEMO t-grid test data:
sci = coast.NEMO(dn_files + fn_nemo_dat, dn_files + fn_nemo_dom, grid_ref = 't-grid')


#-----------------------------------------------------------------------------#
#%% ( 7a ) Load in GESLA tide gauge files from directory                        #
#                                                                             #

subsec = subsec+1

# Tide gauge data can be loaded straight a GESLA data file.
# Here, I load in data for Lowestoft by providing a filename and restricting
# the dates to January 2007 using two datetime object:

try:
    date0 = datetime.datetime(2007,1,10)
    date1 = datetime.datetime(2007,1,12)
    lowestoft = coast.TIDEGAUGE(fn_tidegauge, date_start = date0,
                                date_end = date1)

    # TEST: Define Attribute dictionary for comparison
    test_attrs = {'site_name': 'Lowestoft',
                  'country': 'United_Kingdom',
                  'contributor': 'British_Oceanographic_Data_Centre',
                  'coordinate_system': 'UK',
                  'original_start_date': np.datetime64('1964-01-01 00:00:00'),
                  'original_end_date': np.datetime64('2014-12-31 23:45:00'),
                  'time_zone_hours': 0.0,
                  'precision': 0.001,
                  'null_value': -99.9999}

    #TEST: Check attribute dictionary and length of sea_level.
    check1 = len(lowestoft.dataset.sea_level) == 193
    check2 = lowestoft.dataset.attrs == test_attrs
    if check1 and check2:
        print(str(sec) + chr(subsec) + " OK - Tide gauge loaded")
    else:
        print(str(sec) + chr(subsec) + " X - Failed to load tide gauge")
except:
    print(str(sec) + chr(subsec) +' FAILED.')


#-----------------------------------------------------------------------------#
#%% ( 7b ) TIDEGAUGE obs_operator                                               #
#                                                                             #

subsec = subsec+1
# Lets interpolate the sossheig variable in sci onto the location and times of
# our tidegauge using obs_operator(). Here, we interpolate linearly in time.

try:

    lowestoft.obs_operator(sci, 'ssh', time_interp = 'linear', 
                           model_mask='bathy')

    #TEST: Check that the resulting interp_sossheig variable is of the same
    # length as sea_level and that it is populated.
    interp = lowestoft.dataset.interp_ssh
    interp_len = interp.shape[0]
    orig_len = lowestoft.dataset.sea_level.shape[0]
    check1 = interp_len == orig_len
    check2 = False in np.isnan(lowestoft.dataset.interp_ssh)
    if check1 and check2:
        print(str(sec) + chr(subsec) + " OK - Tide gauge obs_operator")
    else:
        print(str(sec) + chr(subsec) + " X - Tide gauge obs_operator")

except:
    print(str(sec) + chr(subsec) +' FAILED.')

#-----------------------------------------------------------------------------#
#%% ( 7c ) TIDEGAUGE CRPS                                                       #
#                                                                             #
subsec = subsec+1
# Compare modelled SSH to observed sea level using CRPS. This can be done
# either by creating a new object (create_new_object=True) or by saving it
# to the existing object. Here we look at the first option.

try:
    crps = lowestoft.crps(sci, 'ssh')

    #TEST: Check length of crps and that it contains values
    check1 = crps.dataset.crps.shape[0] == lowestoft.dataset.sea_level.shape[0]
    check2 = False in np.isnan(crps.dataset.crps)
    if check1 and check2:
        print(str(sec) + chr(subsec) + " OK - CRPS between gauge and model exists")
    else:
        print(str(sec) + chr(subsec) + " X - Problem with guage/model CRPS")

except:
    print(str(sec) + chr(subsec) +' FAILED.')

#-----------------------------------------------------------------------------#
#%% ( 7d ) TIDEGAUGE Stats methods                                              #
#                                                                             #
subsec = subsec+1
# We can batch return the basic stats methods from TIDEGAUGE using basic_stats().
# We test all of the stats routines here by using this batch function.

try:
    stats = lowestoft.basic_stats('sea_level', 'interp_ssh')
    lowestoft.basic_stats('sea_level','interp_ssh',create_new_object=False)

    #TEST: Check new object resembles internal object
    check1 = all(stats.dataset.error == lowestoft.dataset.error)
    #TEST: Check lengths and values
    check2 = stats.dataset.absolute_error.shape[0] == lowestoft.dataset.sea_level.shape[0]
    if check1 and check2:
        print(str(sec) + chr(subsec) + " OK - Basic Stats for TIDEGAUGE")
    else:
        print(str(sec) + chr(subsec) + " X -  Basic Stats for TIDEGAUGE")

except:
    print(str(sec) + chr(subsec) +' FAILED.')

#-----------------------------------------------------------------------------#
#%% ( 7e ) TIDEGAUGE Loading multiple TIDEGAUGES                                #
#                                                                             #
subsec = subsec+1
# We can load multiple tide gauges into a list of TIDEGAUGE objects using the
# static method create_multiple_tidegauge.

try:
    date0 = datetime.datetime(2007,1,10)
    date1 = datetime.datetime(2007,1,12)
    tidegauge_list = coast.TIDEGAUGE.create_multiple_tidegauge('./example_files/tide_gauges/l*',date0,date1)

    #TEST: Check length of list
    check1 = len(tidegauge_list) == 2
    #TEST: Check lowestoft matches
    check2 = all(tidegauge_list[1].dataset == lowestoft.dataset)
    if check1 and check2:
        print(str(sec) + chr(subsec) + " OK - Multiple tide gauge load")
    else:
        print(str(sec) + chr(subsec) + " X - Multiple tide gauge load")

except:
    print(str(sec) + chr(subsec) +' FAILED.')

#-----------------------------------------------------------------------------#
#%% ( 7f ) TIDEGAUGE map plot (single)                                          #
#                                                                             #
subsec = subsec+1

# We can take a look at the location of the loaded tidegauge:
try:
    f,a = lowestoft.plot_on_map()
    f.savefig(dn_fig + 'tidegauge_map.png')
    print(str(sec) + chr(subsec) + " OK - Tide gauge map plot saved")
except:
    print(str(sec) + chr(subsec) +' FAILED.')

plt.close('all')

#-----------------------------------------------------------------------------#
#%% ( 7g ) TIDEGAUGE map plot (single)                                          #
#                                                                             #
subsec = subsec+1

# Or we can plot up multiple from the list we loaded:
try:
    f,a = coast.TIDEGAUGE.plot_on_map_multiple(tidegauge_list)
    f.savefig(dn_fig + 'tidegauge_multiple_map.png')
    print(str(sec) + chr(subsec) + " OK - Tide gauge multiple map plot saved")
except:
    print(str(sec) + chr(subsec) +' FAILED.')

plt.close('all')

#-----------------------------------------------------------------------------#
#%% ( 7h ) TIDEGAUGE Time series plot                                           #
#                                                                             #
subsec = subsec+1

# Take a look at the sea level time series stored within the object:

try:
    f,a = lowestoft.plot_timeseries('sea_level')
    f.savefig(dn_fig + 'tidegauge_timeseries.png')
    print(str(sec) + chr(subsec) + " OK - Tide gauge time series saved")
except:
    print(str(sec) + chr(subsec) +' FAILED.')

plt.close('all')
'''
###############################################################################
## ( 8 ) Isobath Contour Methods                                            ##
###############################################################################
'''
sec = sec+1
subsec = 96
#-----------------------------------------------------------------------------#
#%% ( 8a ) Extract isbath contour between two points and create contour object  #
#                                                                             #
subsec = subsec+1
nemo_f = coast.NEMO( fn_domain=dn_files+fn_nemo_dom, grid_ref='f-grid' )
contours, no_contours = coast.Contour.get_contours(nemo_f, 200)
y_ind, x_ind, contour = coast.Contour.get_contour_segment(nemo_f, contours[0],
                                                          [50,-10], [60,3])
cont_f = coast.Contour_f(nemo_f, y_ind, x_ind, 200)
if np.isclose( cont_f.y_ind.sum() + cont_f.y_ind.sum(), 190020 ) and \
   np.isclose( cont_f.data_contour.bathymetry.sum().item(), 69803.78125 ):
    print(str(sec) + chr(subsec) + " OK - Isobath contour extracted")
else:
    print(str(sec) + chr(subsec) + " X - Isobath contour failed to extract correctly")
#-----------------------------------------------------------------------------#
#%% ( 8b ) Plot contour on map                                                  #
#                                                                             #
subsec = subsec+1
coast.Contour.plot_contour(nemo_f, contour)
cont_path = dn_fig + 'contour.png'
plt.savefig(cont_path)
try:
    if os.path.isfile(cont_path) and os.path.getsize(cont_path) > 0:
        print(str(sec) + chr(subsec) + " OK - Contour plot saved")
    else:
        print(str(sec) + chr(subsec) + " X - Contour plot did not save correctly")
except OSError:
    print(str(sec) + chr(subsec) + " X - Contour plot did not save correctly")
#-----------------------------------------------------------------------------#
#%% ( 8c ) Calculate pressure along contour                                     #
#                                                                             #
subsec = subsec+1
nemo_t = coast.NEMO( fn_data=dn_files+fn_nemo_grid_t_dat,
                    fn_domain=dn_files+fn_nemo_dom, grid_ref='t-grid' )
contours, no_contours = coast.Contour.get_contours(nemo_t, 200)
y_ind, x_ind, contour = coast.Contour.get_contour_segment(nemo_t, contours[0],
                                                          [50,-10], [60,3])
cont_t = coast.Contour_t(nemo_t, y_ind, x_ind, 200)
cont_t.construct_pressure(1027)
if np.allclose((cont_t.data_contour.pressure_s + cont_t.data_contour.pressure_h_zlevels).sum().item(),
               27490693.20181531):
    print(str(sec) + chr(subsec) + " OK - Perturbation pressure calculation is as expected")
else:
    print(str(sec) + chr(subsec) + " X - Perturbation pressure calculation is not as expected")
#-----------------------------------------------------------------------------#
#%% ( 8d ) Calculate flow across contour                                        #
#                                                                             #
subsec = subsec+1
nemo_f = coast.NEMO( fn_domain=dn_files+fn_nemo_dom, grid_ref='f-grid' )
nemo_u = coast.NEMO( fn_data=dn_files+fn_nemo_grid_u_dat,
                    fn_domain=dn_files+fn_nemo_dom, grid_ref='u-grid' )
nemo_v = coast.NEMO( fn_data=dn_files+fn_nemo_grid_v_dat,
                    fn_domain=dn_files+fn_nemo_dom, grid_ref='v-grid' )
contours, no_contours = coast.Contour.get_contours(nemo_f, 200)
y_ind, x_ind, contour = coast.Contour.get_contour_segment(nemo_f, contours[0],
                                                          [50,-10], [60,3])
cont_f = coast.Contour_f(nemo_f, y_ind, x_ind, 200)
cont_f.calc_cross_contour_flow(nemo_u, nemo_v)
if np.allclose((cont_f.data_cross_flow.normal_velocities +
                cont_f.data_cross_flow.depth_integrated_normal_transport).sum(),
                -1152.3771):
    print(str(sec) + chr(subsec) + " OK - Cross-contour flow calculations as expected")
else:
    print(str(sec) + chr(subsec) + " X - Cross-contour flow calculations not as expected")
#-----------------------------------------------------------------------------#
#%% ( 8e ) Calculate pressure gradient driven flow across contour               #
#                                                                             #
subsec = subsec+1
cont_f.calc_geostrophic_flow(nemo_t, 1027)
if np.allclose((cont_f.data_cross_flow.normal_velocity_hpg +
                cont_f.data_cross_flow.normal_velocity_spg +
                cont_f.data_cross_flow.transport_across_AB_hpg +
                cont_f.data_cross_flow.transport_across_AB_spg).sum(), 74.65002414 ):
    print(str(sec) + chr(subsec) + " OK - Cross-contour geostrophic flow calculations as expected")
else:
    print(str(sec) + chr(subsec) + " X - Cross-contour geostrophic flow calculations not as expected")
'''
###############################################################################
## ( 9 ) Example script testing                                              ##
###############################################################################
'''
sec = sec+1
subsec = 96
#
#-----------------------------------------------------------------------------#
#%% ( 9a ) Example script testing                                               #
#                                                                             #
subsec = subsec+1
# Test machine name (to check for file access) in order to test additional scripts.
example_script_flag = True if 'livljobs' in gethostname().lower() else False

try:
    # Do a thing
    from example_scripts import altimetry_tutorial # This runs on example_files
    from example_scripts import tidegauge_tutorial # This runs on example_files
    print(str(sec) + chr(subsec) + " OK - tutorials on example_files data")
    subsec = subsec+1

    if example_script_flag:
        from example_scripts import AMM15_example_plot
        print(str(sec) + chr(subsec) + " OK - tutorial on AMM15 data")
        subsec = subsec+1
        from example_scripts import ANChor_plots_of_NSea_wvel
        print(str(sec) + chr(subsec) + " OK - tutorial on AMM60 data")
        subsec = subsec+1
        from example_scripts import BLZ_example_plot
        print(str(sec) + chr(subsec) + " OK - tutorial on Belize data")
        subsec = subsec+1
        from example_scripts import SEAsia_R12_example_plot
        print(str(sec) + chr(subsec) + " OK - tutorial on SEAsia data")
        subsec = subsec+1
        from example_scripts import WCSSP_India_example_plot
        print(str(sec) + chr(subsec) + " OK - tutorial on WCSSP-India data")
        subsec = subsec+1
        from example_scripts import internal_tide_pycnocline_diagnostics
        print(str(sec) + chr(subsec) + " OK - tutorial on internal tides")
    else:
        print("Don't forget to test on a LIVLJOBS machine")

    #TEST: <description here>
    check1 = example_script_flag
    if check1:
        print(str(sec) + chr(subsec) + " OK - example_scripts ran on",gethostname())
    else:
        print(str(sec) + chr(subsec) + " X - example_scripts failed on",gethostname())

except:
    print(str(sec) + chr(subsec) +' FAILED.')





#%%

log_file.close()<|MERGE_RESOLUTION|>--- conflicted
+++ resolved
@@ -498,10 +498,6 @@
 #-----------------------------------------------------------------------------#
 #%% ( 4b ) Transport velocity and depth calculations                            #
 #
-<<<<<<< HEAD
-=======
-
->>>>>>> faede786
 subsec = subsec+1
 try:
     nemo_t = coast.NEMO( fn_data=dn_files+fn_nemo_grid_t_dat,
@@ -522,10 +518,7 @@
         print(str(sec) + chr(subsec) + " X - TRANSECT cross flow calculations not as expected")
 except:
     print(str(sec) + chr(subsec) + ' FAILED.\n' + traceback.format_exc())
-<<<<<<< HEAD
-
-=======
->>>>>>> faede786
+
 #-----------------------------------------------------------------------------#
 #%% ( 4c ) Transport and velocity plotting                                      #
 #
@@ -548,14 +541,9 @@
     print(str(sec) + chr(subsec) + " OK - TRANSECT velocity and transport plots saved")
 except:
     print(str(sec) + chr(subsec) + ' FAILED.\n' + traceback.format_exc())
-<<<<<<< HEAD
 
 #-----------------------------------------------------------------------------#
 #%% ( 4d ) Construct density and pressure along the transect                    #
-=======
-#-----------------------------------------------------------------------------#
-#%% ( 4d ) Construct density on z_levels along transect                         #
->>>>>>> faede786
 #
 subsec = subsec+1
 try:
