"""
Script to do unit testing

Written as procedural code that plods through the code snippets and tests the
outputs or expected metadata.

Run:
ipython: cd COAsT; run unit_testing/unit_test.py  # I.e. from the git repo.
"""

import coast
import numpy as np
import xarray as xr
import matplotlib.pyplot as plt

dn_files = "./example_files/"
dn_fig = 'unit_testing/figures/'
fn_nemo_grid_t_dat = 'nemo_data_T_grid.nc'
fn_nemo_grid_u_dat = 'nemo_data_U_grid.nc'
fn_nemo_grid_v_dat = 'nemo_data_V_grid.nc'
fn_nemo_dat = 'COAsT_example_NEMO_data.nc'
fn_nemo_dom = 'COAsT_example_NEMO_domain.nc'
fn_altimetry = 'COAsT_example_altimetry_data.nc'

sec = 1
subsec = 96 # Code for '`' (1 below 'a')

#################################################
## ( 1 ) Test Loading and initialising methods ##
#################################################

#-----------------------------------------------------------------------------#
# ( 1a ) Load example NEMO data (Temperature, Salinity, SSH)                  #
#                                                                             #
subsec = subsec+1

try:
    sci = coast.NEMO(dn_files + fn_nemo_dat, dn_files + fn_nemo_dom, grid_ref = 't-grid')

    # Test the data has loaded
    sci_attrs_ref = dict([('name', 'AMM7_1d_20070101_20070131_25hourm_grid_T'),
                 ('description', 'ocean T grid variables, 25h meaned'),
                 ('title', 'ocean T grid variables, 25h meaned'),
                 ('Conventions', 'CF-1.6'),
                 ('timeStamp', '2019-Dec-26 04:35:28 GMT'),
                 ('uuid', '96cae459-d3a1-4f4f-b82b-9259179f95f7')])

    # checking is LHS is a subset of RHS
    if sci_attrs_ref.items() <= sci.dataset.attrs.items():
        print(str(sec) + chr(subsec) + " OK - NEMO data loaded: " + fn_nemo_dat)
    else:
        print(str(sec) + chr(subsec) + " X - There is an issue with loading " + fn_nemo_dat)
except:
    print(str(sec) + chr(subsec) +" FAILED")

#-----------------------------------------------------------------------------#
# ( 1b ) Load example altimetry data                                          #
#                                                                             #
subsec = subsec+1

try:
    altimetry = coast.ALTIMETRY(dn_files + fn_altimetry)

    # Test the data has loaded using attribute comparison, as for NEMO_data
    alt_attrs_ref = dict([('source', 'Jason-1 measurements'),
                 ('date_created', '2019-02-20T11:20:56Z'),
                 ('institution', 'CLS, CNES'),
                 ('Conventions', 'CF-1.6'),])

    # checking is LHS is a subset of RHS
    if alt_attrs_ref.items() <= altimetry.dataset.attrs.items():
        print(str(sec) +chr(subsec) + " OK - Altimetry data loaded: " + fn_altimetry)
    else:
        print(str(sec) + chr(subsec) + " X - There is an issue with loading: " + fn_altimetry)
except:
    print(str(sec) + chr(subsec) +" FAILED")

#-----------------------------------------------------------------------------#
# ( 1c ) Load data from existing dataset                                      #
#                                                                             #
subsec = subsec+1
try:
    ds = xr.open_dataset(dn_files + fn_nemo_dat)
    sci_load_ds = coast.NEMO()
    sci_load_ds.load_dataset(ds)
    sci_load_file = coast.NEMO()
    sci_load_file.load(dn_files + fn_nemo_dat)
    if sci_load_ds.dataset.identical(sci_load_file.dataset):
        print(str(sec) + chr(subsec) + " OK - COAsT.load_dataset()")
    else:
        print(str(sec) + chr(subsec) + " X - COAsT.load_dataset() ERROR - not identical to dataset loaded via COAsT.load()")
except:
    print(str(sec) + chr(subsec) +" FAILED")
#-----------------------------------------------------------------------------#
# ( 1d ) Set NEMO variable name                                          #
#
subsec = subsec+1
try:
    sci = coast.NEMO(dn_files + fn_nemo_dat, dn_files + fn_nemo_dom, grid_ref='t-grid')
    try:
        sci.dataset.temperature
    except NameError:
        print(str(sec) + chr(subsec) + " X - variable name (to temperature) not reset")
    else:
        print(str(sec) + chr(subsec) + " OK - variable name reset (to temperature)")
except:
    print(str(sec) + chr(subsec) +" FAILED")
#-----------------------------------------------------------------------------#
# ( 1e ) Set NEMO grid attributes - dimension names                                          #
#
subsec = subsec+1
try:
    if sci.dataset.temperature.dims == ('t_dim', 'z_dim', 'y_dim', 'x_dim'):
        print(str(sec) + chr(subsec) + " OK - dimension names reset")
    else:
        print(str(sec) + chr(subsec) + " X - dimension names not reset")
except:
    print(str(sec) + chr(subsec) +" FAILED")

#-----------------------------------------------------------------------------#
# ( 1f ) Load only domain data in NEMO                #
#                                                                             #
subsec = subsec+1

pass_test = False
nemo_f = coast.NEMO( fn_domain=dn_files+fn_nemo_dom, grid_ref='f-grid' )

if nemo_f.dataset._coord_names == {'depth_0', 'latitude', 'longitude'}:
    var_name_list = []
    for var_name in nemo_f.dataset.data_vars:
        var_name_list.append(var_name)
    if var_name_list == ['e1', 'e2', 'e3_0']:
        pass_test = True

if pass_test:
    print(str(sec) + chr(subsec) + " OK - NEMO loaded domain data only")
else:
    print(str(sec) + chr(subsec) + " X - NEMO didn't load domain data correctly")

#-----------------------------------------------------------------------------#
# ( 1g ) Calculate depth_0 for t,u,v,w,f grids                 #
#                                                                             #
subsec = subsec+1

try:
    nemo_t = coast.NEMO( fn_data=dn_files+fn_nemo_grid_t_dat,
             fn_domain=dn_files+fn_nemo_dom, grid_ref='t-grid' )
    if not np.isclose(np.nansum(nemo_t.dataset.depth_0.values), 1705804300.0):
        raise ValueError(" X - NEMO depth_0 failed on t-grid failed")
    nemo_u = coast.NEMO( fn_data=dn_files+fn_nemo_grid_u_dat,
             fn_domain=dn_files+fn_nemo_dom, grid_ref='u-grid' )
    if not np.isclose(np.nansum(nemo_u.dataset.depth_0.values), 1705317600.0):
        raise ValueError(" X - NEMO depth_0 failed on u-grid failed")
    nemo_v = coast.NEMO( fn_data=dn_files+fn_nemo_grid_v_dat,
             fn_domain=dn_files+fn_nemo_dom, grid_ref='v-grid' )
    if not np.isclose(np.nansum(nemo_v.dataset.depth_0.values), 1705419100.0):
        raise ValueError(" X - NEMO depth_0 failed on v-grid failed")
    nemo_f = coast.NEMO( fn_domain=dn_files+fn_nemo_dom, grid_ref='f-grid' )
    if not np.isclose(np.nansum(nemo_f.dataset.depth_0.values), 1704932600.0):
        raise ValueError(" X - NEMO depth_0 failed on f-grid failed")

    print(str(sec) + chr(subsec) + " OK - NEMO depth_0 calculations correct")
except ValueError as err:
            print(str(sec) + chr(subsec) + str(err))

#-----------------------------------------------------------------------------#
# ( 1h ) Load a subregion dataset with a full domain                 #
#                                                                             #
subsec = subsec+1

try:
    dir_AMM60 = "/projectsa/COAsT/NEMO_example_data/AMM60/"
    fil_nam_AMM60 = "AMM60_1d_20100704_20100708_grid_T.nc"
    amm60 = coast.NEMO(dir_AMM60 + fil_nam_AMM60,
                     dir_AMM60 + "mesh_mask.nc")

    # checking all the coordinates mapped correctly to the dataset object
    if amm60.dataset._coord_names == {'depth_0', 'latitude', 'longitude', 'time'}:
        print(str(sec) + chr(subsec) + ' OK - NEMO data subset loaded ', \
              'with correct coords: ' + fil_nam_AMM60)
    else:
        print(str(sec) + chr(subsec) + ' X - There is an issue with ', \
              'loading and subsetting the data ' + fil_nam_AMM60)

except:
    print(str(sec) + chr(subsec) +' FAILED. Test data in: {}.'\
          .format(dir_AMM60), ' Try on livljobs')

#-----------------------------------------------------------------------------#
# ( 1i ) Load and combine (by time) multiple files                 #
#                                                                             #
subsec = subsec+1

try:
    dir_AMM60 = "/projectsa/COAsT/NEMO_example_data/AMM60/"
    fil_names_AMM60 = "AMM60_1d_201007*_grid_T.nc"
    amm60 = coast.NEMO(dir_AMM60 + fil_names_AMM60,
                dir_AMM60 + "mesh_mask.nc", grid_ref='t-grid', multiple=True)

    # checking all the coordinates mapped correctly to the dataset object
    if amm60.dataset.time.size == 30:
        print(str(sec) + chr(subsec) + ' OK - NEMO data loaded combine ', \
              'over time: ' + fil_names_AMM60)
    else:
        print(str(sec) + chr(subsec) + ' X - There is an issue with loading',\
              'multiple data files ' + fil_names_AMM60)

except:
    print(str(sec) + chr(subsec) +' FAILED. Test data in: {}.'\
          .format(dir_AMM60), ' Try on livljobs')


<<<<<<< HEAD

=======
>>>>>>> c2de5678
#################################################
## ( 2 ) Test general utility methods in COAsT ##
#################################################
sec = sec+1
subsec = 96

#-----------------------------------------------------------------------------#
# ( 2a ) Copying a COAsT object                                               #
#                                                                             #
subsec = subsec+1

try:
    altimetry_copy = altimetry.copy()
    if altimetry_copy.dataset == altimetry.dataset:
        print(str(sec) +chr(subsec) + " OK - Copied COAsT object ")
    else:
        print(str(sec) +chr(subsec) + " X - Copy Failed ")
except:
    print(str(sec) + chr(subsec) +" FAILED")

#-----------------------------------------------------------------------------#
# ( 2b ) COAsT __getitem__ returns variable                                   #
#                                                                             #
subsec = subsec+1

try:
    if sci.dataset['sossheig'].equals(sci['sossheig']):
        print(str(sec) +chr(subsec) + " OK - COAsT.__getitem__ works correctly ")
    else:
        print(str(sec) +chr(subsec) + " X - Problem with COAsT.__getitem__ ")
except:
    print(str(sec) + chr(subsec) +" FAILED")

#-----------------------------------------------------------------------------#
# ( 2c ) Renaming variables inside a COAsT object                             #
#                                                                             #
subsec = subsec+1
try:
    altimetry_copy.rename({'sla_filtered':'renamed'})
    if altimetry['sla_filtered'].equals(altimetry_copy['renamed']):
        print(str(sec) +chr(subsec) + " OK - Renaming of variable in dataset ")
    else:
        print(str(sec) +chr(subsec) + " X - Variable renaming failed ")
except:
    print(str(sec) + chr(subsec) +" FAILED")

<<<<<<< HEAD
#-----------------------------------------------------------------------------#
# ( 2d ) Construct  density                                                   #
#                                                                             #
subsec = subsec+1
nemo_t = coast.NEMO( fn_data=dn_files+fn_nemo_grid_t_dat, 
                    fn_domain=dn_files+fn_nemo_dom, grid_ref='t-grid' )
nemo_t.construct_density()
yt, xt, length_of_line = nemo_t.transect_indices([54,-15],[56,-12])

try:
    if not np.allclose( nemo_t.dataset.density.sel(x_dim=xr.DataArray(xt,dims=['r_dim']), 
                        y_dim=xr.DataArray(yt,dims=['r_dim'])).sum(
                        dim=['t_dim','r_dim','z_dim']).item(),
                        11185010.518671108 ): 
        raise ValueError(str(sec) + chr(subsec) + ' X - Density incorrect')
    print(str(sec) + chr(subsec) + ' OK - Density correct')
except ValueError as err:
    print(err)
densitycopy = nemo_t.dataset.density.sel(x_dim=xr.DataArray(xt,dims=['r_dim']), 
                        y_dim=xr.DataArray(yt,dims=['r_dim']))
=======

#################################################
## ( 3 ) Test Diagnostic methods               ##
#################################################
sec = sec+1
subsec = 96

#-----------------------------------------------------------------------------#
# ( 3a ) Computing a vertical spatial derivative                              #
#                                                                             #
subsec = subsec+1

# Initialise DataArrays
nemo_t = coast.NEMO( fn_data=dn_files+fn_nemo_grid_t_dat,
         fn_domain=dn_files+fn_nemo_dom, grid_ref='t-grid' )
nemo_w = coast.NEMO( fn_domain=dn_files+fn_nemo_dom, grid_ref='w-grid' )

try:
    log_str = ""
    # Compute dT/dz
    nemo_w_1 = nemo_t.differentiate( 'temperature', dim='z_dim' )
    if nemo_w_1 is None: # Test whether object was returned
        log_str += 'No object returned\n'
    # Make sure the hardwired grid requirements are present
    if not hasattr( nemo_w.dataset, 'depth_0' ):
        log_str += 'Missing depth_0 variable\n'
    if not hasattr( nemo_w.dataset, 'e3_0' ):
        log_str += 'Missing e3_0 variable\n'
    if not hasattr( nemo_w.dataset.depth_0, 'units' ):
        log_str += 'Missing depth units\n'
    # Test attributes of derivative. This are generated last so can indicate earlier problems
    nemo_w_2 = nemo_t.differentiate( 'temperature', dim='z_dim', out_varstr='dTdz', out_obj=nemo_w )
    if not nemo_w_2.dataset.dTdz.attrs == {'units': 'degC/m', 'standard_name': 'dTdz'}:
        log_str += 'Did not write correct attributes\n'
    # Test auto-naming derivative. Again test expected attributes.
    nemo_w_3 = nemo_t.differentiate( 'temperature', dim='z_dim' )
    if not nemo_w_3.dataset.dtemperature_dz.attrs == {'units': 'degC/m', 'standard_name': 'dtemperature_dz'}:
        log_str += 'Problem with auto-naming derivative field\n'

    ## Test numerical calculation. Differentiate f(z)=-z --> -1
    # Construct a depth variable - needs to be 4D
    nemo_t.dataset['depth4D'],_ = xr.broadcast( nemo_t.dataset['depth_0'], nemo_t.dataset['temperature'] )
    nemo_w_4 = nemo_t.differentiate( 'depth4D', dim='z_dim', out_varstr='dzdz' )
    if not np.isclose( nemo_w_4.dataset.dzdz.isel(z_dim=slice(1,nemo_w_4.dataset.dzdz.sizes['z_dim'])).max(), -1 ) \
        or not np.isclose( nemo_w_4.dataset.dzdz.isel(z_dim=slice(1,nemo_w_4.dataset.dzdz.sizes['z_dim'])).min(), -1 ):
        log_str += 'Problem with numerical derivative of f(z)=-z\n'

    if log_str == "":
        print(str(sec) + chr(subsec) + " OK - NEMO.differentiate (for d/dz) method passes all tests")
    else:
        print(str(sec) + chr(subsec) + " X - NEMO.differentiate method failed: " + log_str)

except:
    print(str(sec) +chr(subsec) + " X - setting derivative attributes failed ")

>>>>>>> c2de5678


#################################################
## ( 4 ) Test Transect related methods         ##
#################################################
sec = sec+1
subsec = 96

#-----------------------------------------------------------------------------#
# ( 4a ) Determining and extracting transect indices                          #
#                                                                             #
subsec = subsec+1

# Extract transect indices
nemo_t = coast.NEMO( fn_data=dn_files+fn_nemo_grid_t_dat,
                    fn_domain=dn_files+fn_nemo_dom, grid_ref='t-grid' )
yt, xt, length_of_line = nemo_t.transect_indices([51,-5],[49,-9])

# Test transect indices
yt_ref = [164, 163, 162, 162, 161, 160, 159, 158, 157, 156, 156, 155, 154,
       153, 152, 152, 151, 150, 149, 148, 147, 146, 146, 145, 144, 143,
       142, 142, 141, 140, 139, 138, 137, 136, 136, 135, 134]
xt_ref = [134, 133, 132, 131, 130, 129, 128, 127, 126, 125, 124, 123, 122,
       121, 120, 119, 118, 117, 116, 115, 114, 113, 112, 111, 110, 109,
       108, 107, 106, 105, 104, 103, 102, 101, 100,  99,  98]
length_ref = 37


if (xt == xt_ref) and (yt == yt_ref) and (length_of_line == length_ref):
    print(str(sec) + chr(subsec) + " OK - NEMO transect indices extracted")
else:
    print(str(sec) + chr(subsec) + " X - Issue with transect indices extraction from NEMO")

#-----------------------------------------------------------------------------#
# ( 4b ) Transport velocity and depth calculations                            #
#
subsec = subsec+1

nemo_t = coast.NEMO( fn_data=dn_files+fn_nemo_grid_t_dat,
                    fn_domain=dn_files+fn_nemo_dom, grid_ref='t-grid' )
nemo_u = coast.NEMO( fn_data=dn_files+fn_nemo_grid_u_dat,
                    fn_domain=dn_files+fn_nemo_dom, grid_ref='u-grid' )
nemo_v = coast.NEMO( fn_data=dn_files+fn_nemo_grid_v_dat,
                    fn_domain=dn_files+fn_nemo_dom, grid_ref='v-grid' )
nemo_f = coast.NEMO( fn_domain=dn_files+fn_nemo_dom, grid_ref='f-grid' )

# Create transect object
tran = coast.Transect( (54,-15), (56,-12), nemo_f, nemo_t, nemo_u, nemo_v )

# Currently we don't have e3u and e3v vaiables so approximate using e3t
e3u = xr.DataArray( tran.data_T.e3t_25h.values,
                   coords={'time': tran.data_U.time},
                   dims=['t_dim', 'z_dim', 'r_dim'])
tran.data_U = tran.data_U.assign(e3=e3u)
e3v = xr.DataArray( tran.data_T.e3t_25h.values,
                   coords={'time': tran.data_U.time},
                   dims=['t_dim', 'z_dim', 'r_dim'])
tran.data_V = tran.data_V.assign(e3=e3v)

output = tran.transport_across_AB()
# Check the calculations are as expected
if np.isclose(tran.data_tran.depth_integrated_transport_across_AB.sum(), -49.19533238588342)  \
        and np.isclose(tran.data_tran.depth_0.sum(), 2301799.05444336) \
        and np.isclose(np.nansum(tran.data_tran.normal_velocities.values), -253.6484375):

    print(str(sec) + chr(subsec) + " OK - TRANSECT transport velocities good")
else:
    print(str(sec) + chr(subsec) + " X - TRANSECT transport velocities not good")

#-----------------------------------------------------------------------------#
# ( 4c ) Transport and velocity plotting                                      #
#
subsec = subsec+1

try:
    plot_dict = {'fig_size':(5,3), 'title':'Normal velocities'}
    fig,ax = tran.plot_normal_velocity(time=0,cmap="seismic",plot_info=plot_dict,smoothing_window=2)
    fig.tight_layout()
    fig.savefig(dn_fig + 'transect_velocities.png')
    plot_dict = {'fig_size':(5,3), 'title':'Transport across AB'}
    fig,ax = tran.plot_depth_integrated_transport(time=0, plot_info=plot_dict, smoothing_window=2)
    fig.tight_layout()
    fig.savefig(dn_fig + 'transect_transport.png')
    print(str(sec) + chr(subsec) + " OK - TRANSECT velocity and transport plots saved")
except:
    print(str(sec) + chr(subsec) + " !!!")

#-----------------------------------------------------------------------------#
# ( 3d ) Construct density on z_levels along transect                         #
#
subsec = subsec+1
tran.construct_density_on_z_levels()
try:
    if not np.allclose( tran.data_T.density_z_levels.sum(dim=['t_dim','r_dim','z_dim']).item(),
                20142532.548826512 ): 
        raise ValueError(str(sec) + chr(subsec) + ' X - TRANSECT density on z-levels incorrect')
    # tran.data_T = tran.data_T.drop('density_z_levels')
    # z_levels = tran.data_T.depth_z_levels.copy()
    # tran.data_T = tran.data_T.drop('depth_z_levels')
    # tran.construct_density_on_z_levels( z_levels=z_levels )
    # if not np.allclose( tran.data_T.density_z_levels.sum(dim=['t_dim','r_dim','z_dim']).item(),
    #             20142532.548826512 ): 
    #     raise ValueError(str(sec) + chr(subsec) + ' X - TRANSECT density on z-levels incorrect')
    print(str(sec) + chr(subsec) + ' OK - TRANSECT density on z-levels correct')
except ValueError as err:
    print(err)

fig, (ax1,ax2) = plt.subplots(1,2, figsize=(14,4))
densitycopy.isel(t_dim=0).plot.pcolormesh(
            ax=ax1,yincrease=False,y='depth_0')
ax1.set_xticks([0,30])
ax1.set_xticklabels(['A','B'])
tran.data_T.density_z_levels.isel(t_dim=0).plot.pcolormesh(
    ax=ax2,yincrease=False, y='depth_z_levels')
plt.xticks([0,57],['A','B'])
plt.show()

#################################################
## ( 5 ) Object Manipulation (e.g. subsetting) ##
#################################################
sec = sec+1
subsec = 96

#-----------------------------------------------------------------------------#
# ( 5a ) Subsetting single variable                                           #
#                                                                             #
subsec = subsec+1

try:
    # Extact the variable
    data_t =  sci.get_subset_as_xarray("temperature", xt_ref, yt_ref)

    # Test shape and exteme values
    if (np.shape(data_t) == (51, 37)) and (np.nanmin(data_t) - 11.267578 < 1E-6) \
                                      and (np.nanmax(data_t) - 11.834961 < 1E-6):
        print(str(sec) + chr(subsec) + " OK - NEMO COAsT get_subset_as_xarray extracted expected array size and "
              + "extreme values")
    else:
        print(str(sec) + chr(subsec) + " X - Issue with NEMO COAsT get_subset_as_xarray method")
except:
    print(str(sec) + chr(subsec) +" FAILED")

#-----------------------------------------------------------------------------#
# ( 5b ) Indices by distance method                                           #
#                                                                             #
subsec = subsec+1

try:
    # Find indices for points with 111 km from 0E, 51N

    ind = sci.subset_indices_by_distance(0,51,111)

    # Test size of indices array
    if (np.shape(ind) == (2,674)) :
        print(str(sec) + chr(subsec) + " OK - NEMO domain subset_indices_by_distance extracted expected " \
              + "size of indices")
    else:

        print(str(sec) + chr(subsec) + "X - Issue with indices extraction from NEMO domain " \
              + "subset_indices_by_distance method")
except:
    print(str(sec) + chr(subsec) +" FAILED")

#-----------------------------------------------------------------------------#
# ( 5c ) Subsetting entire COAsT object and return as copy                    #
#                                                                             #
subsec = subsec+1
try:
    ind = altimetry.subset_indices_lonlat_box([-10,10], [45,60])
    altimetry_nwes = altimetry.isel(time=ind) #nwes = northwest europe shelf

    if (altimetry_nwes.dataset.dims['time'] == 213) :
        print(str(sec) + chr(subsec) + " OK - ALTIMETRY object subsetted using isel ")
    else:
        print(str(sec) + chr(subsec) + "X - Failed to subset object/ return as copy")
except:
    print(str(sec) + chr(subsec) +" FAILED")
#################################################
## ( 6 ) CRPS Methods                         ##
#################################################
sec = sec+1
subsec = 96

#-----------------------------------------------------------------------------#
# ( 6a ) Calculate single obs CRPS values                                     #
#                                                                             #
subsec = subsec+1
try:
    nemo = coast.NEMO(dn_files + fn_nemo_dat, dn_files + fn_nemo_dom, grid_ref = 't-grid')
    altimetry = coast.ALTIMETRY(dn_files + fn_altimetry)
    ind = altimetry.subset_indices_lonlat_box([-10,10], [45,60])
    altimetry_nwes = altimetry.isel(time=ind) #nwes = northwest europe shelf
    crps = coast.CRPS(nemo, altimetry_nwes, 'sossheig','sla_filtered', nh_radius=30)

    try:
        if len(crps.dataset.crps)==len(altimetry_nwes['sla_filtered']):
            print(str(sec) + chr(subsec) + " OK - CRPS SONF done for every observation")
        else:
            print(str(sec) + chr(subsec) + " X - Problem with CRPS SONF method")

            if len(crps.crps)==len(altimetry_nwes['sla_filtered']):
                print(str(sec) + chr(subsec) + " OK - CRPS SONF done for every observation")
            else:
                print(str(sec) + chr(subsec) + " X - Problem with CRPS SONF method")
    except:
        print(str(sec) + chr(subsec) +" FAILED")
except:
    print(str(sec) + chr(subsec) +" FAILED")

#-----------------------------------------------------------------------------#
# ( 6b ) CRPS Plots                                                           #
#                                                                             #
subsec = subsec+1
plt.close('all')
try:
    fig, ax = crps.map_plot()
    fig.savefig(dn_fig + 'crps_map_plot.png')
    #plt.close(fig)
    print(str(sec) + chr(subsec) + " OK - CRPS Map plot saved")
except:
    print(str(sec) + chr(subsec) + " X - CRPS Map plot not saved")

plt.close('all')
try:
    fig, ax = crps.cdf_plot(0)
    fig.savefig(dn_fig + 'crps_cdf_plot.png')
    #plt.close(fig)
    print(str(sec) + chr(subsec) + " OK - CRPS CDF plot saved")
except:
    print(str(sec) + chr(subsec) + " X - CRPS CDF plot not saved")

#################################################
## ( 7 ) Plotting Methods                          ##
#################################################
sec = sec+1
subsec = 96

#-----------------------------------------------------------------------------#
# ( 7a ) Altimetry quick_plot()                                               #
#                                                                             #
subsec = subsec+1
plt.close('all')

try:
    fig, ax = altimetry.quick_plot('sla_filtered')
    fig.savefig(dn_fig + 'altimetry_quick_plot.png')
    #plt.close(fig)
    print(str(sec) + chr(subsec) + " OK - Altimetry quick plot saved")
except:
    print(str(sec) + chr(subsec) + " X - Altimetry quick plot not saved")

plt.close('all')<|MERGE_RESOLUTION|>--- conflicted
+++ resolved
@@ -210,10 +210,6 @@
           .format(dir_AMM60), ' Try on livljobs')
 
 
-<<<<<<< HEAD
-
-=======
->>>>>>> c2de5678
 #################################################
 ## ( 2 ) Test general utility methods in COAsT ##
 #################################################
@@ -260,28 +256,6 @@
 except:
     print(str(sec) + chr(subsec) +" FAILED")
 
-<<<<<<< HEAD
-#-----------------------------------------------------------------------------#
-# ( 2d ) Construct  density                                                   #
-#                                                                             #
-subsec = subsec+1
-nemo_t = coast.NEMO( fn_data=dn_files+fn_nemo_grid_t_dat, 
-                    fn_domain=dn_files+fn_nemo_dom, grid_ref='t-grid' )
-nemo_t.construct_density()
-yt, xt, length_of_line = nemo_t.transect_indices([54,-15],[56,-12])
-
-try:
-    if not np.allclose( nemo_t.dataset.density.sel(x_dim=xr.DataArray(xt,dims=['r_dim']), 
-                        y_dim=xr.DataArray(yt,dims=['r_dim'])).sum(
-                        dim=['t_dim','r_dim','z_dim']).item(),
-                        11185010.518671108 ): 
-        raise ValueError(str(sec) + chr(subsec) + ' X - Density incorrect')
-    print(str(sec) + chr(subsec) + ' OK - Density correct')
-except ValueError as err:
-    print(err)
-densitycopy = nemo_t.dataset.density.sel(x_dim=xr.DataArray(xt,dims=['r_dim']), 
-                        y_dim=xr.DataArray(yt,dims=['r_dim']))
-=======
 
 #################################################
 ## ( 3 ) Test Diagnostic methods               ##
@@ -337,7 +311,27 @@
 except:
     print(str(sec) +chr(subsec) + " X - setting derivative attributes failed ")
 
->>>>>>> c2de5678
+
+#-----------------------------------------------------------------------------#
+# ( 3b ) Construct  density                                                   #
+#                                                                             #
+subsec = subsec+1
+nemo_t = coast.NEMO( fn_data=dn_files+fn_nemo_grid_t_dat,
+                    fn_domain=dn_files+fn_nemo_dom, grid_ref='t-grid' )
+nemo_t.construct_density()
+yt, xt, length_of_line = nemo_t.transect_indices([54,-15],[56,-12])
+
+try:
+    if not np.allclose( nemo_t.dataset.density.sel(x_dim=xr.DataArray(xt,dims=['r_dim']),
+                        y_dim=xr.DataArray(yt,dims=['r_dim'])).sum(
+                        dim=['t_dim','r_dim','z_dim']).item(),
+                        11185010.518671108 ):
+        raise ValueError(str(sec) + chr(subsec) + ' X - Density incorrect')
+    print(str(sec) + chr(subsec) + ' OK - Density correct')
+except ValueError as err:
+    print(err)
+densitycopy = nemo_t.dataset.density.sel(x_dim=xr.DataArray(xt,dims=['r_dim']),
+                        y_dim=xr.DataArray(yt,dims=['r_dim']))
 
 
 #################################################
