--- conflicted
+++ resolved
@@ -11,15 +11,10 @@
 class test_tidegauge_methods(unittest.TestCase):
     def test_read_gesla_and_compare_to_model(self):
 
-<<<<<<< HEAD
         sci = coast.Gridded(files.fn_nemo_dat, files.fn_nemo_dom, 
                             config=files.fn_config_t_grid)
         sci.dataset['landmask'] = sci.dataset.bottom_level == 0
         tganalysis = coast.TidegaugeAnalysis()
-=======
-        sci = coast.Gridded(files.fn_nemo_dat, files.fn_nemo_dom, config=files.fn_config_t_grid)
-        sci.dataset["landmask"] = sci.dataset.bottom_level == 0
->>>>>>> ded058a5
 
         with self.subTest("Read GESLA file"):
             date0 = datetime.datetime(2007, 1, 10)
