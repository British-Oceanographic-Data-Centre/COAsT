--- conflicted
+++ resolved
@@ -93,49 +93,28 @@
             config=files.fn_config_t_grid,
             calculate_bathymetry=True,
         )
-<<<<<<< HEAD
-        assert np.isclose(
-            np.nansum(nemo_t.dataset.bathymetry.values), 116707590.0
-        ), " X - Gridded calc_bathy failed on t-grid failed"
-=======
         nemo_t.make_lonLat_2d()
         if not np.isclose(np.nansum(nemo_t.dataset.bathymetry.values), 116707590.0):
             raise ValueError(" X - Gridded calc_bathy failed on t-grid failed")
 
     def test_gridded_calculate_bathymetry_for_u(self):
->>>>>>> 6ca31cac
         nemo_u = coast.Gridded(
             fn_data=files.fn_nemo_grid_u_dat,
             fn_domain=files.fn_nemo_dom,
             config=files.fn_config_u_grid,
             calculate_bathymetry=True,
         )
-<<<<<<< HEAD
-        assert np.isclose(
-            np.nansum(nemo_u.dataset.bathymetry.values), 116031920.0
-        ), " X - Gridded calc_bathy failed on u-grid failed"
-=======
         nemo_u.make_lonLat_2d()
         if not np.isclose(np.nansum(nemo_u.dataset.bathymetry.values), 116031920.0):
             raise ValueError(" X - Gridded calc_bathy failed on u-grid failed")
 
     def test_gridded_calculate_bathymetry_for_v(self):
->>>>>>> 6ca31cac
         nemo_v = coast.Gridded(
             fn_data=files.fn_nemo_grid_v_dat,
             fn_domain=files.fn_nemo_dom,
             config=files.fn_config_v_grid,
             calculate_bathymetry=True,
         )
-<<<<<<< HEAD
-        assert np.isclose(
-            np.nansum(nemo_v.dataset.bathymetry.values), 116164800.0
-        ), " X - Gridded calc_bathy failed on v-grid failed"
-        nemo_f = coast.Gridded(fn_domain=files.fn_nemo_dom, config=files.fn_config_f_grid, calc_bathy=True)
-        assert np.isclose(
-            np.nansum(nemo_f.dataset.bathymetry.values), 115460610.0
-        ), " X - Gridded calc_bathy failed on f-grid failed"
-=======
         nemo_v.make_lonLat_2d()
         if not np.isclose(np.nansum(nemo_v.dataset.bathymetry.values), 116164800.0):
             raise ValueError(" X - Gridded calc_bathy failed on v-grid failed")
@@ -145,7 +124,6 @@
         nemo_f.make_lonLat_2d()
         if not np.isclose(np.nansum(nemo_f.dataset.bathymetry.values), 115460610.0):
             raise ValueError(" X - Gridded calc_bathy failed on f-grid failed")
->>>>>>> 6ca31cac
 
     def test_gridded_load_subregion_with_domain(self):
         amm7 = coast.Gridded(files.fn_nemo_dat_subset, files.fn_nemo_dom, config=files.fn_config_t_grid)
