--- conflicted
+++ resolved
@@ -9,13 +9,9 @@
     d. Set NEMO variable name
     e. Set NEMO grid attribute - dimension names
     f. Load only Domain
-<<<<<<< HEAD
-    g. Calculate depth_0 for t,u,v,w,f grids
-=======
     g. Calculate depth_0 for t,u,v,w,f grids 
     h. Load NEMO that is a subregionn in the domain file
     i. Load multi load for NEMO files
->>>>>>> 057f85dc
 
 2. General Utility Methods in COAsT
     a. Copying a COAsT object
