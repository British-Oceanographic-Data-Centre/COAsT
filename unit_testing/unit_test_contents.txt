|    Unit Testing Contents                                                    |
*-*-*-*-*-*-*-*-*-*-*-*-*-*-*-*-*-*-*-*-*-*-*-*-*-*-*-*-*-*-*-*-*-*-*-*-*-*-*-*

0. Files, directories for unit testing

1. Loading & Initialisation
    a. Loading NEMO data file
    b. Load data from existing dataset
    c. Set NEMO variable name
    d. Set NEMO grid attribute - dimension names
    e. Load only Domain
    f. Calculate depth_0 for t,u,v,w,f grids
    g. Load a subregion dataset with a full domain (AMM7)
    h. Load and combine multiple files.
    i. Load and combine harmonics 
    j. Convert harmonics to a/g and back 
    k. Compute e3[t,u,v,f,w] from SSH 

2. General Utility Methods in COAsT
    a. Copying a COAsT object
    b. COAsT __getitem__ returns variable
    c. Renaming variables inside a COAsT object
    d. day of the week function

3. Diagnostic Methods
    a. Compute vertical spatial derivative
    b. Construct density method inside NEMO class
    c. Construct pycnocline depth and thickness
    d. Plot pycnocline depth

4. Transect Methods
    a. Determine and extract transect indices
    b. Transport velocity and depth calculations
    c. Transport and velocity plotting
    d. Contrust density on z-levels along the transect. Compare with item 3b.
    e. Geostrophic velocity & transport calculations

5. Object Manipulation (e.g. indexing, subsetting)
    a. Subsetting single variable
    b. Indices by distance
    c. Find nearest xy indices
    d. NEMO.interpolate_in_space()
    e. NEMO.interpolate_in_time()

6. Altimetry Methods
    a. Load example data
    b. Subset altimetry data
    c. Interpolate model onto altimetry using obs_operator
    d. Calculate CRPS
    e. ALTIMETRY basic stats
    f. Altimetry plotting

7. TIDEGAUGE Methods
    a. Load GESLA data
    b. Load BODC data
    c. Load EA data via API
    d. TIDEGAUGE obs operator
    e. Tidegauge CRPS
    f. Tiudegauge basic stats
    g. Resample TIDEGAUGE
    h. Apply Doodson XO Filter to data
    i. Loading multiple tidegauges
    j. Plotting a single tidegauge location
    k. Plotting multiple tidegauge locations
    l. Tidegauge time series plot
    m. TIDEGAUGE method for tabulated data
    n. TIDEGAUGE method for finding peaks and troughs, compare neighbours
    o. TIDEGAUGE method for finding extrema and troughs, fit cubic spline

8. Isobath Contour Methods
    a. Extract isbath contour between two points
    b. Plot contour on map
    c. Calculate pressure along contour
    d. Calculate flow across contour
    e. Calculate pressure gradient driven flow across contour

9. EOF methods
    a. Compute EOFs, projections and variance
    b. Compute HEOFs, projections and variance
    
10. Profile Methods
    a. Load EN4 data
    b. Plot locations on map
    c. Plot TS diagram
    d. Plot temperature profile

11. Plotting Utility
    a. scatter_with_fit()
    b. create_geo_axes()
    c. determine_colorbar_extension()
    d. determine_clim_by_standard_deviation()
    
<<<<<<< HEAD
12. MASK_MASKER
    a. Create mask by indices
    b. Create mask by lonlat

13. CLIMATOLOGY
    a. Create monthly and seasonal climatology, write to file
    
=======
>>>>>>> ba8b3271
N. Example script testing
    a. tutorials using example_files (altimetry and tidegauges)
    b. tutorial on AMM15 data
    c. tutorial on AMM60 data
    d. tutorial on Belize data
    e. tutorial on SEAsia data
    f. tutorial on WCSSP-India data
    g. tutorial on internal tides<|MERGE_RESOLUTION|>--- conflicted
+++ resolved
@@ -90,16 +90,13 @@
     c. determine_colorbar_extension()
     d. determine_clim_by_standard_deviation()
     
-<<<<<<< HEAD
 12. MASK_MASKER
     a. Create mask by indices
     b. Create mask by lonlat
 
 13. CLIMATOLOGY
     a. Create monthly and seasonal climatology, write to file
-    
-=======
->>>>>>> ba8b3271
+
 N. Example script testing
     a. tutorials using example_files (altimetry and tidegauges)
     b. tutorial on AMM15 data
