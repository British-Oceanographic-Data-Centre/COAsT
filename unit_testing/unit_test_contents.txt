--- conflicted
+++ resolved
@@ -35,7 +35,6 @@
 5. Object Manipulation (e.g. indexing, subsetting)
     a. Subsetting single variable
     b. Indices by distance
-<<<<<<< HEAD
     c. Find nearest xy indices
     d. NEMO.interpolate_in_space()
     e. NEMO.interpolate_in_time()
@@ -57,26 +56,10 @@
     f. Plotting a single tidegauge location
     g. Plotting multiple tidegauge locations
     h. Tidegauge time series plot
-=======
-    c. Subsetting entire COAsT object and return as copy
-    d. Find nearest xy indices
-    e. NEMO.interpolate_in_space()
-    f. NEMO.interpolate_in_time()
 
-6. Validation Methods
-    a. Calculate single obs CRPS values using different methods
-    b. CRPS map plot
-    c. CRPS CDF plot
-    d. Interpolate model to altimetry
-
-7. Plotting Methods
-    a. Altimetry quick_plot()
-    b. Open, view and save tide gauge data from GESLA database
-
-9. Isobath Contour Methods
+8. Isobath Contour Methods
     a. Extract isbath contour between two points
     b. Plot contour on map
     c. Calculate pressure along contour
     d. Calculate flow across contour
-    e. Calculate pressure gradient driven flow across contour
->>>>>>> 48903856
+    e. Calculate pressure gradient driven flow across contour