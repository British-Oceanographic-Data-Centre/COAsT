*-*-*-*-*-*-*-*-*-*-*-*-*-*-*-*-*-*-*-*-*-*-*-*-*-*-*-*-*-*-*-*-*-*-*-*-*-*-*-*
|    Unit Testing Contents                                                    |
*-*-*-*-*-*-*-*-*-*-*-*-*-*-*-*-*-*-*-*-*-*-*-*-*-*-*-*-*-*-*-*-*-*-*-*-*-*-*-*

0. Files, directories for unit testing

1. Loading & Initialisation
    a. Loading NEMO data file
    b. Load data from existing dataset
    c. Set NEMO variable name
    d. Set NEMO grid attribute - dimension names
    e. Load only Domain
    f. Calculate depth_0 for t,u,v,w,f grids
    g. Load a subregion dataset with a full domain (AMM7)
    h. Load and combine multiple files.
<<<<<<< HEAD
    i. Load and combine harmonics
    j. Convert harmonics to a/g and back
=======
    i. Load and combine harmonics 
    j. Convert harmonics to a/g and back 
    k. Compute e3[t,u,v,f,w] from SSH 
>>>>>>> 51f88ea2

2. General Utility Methods in COAsT
    a. Copying a COAsT object
    b. COAsT __getitem__ returns variable
    c. Renaming variables inside a COAsT object
    d. day of the week function

3. Diagnostic Methods
    a. Compute vertical spatial derivative
    b. Construct density method inside NEMO class
    c. Construct pycnocline depth and thickness
    d. Plot pycnocline depth

4. Transect Methods
    a. Determine and extract transect indices
    b. Transport velocity and depth calculations
    c. Transport and velocity plotting
    d. Contrust density on z-levels along the transect. Compare with item 3b.
    e. Geostrophic velocity & transport calculations

5. Object Manipulation (e.g. indexing, subsetting)
    a. Subsetting single variable
    b. Indices by distance
    c. Find nearest xy indices
    d. NEMO.interpolate_in_space()
    e. NEMO.interpolate_in_time()

6. Altimetry Methods
    a. Load example data
    b. Subset altimetry data
    c. Interpolate model onto altimetry using obs_operator
    d. Calculate CRPS
    e. ALTIMETRY basic stats
    f. Altimetry plotting

7. TIDEGAUGE Methods
    a. Load GESLA data
    b. Load BODC data
    c. Load EA data via API
    d. TIDEGAUGE obs operator
    e. Tidegauge CRPS
    f. Tiudegauge basic stats
    g. Resample TIDEGAUGE
    h. Apply Doodson XO Filter to data
    i. Loading multiple tidegauges
    j. Plotting a single tidegauge location
    k. Plotting multiple tidegauge locations
    l. Tidegauge time series plot
    m. TIDEGAUGE method for tabulated data
    n. TIDEGAUGE method for finding peaks and troughs, compare neighbours
    o. TIDEGAUGE method for finding extrema and troughs, fit cubic spline

8. Isobath Contour Methods
    a. Extract isbath contour between two points
    b. Plot contour on map
    c. Calculate pressure along contour
    d. Calculate flow across contour
    e. Calculate pressure gradient driven flow across contour

9. EOF methods
    a. Compute EOFs, projections and variance
    b. Compute HEOFs, projections and variance

10. Example script testing
    a. tutorials using example_files (altimetry and tidegauges)
    b. tutorial on AMM15 data
    c. tutorial on AMM60 data
    d. tutorial on Belize data
    e. tutorial on SEAsia data
    f. tutorial on WCSSP-India data
    g. tutorial on internal tides<|MERGE_RESOLUTION|>--- conflicted
+++ resolved
@@ -13,14 +13,9 @@
     f. Calculate depth_0 for t,u,v,w,f grids
     g. Load a subregion dataset with a full domain (AMM7)
     h. Load and combine multiple files.
-<<<<<<< HEAD
-    i. Load and combine harmonics
-    j. Convert harmonics to a/g and back
-=======
     i. Load and combine harmonics 
     j. Convert harmonics to a/g and back 
     k. Compute e3[t,u,v,f,w] from SSH 
->>>>>>> 51f88ea2
 
 2. General Utility Methods in COAsT
     a. Copying a COAsT object
