--- conflicted
+++ resolved
@@ -65,14 +65,10 @@
     e. Calculate pressure gradient driven flow across contour
 
 9. Example script testing
-<<<<<<< HEAD
-    a. Run scripts on example_files
-=======
     a. tutorials using example_files (altimetry and tidegauges)
     b. tutorial on AMM15 data
     c. tutorial on AMM60 data
     d. tutorial on Belize data
     e. tutorial on SEAsia data
     f. tutorial on WCSSP-India data
-    g. tutorial on internal tides
->>>>>>> cdf019b9
+    g. tutorial on internal tides