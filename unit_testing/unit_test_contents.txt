--- conflicted
+++ resolved
@@ -6,46 +6,34 @@
 
     ?. Load a subregion dataset with a domain file for the whole configuration
     a. Loading NEMO data file
-<<<<<<< HEAD
-    b. Loading NEMO domain file
-    c. Loading Altimetry file
-    d. Load data from existing dataset
-    e. Set NEMO variable name
-    f. Set NEMO grid attribute - dimension names
-    g. Set NEMO grid attribute - grid_ref
-    gg. Load only domain data in NEMO  
-    ggg. Calculate depth_0 for t,u,v,w,f grids
-    
-    h. Load NEMO that is a subregionn in the domain file
-    i. Load multi load for NEMO files
-=======
     b. Loading Altimetry file
     c. Load data from existing dataset
     d. Set NEMO variable name
     e. Set NEMO grid attribute - dimension names
     f. Load only Domain
-    g. Calculate depth_0 for t,u,v,w,f grids 
->>>>>>> 755ef7e0
+    g. Calculate depth_0 for t,u,v,w,f grids
+    h. Load NEMO that is a subregionn in the domain file
+    i. Load multi load for NEMO files
 
 2. General Utility Methods in COAsT
     a. Copying a COAsT object
     b. COAsT __getitem__ returns variable
     c. Renaming variables inside a COAsT object
-    
+
 3. Transect Methods
     a. Determine and extract transect indices
-    b. Transport velocity and depth calculations 
-    c. Transport and velocity plotting  
+    b. Transport velocity and depth calculations
+    c. Transport and velocity plotting
 
 4. Object Manipulation (e.g. indexing, subsetting)
     a. Subsetting single variable
     b. Indices by distance
     c. Subsetting entire COAsT object and return as copy
-    
+
 5. CRPS Methods
     a. Calculate single obs CRPS values using different methods
     b. CRPS map plot
     c. CRPS CDF plot
-    
+
 6. Plotting Methods
     a. Altimetry quick_plot()