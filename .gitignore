build/
dist/
Example_Python_Package.egg-info/
.idea/
venv/
COAsT/__pycache__/
example_scripts/__pycache__/
.eggs/

COAsT.egg-info/
*.nc
*.png
example_files/
example_scripts/temp*py

unit_testing/*log

.ipynb_checkpoints/

*.pyc

*.DS_Store

<<<<<<< HEAD
.vscode
sandbox.py

config/nemo_tst_gridded.json
=======
.vscode
>>>>>>> 1698f97f
<|MERGE_RESOLUTION|>--- conflicted
+++ resolved
@@ -21,11 +21,8 @@
 
 *.DS_Store
 
-<<<<<<< HEAD
 .vscode
+# development ignores
 sandbox.py
 
 config/nemo_tst_gridded.json
-=======
-.vscode
->>>>>>> 1698f97f
