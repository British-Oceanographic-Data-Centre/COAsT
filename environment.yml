name: coast
channels:
  - anaconda
  - conda-forge
  - defaults
dependencies:
  - python==3.8.10
  - pip>=22.2.2
  - cartopy>=0.21.0
<<<<<<< HEAD
  - gsw>=3.4.0
=======
  - gsw==3.4.0
>>>>>>> a6b215a3
  - pip:
    - numpy==1.22.3
    - dask==2022.3.0
    - dask[complete]==2022.3.0
    - xarray==2022.3.0
    - matplotlib>=3.5.3
    - netCDF4==1.5.8
    - scipy>=1.8.0
    - gsw==3.4.0
    - utide>=0.3.0
    - scikit-learn>=1.0.2
    - scikit-image>=0.19.2
    - statsmodels>=0.13.2
    - pydap>=3.2.2
    - lxml>=4.9.0
    - requests>=2.27.1
    - spyder>=5.1.5
    - jupyterlab<|MERGE_RESOLUTION|>--- conflicted
+++ resolved
@@ -7,11 +7,7 @@
   - python==3.8.10
   - pip>=22.2.2
   - cartopy>=0.21.0
-<<<<<<< HEAD
-  - gsw>=3.4.0
-=======
   - gsw==3.4.0
->>>>>>> a6b215a3
   - pip:
     - numpy==1.22.3
     - dask==2022.3.0
