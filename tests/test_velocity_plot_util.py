--- conflicted
+++ resolved
@@ -5,14 +5,11 @@
 # import os.path as path
 # import pytest
 import numpy as np
-<<<<<<< HEAD
+import cartopy.crs as ccrs
 
 # import pyproj
 import cartopy
 import matplotlib.pyplot as plt
-=======
-import cartopy.crs as ccrs
->>>>>>> fbe13377
 
 # import sys
 from coast._utils import plot_util
@@ -42,11 +39,8 @@
     x_origin = 5  # East
     y_origin = 50  # North
     test_proj = plot_util.make_projection(x_origin, y_origin)
-<<<<<<< HEAD
     assert test_proj.prime_meridian.unit_name == "degree"
-=======
     assert isinstance(test_proj, ccrs.CRS)
->>>>>>> fbe13377
 
 
 def test_velocity_rotate():
