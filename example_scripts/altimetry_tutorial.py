"""
This is a demonstration script for using the ALTIMETRY object in the COAsT
package. This object has strict data formatting requirements, which are
<<<<<<< HEAD
outlined in Track.py.
'''
=======
outlined in ALTIMETRY.py.
"""
>>>>>>> f2768744

# Begin by importing coast and other packages
import coast

# And by defining some file paths
fn_nemo_dat = "./example_files/COAsT_example_NEMO_data.nc"
fn_nemo_dom = "./example_files/COAsT_example_NEMO_domain.nc"
fn_altimetry = "./example_files/COAsT_example_altimetry_data.nc"

# We need to load in a NEMO object for doing NEMO things.
nemo = coast.NEMO(fn_nemo_dat, fn_nemo_dom, grid_ref="t-grid")

# And now we can load in our ALTIMETRY data. By default, ALTIMETRY is set up
# to read in CMEMS netCDF files. However, if no path is supplied, then the
# object's dataset will be initialised as None. Custom data can then be loaded
# if desired, as long as it follows the data formatting for ALTIMETRY.
altimetry = coast.ALTIMETRY(fn_altimetry)

# Before going any further, lets just cut out the bit of the altimetry that
# is over the model domain. This can be done using subset_indices_lonlat_box
# to find relevant indices and then isel to extract them. The data has also
# been thinned slightly.
ind = altimetry.subset_indices_lonlat_box([-10, 10], [45, 60])
ind = ind[::4]
altimetry = altimetry.isel(t_dim=ind)

# Before comparing our observations to the model, we will interpolate a model
# variable to the same time and geographical space as the altimetry. This is
# done using the obs_operator() method:
altimetry.obs_operator(nemo, mod_var_name="ssh", time_interp="nearest")

# Doing this has created a new interpolated variable called interp_ssh and
# saved it back into our ALTIMETRY object. Take a look at altimetry.dataset
# to see for yourself.
#
# Next we will compare this interpolated variable to an observed variable
# using some basic metrics. The basic_stats() routine can be used for this,
# which calculates some simple metrics including differences, RMSE and
# correlations. NOTE: This may not be a wise choice of variables.
stats = altimetry.basic_stats("interp_ssh", "sla_filtered")

# Take a look inside stats.dataset to see all of the new variables. When using
# basic stats, the returned object is also an ALTIMETRY object, so all of the
# same methods can be applied. Alternatively, if you want to save the new
# metrics to the original altimetry object, set create_new_object = False.
#
# Now we will do a more complex comparison using the Continuous Ranked
# Probability Score (CRPS). For this, we need to hand over the model object,
# a model variable and an observed variable. We also give it a neighbourhood
# radius in km (nh_radius).
crps = altimetry.crps(nemo, model_var_name="ssh", obs_var_name="sla_filtered", nh_radius=20)

# Again, take a look inside crps.dataset to see some new variables. Similarly
# to basic_stats, create_new_object can be set to false to save output to
# the original altimetry object.
#
# ALTIMETRY has a ready built quick_plot() routine for taking a look at any
# of the observed or derived quantities above. So to take a look at the
# 'sla_filtered' variable:
fig, ax = altimetry.quick_plot("sla_filtered")

# As stats and crps are also ALTIMETRY objects, quick_plot() can also be used:
fig, ax = crps.quick_plot("crps")
fig, ax = stats.quick_plot("absolute_error")<|MERGE_RESOLUTION|>--- conflicted
+++ resolved
@@ -1,13 +1,8 @@
 """
 This is a demonstration script for using the ALTIMETRY object in the COAsT
 package. This object has strict data formatting requirements, which are
-<<<<<<< HEAD
 outlined in Track.py.
-'''
-=======
-outlined in ALTIMETRY.py.
 """
->>>>>>> f2768744
 
 # Begin by importing coast and other packages
 import coast
