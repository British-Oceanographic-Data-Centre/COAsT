"""Tide Gauge class"""
from .timeseries import Timeseries
import numpy as np
import xarray as xr
import matplotlib.pyplot as plt
import pandas as pd
import glob
import re
import pytz
import sklearn.metrics as metrics
from . import general_utils, plot_util, crps_util, stats_util
from .logging_util import get_slug, debug, error, info
from typing import Union
from pathlib import Path
import xarray.ufuncs as uf


class Tidegauge(Timeseries):
    """
    An object for reading, storing and manipulating tide gauge data.
    Functionality available for reading and organisation of GESLA files.
    (Source: https://www.gesla.org/).  However, any fixed time series data can
    be used if in the correct format.

    The data format used for this object is as follows:

    *Data Format Overview*

        1. Data for a single tide gauge is stored in an xarray Dataset object.
           This can be accessed using TIDEGAUGE.dataset.
        2. The dataset has a single dimension: time.
        3. Latitude/Longitude and other single values parameters are stored as
           attributes or single float variables.
        4. Time is a coordinate variable and time dimension.
        5. Data variables are stored along the time dimension.
        6. The attributes: site_name, latitude, longitude are expected. If they
            are missing functionality may be reduced.


    *Methods Overview*

        *Initialisation and File Reading*
        -> __init__: Can be initialised with a GESLA file or empty.
        -> obs_operator: Interpolates model data to time series locations
           and times (not yet implemented).
        -> read_gesla_v3: Reads a format version 3.0
           GESLA file to an xarray Dataset.
        -> read_gesla_header_v3: Reads the header of a version 3
           GESLA file.
        -> read_gesla_data_v3: Reads data from a version 3 GESLA
           file.
        -> create_multiple_tidegauge: Creates multiple tide gauge objects
           objects from a list of filenames or directory and returns them
           in a list.

        *Plotting*
        -> plot_on_map: Plots location of TIDEGAUGE object on map.
        -> plot_timeseries: Plots a specified time series.

        *Model Comparison*
        -> obs_operator(): For interpolating model data to this object.
        -> cprs(): Calculates the CRPS between a model and obs variable.
        -> difference(): Differences two specified variables
        -> absolute_error(): Absolute difference, two variables
        -> mean_absolute_error(): MAE between two variables
        -> root_mean_square_error(): RMSE between two variables
        -> time_mean(): Mean of a variable in time
        -> time_std(): St. Dev of a variable in time
        -> time_correlation(): Correlation between two variables
        -> time_covariance(): Covariance between two variables
        -> basic_stats(): Calculates multiple of the above metrics.

        *Analysis*
        -> resample_mean(): For resampling data in time using averaging
        -> apply_doodson_xo_filter(): Remove tidal signal using Doodson XO
        -> find_high_and_low_water(): Find maxima and minima of time series
    """

    def __init__(self, dataset=None, config: Union[Path, str] = None):
        """
        Initialise TIDEGAUGE object either as empty (no arguments) or by
        reading GESLA data from a directory between two datetime objects.

        Example usage:
        --------------
        # Read tide gauge data for data in January 1990
        date0 = datetime.datetime(1990,1,1)
        date1 = datetime.datetime(1990,2,1)
        tg = coast.TIDEGAUGE(<'path_to_file'>, date0, date1)

        # Access the data
        tg.dataset

        Parameters
        ----------
        file_path (list of str) : Filename to read from directory.
        date_start (datetime) : Start date for data read. Optional
        date_end (datetime) : end date for data read. Optional
        config (Path or str) : configuration file

        Returns
        -------
        Self
        """
        debug(f"Creating a new ..... {get_slug(self)}")
        super().__init__(config)

        # If file list is supplied, read files from directory
        if dataset is not None:
            self.dataset = dataset
            self.apply_config_mappings()
        else:
            self.dataset = None

        print(f"{get_slug(self)} initialised")

    ############ tide gauge methods ###########################################
    def read_gesla_v3(self, fn_gesla, date_start=None, date_end=None):
        """
        For reading from a GESLA2 (Format version 3.0) file(s) into an
        xarray dataset. Formatting according to Woodworth et al. (2017).
        Website: https://www.gesla.org/
        If no data lies between the specified dates, a dataset is still created
        containing information on the tide gauge, but the time dimension will
        be empty.
        Parameters
        ----------
        fn_gesla (str) : path to gesla tide gauge file, list of files or a glob
        date_start (datetime) : start date for returning data
        date_end (datetime) : end date for returning data

        Returns
        -------
        Creates xarray.dataset within tidegauge object containing loaded data.
        If multiple files are provided then instead returns a list of NEW
        tidegauge objects.
        """
        debug(f'Reading "{fn_gesla}" as a GESLA file with {get_slug(self)}')
        # TODO Maybe include start/end dates

        # See if its a file list input, or a glob
        if type(fn_gesla) is not list:
            file_list = glob.glob(fn_gesla)

        multiple = False
        if len(file_list) > 1:
            multiple = True

        ds_list = []
        # Loop over files and put resulting dataset into an output list
        for fn in file_list:
            try:
                header_dict = self._read_gesla_header_v3(fn)
                dataset = self._read_gesla_data_v3(fn, date_start, date_end)
            except:
                raise Exception("Problem reading GESLA file: " + fn)
            # Attributes
            dataset["longitude"] = header_dict["longitude"]
            dataset["latitude"] = header_dict["latitude"]
            del header_dict["longitude"]
            del header_dict["latitude"]
            dataset.attrs = header_dict

            # Create tidegauge object, save dataset and append to list
            if multiple:
                tg_tmp = Tidegauge()
                tg_tmp.dataset = dataset
                tg_tmp.apply_config_mappings()
                ds_list.append(tg_tmp)

        # If there is only one file, then just return the dataset, not a list
        if multiple:
            return ds_list
        else:
            self.dataset = dataset
            self.apply_config_mappings()

    @classmethod
    def _read_gesla_header_v3(cls, fn_gesla):
        """
        Reads header from a GESLA file (format version 3.0).

        Parameters
        ----------
        fn_gesla (str) : path to gesla tide gauge file

        Returns
        -------
        dictionary of attributes
        """
        debug(f'Reading GESLA header from "{fn_gesla}"')
        fid = open(fn_gesla)

        # Read lines one by one (hopefully formatting is consistent)
        fid.readline()  # Skip first line
        # Geographical stuff
        site_name = fid.readline().split()[3:]
        site_name = "_".join(site_name)
        country = fid.readline().split()[2:]
        country = "_".join(country)
        contributor = fid.readline().split()[2:]
        contributor = "_".join(contributor)
        # Coordinates
        latitude = float(fid.readline().split()[2])
        longitude = float(fid.readline().split()[2])
        coordinate_system = fid.readline().split()[3]
        # Dates
        start_date = fid.readline().split()[3:5]
        start_date = " ".join(start_date)
        start_date = pd.to_datetime(start_date)
        end_date = fid.readline().split()[3:5]
        end_date = " ".join(end_date)
        end_date = pd.to_datetime(end_date)
        time_zone_hours = float(fid.readline().split()[4])
        # Other
        fid.readline()  # Datum
        fid.readline()  # Instrument
        precision = float(fid.readline().split()[2])
        null_value = float(fid.readline().split()[3])

        debug(f'Read done, close file "{fn_gesla}"')
        fid.close()
        # Put all header info into an attributes dictionary
        header_dict = {
            "site_name": site_name,
            "country": country,
            "contributor": contributor,
            "latitude": latitude,
            "longitude": longitude,
            "coordinate_system": coordinate_system,
            "original_start_date": start_date,
            "original_end_date": end_date,
            "time_zone_hours": time_zone_hours,
            "precision": precision,
            "null_value": null_value,
        }
        return header_dict

    @classmethod
    def _read_gesla_data_v3(cls, fn_gesla, date_start=None, date_end=None, header_length: int = 32):
        """
        Reads observation data from a GESLA file (format version 3.0).

        Parameters
        ----------
        fn_gesla (str) : path to gesla tide gauge file
        date_start (datetime) : start date for returning data
        date_end (datetime) : end date for returning data
        header_length (int) : number of lines in header (to skip when reading)

        Returns
        -------
        xarray.Dataset containing times, sealevel and quality control flags
        """
        # Initialise empty dataset and lists
        debug(f'Reading GESLA data from "{fn_gesla}"')
        dataset = xr.Dataset()
        time = []
        ssh = []
        qc_flags = []
        # Open file and loop until EOF
        with open(fn_gesla) as file:
            line_count = 1
            for line in file:
                # Read all data. Date boundaries are set later.
                if line_count > header_length:
                    working_line = line.split()
                    if working_line[0] != "#":
                        time.append(working_line[0] + " " + working_line[1])
                        ssh.append(float(working_line[2]))
                        qc_flags.append(int(working_line[3]))

                line_count = line_count + 1
            debug(f'Read done, close file "{fn_gesla}"')

        # Convert time list to datetimes using pandas
        time = np.array(pd.to_datetime(time))

        # Return only values between stated dates
        start_index = 0
        end_index = len(time)
        if date_start is not None:
            date_start = np.datetime64(date_start)
            start_index = np.argmax(time >= date_start)
        if date_end is not None:
            date_end = np.datetime64(date_end)
            end_index = np.argmax(time > date_end)
        time = time[start_index:end_index]
        ssh = ssh[start_index:end_index]
        qc_flags = qc_flags[start_index:end_index]

        # Set null values to nan
        ssh = np.array(ssh)
        qc_flags = np.array(qc_flags)
        ssh[qc_flags == 5] = np.nan

        # Assign arrays to Dataset
        dataset["ssh"] = xr.DataArray(ssh, dims=["t_dim"]).expand_dims("id")
        dataset["qc_flags"] = xr.DataArray(qc_flags, dims=["t_dim"]).expand_dims("id")
        dataset = dataset.assign_coords(time=("t_dim", time))

        # Assign local dataset to object-scope dataset
        return dataset

    ### tide table methods (HLW)
    def read_hlw(self, fn_hlw, date_start=None, date_end=None):
        """
        For reading from a file of tidetable High and Low Waters (HLW) data into an
        xarray dataset. File contains high water and low water heights and times

        If no data lies between the specified dates, a dataset is still created
        containing information on the tide gauge, but the time dimension will
        be empty.

        The data takes the form:
        LIVERPOOL (GLADSTONE DOCK)    TZ: UT(GMT)/BST     Units: METRES    Datum: Chart Datum
        01/10/2020  06:29    1.65
        01/10/2020  11:54    9.01
        01/10/2020  18:36    1.87
        ...

        Parameters
        ----------
        fn_hlw (str) : path to tabulated High Low Water file
        date_start (datetime) : start date for returning data
        date_end (datetime) : end date for returning data

        Returns
        -------
        xarray.Dataset object.
        """
        debug(f'Reading "{fn_hlw}" as a HLW file with {get_slug(self)}')
        # TODO Maybe include start/end dates
        try:
            header_dict = self._read_hlw_header(fn_hlw)
            dataset = self._read_hlw_data(fn_hlw, header_dict, date_start, date_end)
            if header_dict["field"] == "TZ:UT(GMT)/BST":
                debug("Read in as BST, stored as UTC")
            elif header_dict["field"] == "TZ:GMTonly":
                debug("Read and store as GMT/UTC")
            else:
                debug("Not expecting that timezone")

        except:
            raise Exception("Problem reading HLW file: " + fn_hlw)

        dataset.attrs = header_dict
        self.dataset = dataset
        self.apply_config_mappings()

    @classmethod
    def _read_hlw_header(cls, filnam):
        """
        Reads header from a HWL file.

        The data takes the form:
        LIVERPOOL (GLADSTONE DOCK) TZ: UT(GMT)/BST Units: METRES Datum: Chart Datum
        01/10/2020  06:29    1.65
        01/10/2020  11:54    9.01
        01/10/2020  18:36    1.87
        ...

        Parameters
        ----------
        filnam (str) : path to file

        Returns
        -------
        dictionary of attributes
        """
        debug(f'Reading HLW header from "{filnam}" ')
        fid = open(filnam)

        # Read lines one by one (hopefully formatting is consistent)
        header = re.split(r"\s{2,}", fid.readline())
        site_name = header[0]
        site_name = site_name.replace(" ", "")

        field = header[1]
        field = field.replace(" ", "")

        units = header[2]
        units = units.replace(" ", "")

        datum = header[3]
        datum = datum.replace(" ", "")

        debug(f'Read done, close file "{filnam}"')
        fid.close()
        # Put all header info into an attributes dictionary
        header_dict = {"site_name": site_name, "field": field, "units": units, "datum": datum}
        return header_dict

    @classmethod
    def _read_hlw_data(cls, filnam, header_dict, date_start=None, date_end=None, header_length: int = 1):
        """
        Reads HLW data from a tidetable file.

        Parameters
        ----------
        filnam (str) : path to HLW tide gauge file
        date_start (np.datetime64) : start date for returning data.
        date_end (np.datetime64) : end date for returning data.
        header_length (int) : number of lines in header (to skip when reading)

        Returns
        -------
        xarray.Dataset containing times, High and Low water values
        """
        import datetime

        # Initialise empty dataset and lists
        debug(f'Reading HLW data from "{filnam}"')
        dataset = xr.Dataset()
        time = []
        ssh = []

        if header_dict["field"] == "TZ:UT(GMT)/BST":
            localtime_flag = True
        else:
            localtime_flag = False

        # Open file and loop until EOF
        with open(filnam) as file:
            line_count = 1
            for line in file:
                # Read all data. Date boundaries are set later.
                if line_count > header_length:
                    working_line = line.split()
                    if working_line[0] != "#":
                        time_str = working_line[0] + " " + working_line[1]
                        # Read time as datetime.datetime because it can handle local timezone easily AND the unusual date format
                        datetime_obj = datetime.datetime.strptime(time_str, "%d/%m/%Y %H:%M")
                        if localtime_flag == True:
                            bst_obj = pytz.timezone("Europe/London")
                            time.append(np.datetime64(bst_obj.localize(datetime_obj).astimezone(pytz.utc)))
                        else:
                            time.append(np.datetime64(datetime_obj))
                        ssh.append(float(working_line[2]))
                line_count = line_count + 1
            debug(f'Read done, close file "{filnam}"')

        # Return only values between stated dates
        start_index = 0
        end_index = len(time)
        if date_start is not None:
            # start_index = general_utils.nearest_datetime_ind(time, date_start)
            date_start = np.datetime64(date_start)
            start_index = np.argmax(time >= date_start)
            debug(f"date_start: {date_start}. start_index: {start_index}")
        if date_end is not None:
            # end_index = general_utils.nearest_datetime_ind(time, date_end)
            date_end = np.datetime64(date_end)
            end_index = np.argmax(time > date_end)
            debug(f"date_end: {date_end}. end_index: {end_index}")
        time = time[start_index:end_index]
        ssh = ssh[start_index:end_index]
        debug(f"ssh: {ssh}")
        # Assign arrays to Dataset
        dataset["ssh"] = xr.DataArray(ssh, dims=["time"]).expand_dims("id")
        dataset = dataset.assign_coords(time=("time", time))
        # Assign local dataset to object-scope dataset
        return dataset

    def show(self, timezone: str = None):
        """
        Print out the values in the xarray
        Displays with specified timezone
        """
        # debug(" Saltney pred", np.datetime_as_string(Saltney_time_pred[i], unit='m', timezone=pytz.timezone('Europe/London')),". Height: {:.2f} m".format( HT.values[i] ))
        if timezone == None:
            for i in range(len(self.dataset.ssh)):
                #               debug('time:', self.dataset.time[i].values,
                debug(
                    "time (UTC):",
                    general_utils.dayoweek(self.dataset.time[i].values),
                    np.datetime_as_string(self.dataset.time[i], unit="m"),
                    "height:",
                    self.dataset.ssh[i].values,
                    "m",
                )
        else:  # display timezone aware times
            for i in range(len(self.dataset.ssh)):
                #               debug('time:', self.dataset.time[i].values,
                debug(
                    "time (" + timezone + "):",
                    general_utils.day_of_week(self.dataset.time[i].values),
                    np.datetime_as_string(self.dataset.time[i], unit="m", timezone=pytz.timezone(timezone)),
                    "height:",
                    self.dataset.ssh[i].values,
                    "m",
                )

    def get_tide_table_times(
        self,
        time_guess: np.datetime64 = None,
        time_var: str = "time",
        measure_var: str = "ssh",
        method: str = "window",
        winsize=None,
    ):
        """
        Get tide times and heights from tide table.
        input:
        time_guess : np.datetime64 or datetime
                assumes utc
        time_var : name of time variable [default: 'time']
        measure_var : name of ssh variable [default: 'ssh']

        method =
            window:  +/- hours window size, winsize, (int) return values in that window
                uses additional variable winsize (int) [default 2hrs]
            nearest_1: return only the nearest event, if in winsize [default:None]
            nearest_2: return nearest event in future and the nearest in the past (i.e. high and a low), if in winsize [default:None]
            nearest_HW: return nearest High Water event (computed as the max of `nearest_2`), if in winsize [default:None]

        returns: xr.DataArray( measure_var, coords=time_var)
            E.g. ssh (m), time (utc)
            If value is not found, it returns a NaN with time value as the
            guess value.

        """
        # Ensure the date objects are datetime
        if type(time_guess) is not np.datetime64:
            debug("Convert date to np.datetime64")
            time_guess = np.datetime64(time_guess)

        if time_guess == None:
            debug("Use today's date")
            time_guess = np.datetime64("now")

        if method == "window":
            if winsize == None:
                winsize = 2
            # initialise start_index and end_index
            start_index = 0
            end_index = len(self.dataset[time_var])

            date_start = time_guess - np.timedelta64(winsize, "h")
            start_index = np.argmax(self.dataset[time_var].values >= date_start)

            date_end = time_guess + np.timedelta64(winsize, "h")
            end_index = np.argmax(self.dataset[time_var].values > date_end)

            ssh = self.dataset[measure_var].isel(time=slice(start_index, end_index))

            return ssh[0]

        elif method == "nearest_1":
            dt = np.abs(self.dataset[time_var] - time_guess)
            index = np.argsort(dt).values
            if winsize is not None:  # if search window trucation exists
                if np.timedelta64(dt[index[0]].values, "m").astype("int") <= 60 * winsize:  # compare in minutes
                    debug(f"dt:{np.timedelta64(dt[index[0]].values, 'm').astype('int')}")
                    debug(f"winsize:{winsize}")
                    return self.dataset[measure_var].isel(time=index[0])
                else:
                    # return a NaN in an xr.Dataset
                    # The rather odd trailing zero is to remove the array layer
                    # on both time and measurement, and to match the other
                    # alternative for a return object
                    return xr.DataArray([np.NaN], dims=(time_var), coords={time_var: [time_guess]})[0]
            else:  # give the closest without window search truncation
                return self.dataset[measure_var].isel(time=index[0])

        elif method == "nearest_2":
            index = np.argsort(np.abs(self.dataset[time_var] - time_guess)).values
            nearest_2 = self.dataset[measure_var].isel(time=index[0 : 1 + 1])  # , self.dataset.time[index[0:1+1]]
            return nearest_2[0]

        elif method == "nearest_HW":
            index = np.argsort(np.abs(self.dataset[time_var] - time_guess)).values
            # return self.dataset.ssh[ index[np.argmax( self.dataset.ssh[index[0:1+1]]] )] #, self.dataset.time[index[0:1+1]]
            nearest_2 = self.dataset[measure_var].isel(time=index[0 : 1 + 1])  # , self.dataset.time[index[0:1+1]]
            return nearest_2.isel(time=nearest_2.argmax())

        else:
            debug("Not expecting that option / method")

    ############ environment.data.gov.uk gauge methods ###########################
    @classmethod
    def read_ea_api_to_xarray(
        cls, n_days: int = 5, date_start: np.datetime64 = None, date_end: np.datetime64 = None, station_id="E70124"
    ):
        """
        load gauge data via environment.data.gov.uk EA API
        Either loads last n_days, or from date_start:date_end

        API Source:
        https://environment.data.gov.uk/flood-monitoring/doc/reference

        Details of available tidal stations are recovered with:
        https://environment.data.gov.uk/flood-monitoring/id/stations?type=TideGauge
        Recover the "stationReference" for the gauge of interest and pass as
        station_id:str. The default station_id="E70124" is Liverpool.

        INPUTS:
            n_days : int. Extact the last n_days from now.
            date_start : datetime. UTC format string "yyyy-MM-dd" E.g 2020-01-05
            date_end : datetime
            station_id : int. Station id. Also referred to as stationReference in
             EA API. Default value is for Liverpool.
        OUTPUT:
            ssh, time : xr.Dataset
        """
        import requests, json

        cls.n_days = n_days
        cls.date_start = date_start
        cls.date_end = date_end
        cls.station_id = station_id  # EA id: stationReference

        # Obtain and process header information
        info("load station info")
        url = "https://environment.data.gov.uk/flood-monitoring/id/stations/" + cls.station_id + ".json"
        try:
            request_raw = requests.get(url)
            header_dict = json.loads(request_raw.content)
        except ValueError:
            debug(f"Failed request for station {cls.station_id}")
            return

        try:
            header_dict["site_name"] = header_dict["items"]["label"]
            header_dict["latitude"] = header_dict["items"]["lat"]
            header_dict["longitude"] = header_dict["items"]["long"]
        except:
            info(f"possible missing some header info: site_name,latitude,longitude")
        try:
            # Define url call with parameter from station info
            htmlcall_station_id = header_dict["items"]["measures"]["@id"] + "/readings?"
        except:
            debug(f"problem defining the parameter to read")

        # Construct API request for data recovery
        info("load station data")
        if (cls.date_start == None) & (cls.date_end == None):
            info(f"GETting n_days= {cls.n_days} of data")
            url = (
                htmlcall_station_id
                + "since="
                + (np.datetime64("now") - np.timedelta64(n_days, "D")).item().strftime("%Y-%m-%dT%H:%M:%SZ")
            )
            debug(f"url request: {url}")
        else:
            # Check date_start and date_end are timetime objects
            if (type(cls.date_start) is np.datetime64) & (type(cls.date_end) is np.datetime64):
                info(f"GETting data from {cls.date_start} to {cls.date_end}")
                startdate = cls.date_start.item().strftime("%Y-%m-%d")
                enddate = cls.date_end.item().strftime("%Y-%m-%d")
                url = htmlcall_station_id + "startdate=" + startdate + "&enddate=" + enddate
                debug(f"url request: {url}")

            else:
                debug("Expecting date_start and date_end as datetime objects")

        # Get the data
        try:
            request_raw = requests.get(url)
            request = json.loads(request_raw.content)
            debug(f"EA API request: {request_raw.text}")
        except ValueError:
            debug(f"Failed request: {request_raw}")
            return

        # Process timeseries data
        dataset = xr.Dataset()
        time = []
        ssh = []
        nvals = len(request["items"])
        time = np.array([np.datetime64(request["items"][i]["dateTime"]) for i in range(nvals)])
        ssh = np.array([request["items"][i]["value"] for i in range(nvals)])

        # Assign arrays to Dataset
        dataset["ssh"] = xr.DataArray(ssh, dims=["time"])
        dataset = dataset.assign_coords(time=("time", time))
        dataset.attrs = header_dict
        debug(f"EA API request headers: {header_dict}")
        # debug(f"EA API request 1st time: {time[0]} and value: {ssh[0]}")

        # Assign local dataset to object-scope dataset
        return dataset

    ############ BODC tide gauge methods ######################################
    def read_bodc(self, fn_bodc, date_start=None, date_end=None):
        """
        For reading from a single BODC (processed) file into an
        xarray dataset.
        If no data lies between the specified dates, a dataset is still created
        containing information on the tide gauge, but the time dimension will
        be empty.

        Data name: UK Tide Gauge Network, processed data.
        Source: https://www.bodc.ac.uk/
        See data notes from source for description of QC flags.

        The data takes the form:
            Port:              P234
            Site:              Liverpool, Gladstone Dock
            Latitude:          53.44969
            Longitude:         -3.01800
            Start Date:        01AUG2020-00.00.00
            End Date:          31AUG2020-23.45.00
            Contributor:       National Oceanography Centre, Liverpool
            Datum information: The data refer to Admiralty Chart Datum (ACD)
            Parameter code:    ASLVBG02 = Surface elevation (unspecified datum)
            of the water body by bubbler tide gauge (second sensor)
              Cycle    Date      Time    ASLVBG02   Residual
             Number yyyy mm dd hh mi ssf         f          f
                 1) 2020/08/01 00:00:00     5.354M     0.265M
                 2) 2020/08/01 00:15:00     5.016M     0.243M
                 3) 2020/08/01 00:30:00     4.704M     0.241M
                 4) 2020/08/01 00:45:00     4.418M     0.255M
                 5) 2020/08/01 01:00:00     4.133      0.257
                 ...

        Parameters
        ----------
        fn_bodc (str) : path to bodc tide gauge file
        date_start (datetime) : start date for returning data
        date_end (datetime) : end date for returning data

        Returns
        -------
        xarray.Dataset object.
        """
        debug(f'Reading "{fn_bodc}" as a BODC file with {get_slug(self)}')
        # TODO Maybe include start/end dates
        try:
            header_dict = self._read_bodc_header(fn_bodc)
            dataset = self._read_bodc_data(fn_bodc, date_start, date_end)
        except:
            raise Exception("Problem reading BODC file: " + fn_bodc)
        # Attributes
        dataset["longitude"] = header_dict["longitude"]
        dataset["latitude"] = header_dict["latitude"]
        del header_dict["longitude"]
        del header_dict["latitude"]

        dataset.attrs = header_dict
        self.dataset = dataset

    @staticmethod
    def _read_bodc_header(fn_bodc):
        """
        Reads header from a BODC file (format version 3.0).

        Parameters
        ----------
        fn_bodc (str) : path to bodc tide gauge file

        Returns
        -------
        dictionary of attributes
        """
        debug(f'Reading BODC header from "{fn_bodc}"')
        fid = open(fn_bodc)

        # Read lines one by one (hopefully formatting is consistent)
        # Geographical stuff
        header_dict = {}
        header = True
        for line in fid:
            if ":" in line and header == True:
                (key, val) = line.split(":")
                key = key.lower().strip().replace(" ", "_")
                val = val.lower().strip().replace(" ", "_")
                header_dict[key] = val
                debug(f"Header key: {key} and value: {val}")
            else:
                # debug('No colon')
                header = False
        header_dict["site_name"] = header_dict["site"]  # duplicate as standard name
        debug(f'Read done, close file "{fn_bodc}"')
        fid.close()

        header_dict["latitude"] = float(header_dict["latitude"])
        header_dict["longitude"] = float(header_dict["longitude"])

        return header_dict

    @staticmethod
    def _read_bodc_data(fn_bodc, date_start=None, date_end=None, header_length: int = 11):
        """
        Reads observation data from a BODC file.

        Parameters
        ----------
        fn_bodc (str) : path to bodc tide gauge file
        date_start (datetime) : start date for returning data
        date_end (datetime) : end date for returning data
        header_length (int) : number of lines in header (to skip when reading)

        Returns
        -------
        xarray.Dataset containing times, sealevel and quality control flags
        """
        # Initialise empty dataset and lists
        debug(f'Reading BODC data from "{fn_bodc}"')
        dataset = xr.Dataset()
        time = []
        ssh = []
        qc_flags = []
        residual = []
        # Open file and loop until EOF
        with open(fn_bodc) as file:
            line_count = 1
            for line in file:
                # Read all data. Date boundaries are set later.
                if line_count > header_length:
                    try:
                        working_line = line.split()
                        time_str = working_line[1] + " " + working_line[2]  # Empty lines cause trouble
                        ssh_str = working_line[3]
                        residual_str = working_line[4]
                        if ssh_str[-1].isalpha():
                            qc_flag_str = ssh_str[-1]
                            ssh_str = ssh_str.replace(qc_flag_str, "")
                            residual_str = residual_str.replace(qc_flag_str, "")
                        elif residual_str[-1].isalpha():  # sometimes residual has a
                            # flag when elevation does not
                            qc_flag_str = residual_str[-1]
                            ssh_str = ssh_str.replace(qc_flag_str, "")
                            residual_str = residual_str.replace(qc_flag_str, "")
                        else:
                            qc_flag_str = ""
                        # debug(line_count-header_length, residual_str, float(residual_str))
                        # debug(working_line, ssh_str, qc_flag_str)
                        time.append(time_str)
                        qc_flags.append(qc_flag_str)
                        ssh.append(float(ssh_str))
                        residual.append(float(residual_str))
                    except:
                        debug(f"{file} probably empty line at end. Breaks split()")
                line_count = line_count + 1
            debug(f'Read done, close file "{fn_bodc}"')

        # Convert time list to datetimes using pandas
        time = np.array(pd.to_datetime(time))

        # Return only values between stated dates
        start_index = 0
        end_index = len(time)
        if date_start is not None:
            date_start = np.datetime64(date_start)
            start_index = np.argmax(time >= date_start)
        if date_end is not None:
            date_end = np.datetime64(date_end)
            end_index = np.argmax(time > date_end)
        time = time[start_index:end_index]
        ssh = ssh[start_index:end_index]
        qc_flags = qc_flags[start_index:end_index]

        # Set null values to nan
        ssh = np.array(ssh)
        qc_flags = np.array(qc_flags)
        # ssh[qc_flags==5] = np.nan

        # Assign arrays to Dataset
        dataset["ssh"] = xr.DataArray(ssh, dims=["time"]).expand_dims("id")
        dataset["qc_flags"] = xr.DataArray(qc_flags, dims=["time"]).expand_dims("id")
        dataset = dataset.assign_coords(time=("time", time))

        # Assign local dataset to object-scope dataset
        return dataset

    ##############################################################################
    ###                ~            Plotting             ~                     ###
    ##############################################################################

    def plot_timeseries(self, id, var_list=["ssh"], date_start=None, date_end=None, plot_line=False):
        """
        Quick plot of time series stored within object's dataset
        Parameters
        ----------
        date_start (datetime) : Start date for plotting
        date_end (datetime) : End date for plotting
        var_list  (str)  : List of variables to plot. Default: just ssh
        plot_line (bool) : If true, draw line between markers

        Returns
        -------
        matplotlib figure and axes objects
        """
        debug(f"Plotting timeseries for {get_slug(self)}")
        fig = plt.figure(figsize=(10, 10))
        # Check input is a list (even for one variable)
        if type(var_list) is str:
            var_list = [var_list]

        for var_str in var_list:
            dim_str = self.dataset[var_str].dims[0]
            x = np.array(self.dataset[dim_str])
            y = np.array(self.dataset[var_str])

            # Use only values between stated dates
            start_index = 0
            end_index = len(x)
            if date_start is not None:
                date_start = np.datetime64(date_start)
                start_index = np.argmax(x >= date_start)
            if date_end is not None:
                date_end = np.datetime64(date_end)
                end_index = np.argmax(x > date_end)
            x = x[start_index:end_index]
            y = y[start_index:end_index]

            # Plot lines first if needed
            if plot_line:
                plt.plot(x, y, c=[0.5, 0.5, 0.5], linestyle="--", linewidth=0.5)

            ax = plt.scatter(x, y, s=10)

        plt.grid()
        plt.xticks(rotation=45)
        plt.legend(var_list)
        # Title and axes
        plt.xlabel("Date")
        plt.title("Site: " + self.dataset.site_name)

        return fig, ax

    def plot_on_map(self):
        """
        Show the location of a tidegauge on a map.
        Example usage:
        --------------
        # For a TIDEGAUGE object tg
        tg.plot_map()
        """

        debug(f"Plotting tide gauge locations for {get_slug(self)}")

        title = "Location: " + self.dataset.attrs["site_name"]
        X = self.dataset.longitude
        Y = self.dataset.latitude
        fig, ax = plot_util.geo_scatter(X, Y, title=title)
        ax.set_xlim((X - 10, X + 10))
        ax.set_ylim((Y - 10, Y + 10))
        return fig, ax

    @classmethod
    def plot_on_map_multiple(cls, tidegauge_list, color_var_str=None):
        """
        Show the location of a tidegauge on a map.
        Example usage:
        --------------
        # For a TIDEGAUGE object tg
        tg.plot_map()
        """

        debug(f"Plotting tide gauge locations for {get_slug(cls)}")

        X = []
        Y = []
        C = []
        for tg in tidegauge_list:
            X.append(tg.dataset.longitude)
            Y.append(tg.dataset.latitude)
            if color_var_str is not None:
                C.append(tg.dataset[color_var_str].values)

        title = ""
        if color_var_str is None:
            fig, ax = plot_util.geo_scatter(X, Y, title=title)
        else:
            fig, ax = plot_util.geo_scatter(X, Y, title=title, c=C)

        ax.set_xlim((min(X) - 10, max(X) + 10))
        ax.set_ylim((min(Y) - 10, max(Y) + 10))
        return fig, ax

    ##############################################################################
    ###                ~        Model Comparison         ~                     ###
    ##############################################################################
<<<<<<< HEAD
    
=======

    def crps(
        self,
        model_object,
        model_var_name,
        obs_var_name: str = "ssh",
        nh_radius: float = 20,
        time_interp: str = "linear",
        create_new_obj=True,
    ):
        """
        Comparison of observed variable to modelled using the Continuous
        Ranked Probability Score. This is done using this TIDEGAUGE object.
        This method specifically performs a single-observation neighbourhood-
        forecast method.

        Parameters
        ----------
        model_object (model) : Model object (NEMO) containing model data
        model_var_name (str) : Name of model variable to compare.
        obs_var_name (str)   : Name of observed variable to compare.
        nh_radius (float)    : Neighbourhood rad
        cdf_type (str)       : Type of cumulative distribution to use for the
                               model data ('empirical' or 'theoretical').
                               Observations always use empirical.
        time_interp (str)    : Type of time interpolation to use (s)
        create_new_obj (bool): If True, save output to new TIDEGAUGE obj.
                               Otherwise, save to this obj.

        Returns
        -------
        xarray.Dataset containing times, sealevel and quality control flags

        Example Useage
        -------
        # Compare modelled 'sossheig' with 'ssh' using CRPS
        crps = altimetry.crps(nemo, 'sossheig', 'ssh')
        """

        mod_var = model_object.dataset[model_var_name]
        obs_var = self.dataset[obs_var_name]

        crps_list, n_model_pts, contains_land = crps_util.crps_sonf_fixed(
            mod_var,
            self.dataset.longitude.values,
            self.dataset.latitude.values,
            obs_var.values,
            obs_var.time.values,
            nh_radius,
            time_interp,
        )
        if create_new_obj:
            new_object = Tidegauge()
            new_dataset = self.dataset[["longitude", "latitude", "time"]]
            new_dataset["crps"] = (("time"), crps_list)
            new_dataset["crps_n_model_pts"] = (("time"), n_model_pts)
            new_object.dataset = new_dataset
            return new_object
        else:
            self.dataset["crps"] = (("time"), crps_list)
            self.dataset["crps_n_model_pts"] = (("time"), n_model_pts)

    def difference(self, other, absolute_diff=True, square_diff=True):

        differenced = self.dataset - other.dataset
        diff_vars = list(differenced.keys())
        save_coords = list(self.dataset.coords.keys())

        for vv in diff_vars:
            differenced = differenced.rename({vv: "diff_" + vv})

        if absolute_diff:
            abs_tmp = uf.fabs(differenced)
            diff_vars = list(abs_tmp.keys())
            for vv in diff_vars:
                abs_tmp = abs_tmp.rename({vv: "abs_" + vv})
        else:
            abs_tmp = xr.Dataset()

        if square_diff:
            sq_tmp = uf.square(differenced)
            diff_vars = list(sq_tmp.keys())
            for vv in diff_vars:
                sq_tmp = sq_tmp.rename({vv: "square_" + vv})
        else:
            sq_tmp = xr.Dataset()

        differenced = xr.merge((differenced, abs_tmp, sq_tmp, self.dataset[save_coords]))

        return_differenced = Tidegauge()
        return_differenced.dataset = differenced

        return return_differenced

    def absolute_error(self, var_str0, var_str1, date0=None, date1=None):
        """Absolute difference two variables defined by var_str0 and var_str1
        between two dates date0 and date1. Return xr.DataArray"""
        var0 = self.dataset[var_str0]
        var1 = self.dataset[var_str1]
        var0 = general_utils.data_array_time_slice(var0, date0, date1).values
        var1 = general_utils.data_array_time_slice(var1, date0, date1).values
        adiff = np.abs(var0 - var1)
        return xr.DataArray(adiff, dims="time", name="absolute_error", coords={"time": self.dataset.time})

    def mean_absolute_error(self, var_str0, var_str1, date0=None, date1=None):
        """Mean absolute difference two variables defined by var_str0 and
        var_str1 between two dates date0 and date1. Return xr.DataArray"""
        var0 = self.dataset[var_str0]
        var1 = self.dataset[var_str1]
        var0 = general_utils.data_array_time_slice(var0, date0, date1).values
        var1 = general_utils.data_array_time_slice(var1, date0, date1).values
        mae = metrics.mean_absolute_error(var0, var1)
        return mae

    def root_mean_square_error(self, var_str0, var_str1, date0=None, date1=None):
        """Root mean square difference two variables defined by var_str0 and
        var_str1 between two dates date0 and date1. Return xr.DataArray"""
        var0 = self.dataset[var_str0]
        var1 = self.dataset[var_str1]
        var0 = general_utils.data_array_time_slice(var0, date0, date1).values
        var1 = general_utils.data_array_time_slice(var1, date0, date1).values
        rmse = metrics.mean_squared_error(var0, var1)
        return np.sqrt(rmse)

    def time_mean(self, var_str, date0=None, date1=None):
        """Time mean of variable var_str between dates date0, date1"""
        var = self.dataset[var_str]
        var = general_utils.data_array_time_slice(var, date0, date1)
        return np.nanmean(var)

    def time_std(self, var_str, date0=None, date1=None):
        """Time st. dev of variable var_str between dates date0 and date1"""
        var = self.dataset[var_str]
        var = general_utils.data_array_time_slice(var, date0, date1)
        return np.nanstd(var)

    def time_correlation(self, var_str0, var_str1, date0=None, date1=None, method="pearson"):
        """Time correlation between two variables defined by var_str0,
        var_str1 between dates date0 and date1. Uses Pandas corr()."""
        var0 = self.dataset[var_str0]
        var1 = self.dataset[var_str1]
        var0 = var0.rename("var1")
        var1 = var1.rename("var2")
        var0 = general_utils.data_array_time_slice(var0, date0, date1)
        var1 = general_utils.data_array_time_slice(var1, date0, date1)
        pdvar = xr.merge((var0, var1))
        pdvar = pdvar.to_dataframe()
        corr = pdvar.corr(method=method)
        return corr.iloc[0, 1]

    def time_covariance(self, var_str0, var_str1, date0=None, date1=None):
        """Time covariance between two variables defined by var_str0,
        var_str1 between dates date0 and date1. Uses Pandas corr()."""
        var0 = self.dataset[var_str0]
        var1 = self.dataset[var_str1]
        var0 = var0.rename("var1")
        var1 = var1.rename("var2")
        var0 = general_utils.data_array_time_slice(var0, date0, date1)
        var1 = general_utils.data_array_time_slice(var1, date0, date1)
        pdvar = xr.merge((var0, var1))
        pdvar = pdvar.to_dataframe()
        cov = pdvar.cov()
        return cov.iloc[0, 1]

    def basic_stats(self, var_str0, var_str1, date0=None, date1=None, create_new_object=True):
        """Calculates a selection of statistics for two variables defined by
        var_str0 and var_str1, between dates date0 and date1. This will return
        their difference, absolute difference, mean absolute error, root mean
        square error, correlation and covariance. If create_new_object is True
        then this method returns a new TIDEGAUGE object containing statistics,
        otherwise variables are saved to the dateset inside this object."""

        diff = self.difference(var_str0, var_str1, date0, date1)
        ae = self.absolute_error(var_str0, var_str1, date0, date1)
        mae = self.mean_absolute_error(var_str0, var_str1, date0, date1)
        rmse = self.root_mean_square_error(var_str0, var_str1, date0, date1)
        corr = self.time_correlation(var_str0, var_str1, date0, date1)
        cov = self.time_covariance(var_str0, var_str1, date0, date1)

        if create_new_object:
            new_object = Tidegauge()
            new_dataset = self.dataset[["longitude", "latitude", "time"]]
            new_dataset["absolute_error"] = ae
            new_dataset["error"] = diff
            new_dataset["mae"] = mae
            new_dataset["rmse"] = rmse
            new_dataset["corr"] = corr
            new_dataset["cov"] = cov
            new_object.dataset = new_dataset
            return new_object
        else:
            self.dataset["absolute_error"] = ae
            self.dataset["error"] = diff
            self.dataset["mae"] = mae
            self.dataset["rmse"] = rmse
            self.dataset["corr"] = corr
            self.dataset["cov"] = cov

    ##############################################################################
    ###                ~            Analysis             ~                     ###
    ##############################################################################

    def resample_mean(self, var_str: str, time_freq: str, **kwargs):
        """Resample a TIDEGAUGE variable in time by calculating the mean
            of all data points at a given frequency.

        Parameters
        ----------
        var_str (str)    : Variable name to resample
        time_freq (str)  : Time frequency. e.g. '1H' for hourly, '1D' for daily
                           Can also be a timedelta object. See Pandas resample
                           method for more info.
        **kwargs (other) : Other arguments to pass to xarray.Dataset.resample
        (http://xarray.pydata.org/en/stable/generated/xarray.Dataset.resample.html)

        Returns
        -------
        New variable (var_str_freq) and dimension (time_freq) in tg.dataset
        """
        # Define new variable and dimension names
        var = self.dataset[var_str]
        new_var_str = var_str + "_" + time_freq
        new_dim_str = "time_" + time_freq

        # Resample using xarray.resample
        resampled = var.resample(time=time_freq, **kwargs).mean()

        # Rename dimensions and variables. Put into original dataset.
        resampled = resampled.rename({"time": new_dim_str})
        resampled = resampled.rename(new_var_str)
        self.dataset[new_var_str] = resampled

    def apply_doodson_x0_filter(self, var_str):
        """Applies doodson X0 filter to a specified TIDEGAUGE variable
        Input ius expected to be hourly. Use resample_mean to average data
        to hourly frequency."""
        filtered = stats_util.doodson_x0_filter(self.dataset[var_str], ax=0)
        self.dataset[var_str + "_dx0"] = (("time_1H"), filtered)

    def find_high_and_low_water(self, var_str, method="comp", **kwargs):
        """
        Finds high and low water for a given variable.
        Returns in a new TIDEGAUGE object with similar data format to
        a TIDETABLE. If this Tidegauge object contains more than one location
        (id > 1) then a list of Tidegauges will be returned.

        Methods:
        'comp' :: Find maxima by comparison with neighbouring values.
                  Uses scipy.signal.find_peaks. **kwargs passed to this routine
                  will be passed to scipy.signal.find_peaks.
        'cubic':: Find the maxima using the roots of cubic spline.
                  Uses scipy.interpolate.InterpolatedUnivariateSpline
                  and scipy.signal.argrelmax. **kwargs are not activated.
        NOTE: Currently only the 'comp' and 'cubic' methods implemented. Future
                  methods include linear interpolation or refinements.
        """

        dataset = self.dataset

        if "id" in dataset.dims:
            n_id = dataset.dims["id"]
        else:
            n_id = 1
            dataset = dataset.expand_dims("id")

        tg_list = []
        # Loop over id dimension
        for ii in range(n_id):
            # Get x and y for input to find_maxima

            x = dataset.isel(id=ii).time.values
            y = dataset.isel(id=ii)[var_str].values

            # Get time and values of maxima and minima
            time_max, values_max = stats_util.find_maxima(x, y, method=method, **kwargs)
            time_min, values_min = stats_util.find_maxima(x, -y, method=method, **kwargs)
            # Place the above values into a brand new dataset for this id index
            new_dataset = xr.Dataset()
            new_dataset.attrs = dataset.attrs
            new_dataset[var_str + "_highs"] = ("time_highs", values_max)
            new_dataset[var_str + "_lows"] = ("time_lows", -values_min)
            new_dataset["time_highs"] = ("time_highs", time_max)
            new_dataset["time_lows"] = ("time_lows", time_min)

            # Place dataset into a new Tidegauge object and append to output
            new_object = Tidegauge()
            new_object.dataset = new_dataset
            tg_list.append(new_object)

        # If only 1 index, return just a Tidegauge object, else return list.
        if n_id == 1:
            return new_object
        else:
            return tg_list

    def demean_timeseries(self):
        return self.dataset - self.dataset.mean(dim="t_dim")

>>>>>>> ded058a5
    def obs_operator(self, gridded, time_interp="nearest"):
        """
        Regrids a Gridded object onto a tidegauge_multiple object. A nearest
        neighbour interpolation is done for spatial interpolation and time
        interpolation can be specified using the time_interp argument. This
        takes any scipy interpolation string. If Gridded object contains a
        landmask variables, then the nearest WET point is taken for each tide
        gauge.

        Output is a new tidegauge_multiple object containing interpolated data.
        """

        gridded = gridded.dataset
        ds = self.dataset

        # Determine spatial indices
        print("Calculating spatial indices.", flush=True)
        ind_x, ind_y = general_utils.nearest_indices_2d(
            gridded.longitude, gridded.latitude, ds.longitude, ds.latitude, mask=gridded.landmask
        )

        # Extract spatial time series
        print("Calculating time indices.", flush=True)
        extracted = gridded.isel(x_dim=ind_x, y_dim=ind_y)
        if "dim_0" in extracted.dims:
            extracted = extracted.swap_dims({"dim_0": "id"})
        else:
<<<<<<< HEAD
            extracted = extracted.expand_dims('id')
=======
            extracted = extracted.expand_dims("id")

        print(extracted)
>>>>>>> ded058a5

        # Compute data (takes a while..)
        print(" Indexing model data at tide gauge locations.. ", flush=True)
        extracted.load()

        # Check interpolation distances
        print("Calculating interpolation distances.", flush=True)
        interp_dist = general_utils.calculate_haversine_distance(
            extracted.longitude, extracted.latitude, ds.longitude.values, ds.latitude.values
        )

        # Interpolate model onto obs times
        print("Interpolating in time...", flush=True)
        extracted = extracted.rename({"time": "t_dim"})
        extracted = extracted.interp(t_dim=ds.time.values, method=time_interp)

        # Put interp_dist into dataset
        extracted["interp_dist"] = interp_dist
        extracted = extracted.rename_vars({"t_dim": "time"})

        tg_out = Tidegauge()
        tg_out.dataset = extracted
        return tg_out<|MERGE_RESOLUTION|>--- conflicted
+++ resolved
@@ -973,308 +973,6 @@
     ##############################################################################
     ###                ~        Model Comparison         ~                     ###
     ##############################################################################
-<<<<<<< HEAD
-    
-=======
-
-    def crps(
-        self,
-        model_object,
-        model_var_name,
-        obs_var_name: str = "ssh",
-        nh_radius: float = 20,
-        time_interp: str = "linear",
-        create_new_obj=True,
-    ):
-        """
-        Comparison of observed variable to modelled using the Continuous
-        Ranked Probability Score. This is done using this TIDEGAUGE object.
-        This method specifically performs a single-observation neighbourhood-
-        forecast method.
-
-        Parameters
-        ----------
-        model_object (model) : Model object (NEMO) containing model data
-        model_var_name (str) : Name of model variable to compare.
-        obs_var_name (str)   : Name of observed variable to compare.
-        nh_radius (float)    : Neighbourhood rad
-        cdf_type (str)       : Type of cumulative distribution to use for the
-                               model data ('empirical' or 'theoretical').
-                               Observations always use empirical.
-        time_interp (str)    : Type of time interpolation to use (s)
-        create_new_obj (bool): If True, save output to new TIDEGAUGE obj.
-                               Otherwise, save to this obj.
-
-        Returns
-        -------
-        xarray.Dataset containing times, sealevel and quality control flags
-
-        Example Useage
-        -------
-        # Compare modelled 'sossheig' with 'ssh' using CRPS
-        crps = altimetry.crps(nemo, 'sossheig', 'ssh')
-        """
-
-        mod_var = model_object.dataset[model_var_name]
-        obs_var = self.dataset[obs_var_name]
-
-        crps_list, n_model_pts, contains_land = crps_util.crps_sonf_fixed(
-            mod_var,
-            self.dataset.longitude.values,
-            self.dataset.latitude.values,
-            obs_var.values,
-            obs_var.time.values,
-            nh_radius,
-            time_interp,
-        )
-        if create_new_obj:
-            new_object = Tidegauge()
-            new_dataset = self.dataset[["longitude", "latitude", "time"]]
-            new_dataset["crps"] = (("time"), crps_list)
-            new_dataset["crps_n_model_pts"] = (("time"), n_model_pts)
-            new_object.dataset = new_dataset
-            return new_object
-        else:
-            self.dataset["crps"] = (("time"), crps_list)
-            self.dataset["crps_n_model_pts"] = (("time"), n_model_pts)
-
-    def difference(self, other, absolute_diff=True, square_diff=True):
-
-        differenced = self.dataset - other.dataset
-        diff_vars = list(differenced.keys())
-        save_coords = list(self.dataset.coords.keys())
-
-        for vv in diff_vars:
-            differenced = differenced.rename({vv: "diff_" + vv})
-
-        if absolute_diff:
-            abs_tmp = uf.fabs(differenced)
-            diff_vars = list(abs_tmp.keys())
-            for vv in diff_vars:
-                abs_tmp = abs_tmp.rename({vv: "abs_" + vv})
-        else:
-            abs_tmp = xr.Dataset()
-
-        if square_diff:
-            sq_tmp = uf.square(differenced)
-            diff_vars = list(sq_tmp.keys())
-            for vv in diff_vars:
-                sq_tmp = sq_tmp.rename({vv: "square_" + vv})
-        else:
-            sq_tmp = xr.Dataset()
-
-        differenced = xr.merge((differenced, abs_tmp, sq_tmp, self.dataset[save_coords]))
-
-        return_differenced = Tidegauge()
-        return_differenced.dataset = differenced
-
-        return return_differenced
-
-    def absolute_error(self, var_str0, var_str1, date0=None, date1=None):
-        """Absolute difference two variables defined by var_str0 and var_str1
-        between two dates date0 and date1. Return xr.DataArray"""
-        var0 = self.dataset[var_str0]
-        var1 = self.dataset[var_str1]
-        var0 = general_utils.data_array_time_slice(var0, date0, date1).values
-        var1 = general_utils.data_array_time_slice(var1, date0, date1).values
-        adiff = np.abs(var0 - var1)
-        return xr.DataArray(adiff, dims="time", name="absolute_error", coords={"time": self.dataset.time})
-
-    def mean_absolute_error(self, var_str0, var_str1, date0=None, date1=None):
-        """Mean absolute difference two variables defined by var_str0 and
-        var_str1 between two dates date0 and date1. Return xr.DataArray"""
-        var0 = self.dataset[var_str0]
-        var1 = self.dataset[var_str1]
-        var0 = general_utils.data_array_time_slice(var0, date0, date1).values
-        var1 = general_utils.data_array_time_slice(var1, date0, date1).values
-        mae = metrics.mean_absolute_error(var0, var1)
-        return mae
-
-    def root_mean_square_error(self, var_str0, var_str1, date0=None, date1=None):
-        """Root mean square difference two variables defined by var_str0 and
-        var_str1 between two dates date0 and date1. Return xr.DataArray"""
-        var0 = self.dataset[var_str0]
-        var1 = self.dataset[var_str1]
-        var0 = general_utils.data_array_time_slice(var0, date0, date1).values
-        var1 = general_utils.data_array_time_slice(var1, date0, date1).values
-        rmse = metrics.mean_squared_error(var0, var1)
-        return np.sqrt(rmse)
-
-    def time_mean(self, var_str, date0=None, date1=None):
-        """Time mean of variable var_str between dates date0, date1"""
-        var = self.dataset[var_str]
-        var = general_utils.data_array_time_slice(var, date0, date1)
-        return np.nanmean(var)
-
-    def time_std(self, var_str, date0=None, date1=None):
-        """Time st. dev of variable var_str between dates date0 and date1"""
-        var = self.dataset[var_str]
-        var = general_utils.data_array_time_slice(var, date0, date1)
-        return np.nanstd(var)
-
-    def time_correlation(self, var_str0, var_str1, date0=None, date1=None, method="pearson"):
-        """Time correlation between two variables defined by var_str0,
-        var_str1 between dates date0 and date1. Uses Pandas corr()."""
-        var0 = self.dataset[var_str0]
-        var1 = self.dataset[var_str1]
-        var0 = var0.rename("var1")
-        var1 = var1.rename("var2")
-        var0 = general_utils.data_array_time_slice(var0, date0, date1)
-        var1 = general_utils.data_array_time_slice(var1, date0, date1)
-        pdvar = xr.merge((var0, var1))
-        pdvar = pdvar.to_dataframe()
-        corr = pdvar.corr(method=method)
-        return corr.iloc[0, 1]
-
-    def time_covariance(self, var_str0, var_str1, date0=None, date1=None):
-        """Time covariance between two variables defined by var_str0,
-        var_str1 between dates date0 and date1. Uses Pandas corr()."""
-        var0 = self.dataset[var_str0]
-        var1 = self.dataset[var_str1]
-        var0 = var0.rename("var1")
-        var1 = var1.rename("var2")
-        var0 = general_utils.data_array_time_slice(var0, date0, date1)
-        var1 = general_utils.data_array_time_slice(var1, date0, date1)
-        pdvar = xr.merge((var0, var1))
-        pdvar = pdvar.to_dataframe()
-        cov = pdvar.cov()
-        return cov.iloc[0, 1]
-
-    def basic_stats(self, var_str0, var_str1, date0=None, date1=None, create_new_object=True):
-        """Calculates a selection of statistics for two variables defined by
-        var_str0 and var_str1, between dates date0 and date1. This will return
-        their difference, absolute difference, mean absolute error, root mean
-        square error, correlation and covariance. If create_new_object is True
-        then this method returns a new TIDEGAUGE object containing statistics,
-        otherwise variables are saved to the dateset inside this object."""
-
-        diff = self.difference(var_str0, var_str1, date0, date1)
-        ae = self.absolute_error(var_str0, var_str1, date0, date1)
-        mae = self.mean_absolute_error(var_str0, var_str1, date0, date1)
-        rmse = self.root_mean_square_error(var_str0, var_str1, date0, date1)
-        corr = self.time_correlation(var_str0, var_str1, date0, date1)
-        cov = self.time_covariance(var_str0, var_str1, date0, date1)
-
-        if create_new_object:
-            new_object = Tidegauge()
-            new_dataset = self.dataset[["longitude", "latitude", "time"]]
-            new_dataset["absolute_error"] = ae
-            new_dataset["error"] = diff
-            new_dataset["mae"] = mae
-            new_dataset["rmse"] = rmse
-            new_dataset["corr"] = corr
-            new_dataset["cov"] = cov
-            new_object.dataset = new_dataset
-            return new_object
-        else:
-            self.dataset["absolute_error"] = ae
-            self.dataset["error"] = diff
-            self.dataset["mae"] = mae
-            self.dataset["rmse"] = rmse
-            self.dataset["corr"] = corr
-            self.dataset["cov"] = cov
-
-    ##############################################################################
-    ###                ~            Analysis             ~                     ###
-    ##############################################################################
-
-    def resample_mean(self, var_str: str, time_freq: str, **kwargs):
-        """Resample a TIDEGAUGE variable in time by calculating the mean
-            of all data points at a given frequency.
-
-        Parameters
-        ----------
-        var_str (str)    : Variable name to resample
-        time_freq (str)  : Time frequency. e.g. '1H' for hourly, '1D' for daily
-                           Can also be a timedelta object. See Pandas resample
-                           method for more info.
-        **kwargs (other) : Other arguments to pass to xarray.Dataset.resample
-        (http://xarray.pydata.org/en/stable/generated/xarray.Dataset.resample.html)
-
-        Returns
-        -------
-        New variable (var_str_freq) and dimension (time_freq) in tg.dataset
-        """
-        # Define new variable and dimension names
-        var = self.dataset[var_str]
-        new_var_str = var_str + "_" + time_freq
-        new_dim_str = "time_" + time_freq
-
-        # Resample using xarray.resample
-        resampled = var.resample(time=time_freq, **kwargs).mean()
-
-        # Rename dimensions and variables. Put into original dataset.
-        resampled = resampled.rename({"time": new_dim_str})
-        resampled = resampled.rename(new_var_str)
-        self.dataset[new_var_str] = resampled
-
-    def apply_doodson_x0_filter(self, var_str):
-        """Applies doodson X0 filter to a specified TIDEGAUGE variable
-        Input ius expected to be hourly. Use resample_mean to average data
-        to hourly frequency."""
-        filtered = stats_util.doodson_x0_filter(self.dataset[var_str], ax=0)
-        self.dataset[var_str + "_dx0"] = (("time_1H"), filtered)
-
-    def find_high_and_low_water(self, var_str, method="comp", **kwargs):
-        """
-        Finds high and low water for a given variable.
-        Returns in a new TIDEGAUGE object with similar data format to
-        a TIDETABLE. If this Tidegauge object contains more than one location
-        (id > 1) then a list of Tidegauges will be returned.
-
-        Methods:
-        'comp' :: Find maxima by comparison with neighbouring values.
-                  Uses scipy.signal.find_peaks. **kwargs passed to this routine
-                  will be passed to scipy.signal.find_peaks.
-        'cubic':: Find the maxima using the roots of cubic spline.
-                  Uses scipy.interpolate.InterpolatedUnivariateSpline
-                  and scipy.signal.argrelmax. **kwargs are not activated.
-        NOTE: Currently only the 'comp' and 'cubic' methods implemented. Future
-                  methods include linear interpolation or refinements.
-        """
-
-        dataset = self.dataset
-
-        if "id" in dataset.dims:
-            n_id = dataset.dims["id"]
-        else:
-            n_id = 1
-            dataset = dataset.expand_dims("id")
-
-        tg_list = []
-        # Loop over id dimension
-        for ii in range(n_id):
-            # Get x and y for input to find_maxima
-
-            x = dataset.isel(id=ii).time.values
-            y = dataset.isel(id=ii)[var_str].values
-
-            # Get time and values of maxima and minima
-            time_max, values_max = stats_util.find_maxima(x, y, method=method, **kwargs)
-            time_min, values_min = stats_util.find_maxima(x, -y, method=method, **kwargs)
-            # Place the above values into a brand new dataset for this id index
-            new_dataset = xr.Dataset()
-            new_dataset.attrs = dataset.attrs
-            new_dataset[var_str + "_highs"] = ("time_highs", values_max)
-            new_dataset[var_str + "_lows"] = ("time_lows", -values_min)
-            new_dataset["time_highs"] = ("time_highs", time_max)
-            new_dataset["time_lows"] = ("time_lows", time_min)
-
-            # Place dataset into a new Tidegauge object and append to output
-            new_object = Tidegauge()
-            new_object.dataset = new_dataset
-            tg_list.append(new_object)
-
-        # If only 1 index, return just a Tidegauge object, else return list.
-        if n_id == 1:
-            return new_object
-        else:
-            return tg_list
-
-    def demean_timeseries(self):
-        return self.dataset - self.dataset.mean(dim="t_dim")
-
->>>>>>> ded058a5
     def obs_operator(self, gridded, time_interp="nearest"):
         """
         Regrids a Gridded object onto a tidegauge_multiple object. A nearest
@@ -1302,13 +1000,7 @@
         if "dim_0" in extracted.dims:
             extracted = extracted.swap_dims({"dim_0": "id"})
         else:
-<<<<<<< HEAD
             extracted = extracted.expand_dims('id')
-=======
-            extracted = extracted.expand_dims("id")
-
-        print(extracted)
->>>>>>> ded058a5
 
         # Compute data (takes a while..)
         print(" Indexing model data at tide gauge locations.. ", flush=True)
