--- conflicted
+++ resolved
@@ -601,10 +601,7 @@
             depth_func = interpolate.interp1d( depth[:,i], variable_slice[:,i], axis=0, bounds_error=False )        
             interpolated_depth_variable_slice[:,i] = depth_func( interpolated_depth )
             
-<<<<<<< HEAD
         return (interpolated_depth_variable_slice, interpolated_depth )  # TODO Brackets aren't required
-=======
-        return (interpolated_depth_variable_slice, interpolated_depth )
     
     def plot_transect_on_map(self):
         '''
@@ -652,7 +649,6 @@
         #plt.show() # Can only adjust axis if fig is plotted already..
         
         return fig, ax
->>>>>>> baaf1fd5
     
     def plot_normal_velocity(self, time, plot_info: dict, cmap, smoothing_window=0):  
         '''
