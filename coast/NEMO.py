--- conflicted
+++ resolved
@@ -6,14 +6,6 @@
 import matplotlib.pyplot as plt
 
 class NEMO(COAsT):
-<<<<<<< HEAD
-=======
-
-    def __init__(self, *args, **kwargs):
-        super().__init__(*args, **kwargs)
-
-        return
->>>>>>> 46c74c5e
     
     def __init__(self, fn_data, fn_domain=None, grid_ref='t-grid',
                  chunks: dict=None, multiple=False,
@@ -137,8 +129,6 @@
         smaller = self.dataset[var].sel(z=points_z, x=points_x, y=points_y, method='nearest', tolerance=tolerance)
         return smaller
 
-
-<<<<<<< HEAD
     def construct_depths(self, dataset_domain):
         # Construct depths
         # xarray method for parsing depth variables:  # --> depth_t ,depth_w
@@ -208,7 +198,4 @@
                                    'units':'m',
                                    'standard_name': 'depth on w-points'}).squeeze()
 
-        return depth_t_xr, depth_w_xr
-=======
-    
->>>>>>> 46c74c5e
+        return depth_t_xr, depth_w_xr