from .COAsT import COAsT
from . import general_utils
import xarray as xr
import numpy as np
# from dask import delayed, compute, visualize
# import graphviz
import gsw
import warnings
from .logging_util import get_slug, debug, info, warn, error



class NEMO(COAsT):  # TODO Complete this docstring
    """
    Words to describe the NEMO class

    kwargs -- define addition keyworded arguemts for domain file. E.g. ln_sco=1
    if using s-scoord in an old domain file that does not carry this flag.
    """
    def __init__(self, fn_data=None, fn_domain=None, grid_ref='t-grid',  # TODO Super init not called + add a docstring
                 chunks: dict=None, multiple=False,
                 workers=2, threads=2, memory_limit_per_worker='2GB', **kwargs):
        debug(f"Creating new {get_slug(self)}")
        self.dataset = xr.Dataset()
        self.grid_ref = grid_ref.lower()
        self.domain_loaded = False

        self.set_grid_vars()
        self.set_dimension_mapping()
        self.set_variable_mapping()
        if fn_data is not None:
            self.load(fn_data, chunks, multiple)
        self.set_dimension_names(self.dim_mapping)
        self.set_variable_names(self.var_mapping)

        if fn_domain is None:
            self.filename_domain = "" # empty store for domain fileanme
            warn("No NEMO domain specified, only limited functionality"+
                 " will be available")
        else:
            self.filename_domain = fn_domain # store domain fileanme
            dataset_domain = self.load_domain(fn_domain, chunks)

            # Define extra domain attributes using kwargs dictionary
            ## This is a bit of a placeholder. Some domain/nemo files will have missing variables
            for key,value in kwargs.items():
                dataset_domain[key] = value

            if fn_data is not None:
                dataset_domain = self.trim_domain_size( dataset_domain )
            self.set_timezero_depths(dataset_domain) # THIS ADDS TO dataset_domain. Should it be 'return'ed (as in trim_domain_size) or is implicit OK?
            self.merge_domain_into_dataset(dataset_domain)
            debug(f"Initialised {get_slug(self)}")

    def set_grid_vars(self):
        """ Define the variables to map from the domain file to the NEMO obj"""
        # Define grid specific variables to pull across
        if self.grid_ref == 'u-grid':
            self.grid_vars = ['glamu', 'gphiu', 'e1u', 'e2u', 'e3u_0', 'depthu_0'] #What about e3vw
        elif self.grid_ref == 'v-grid':
            self.grid_vars = ['glamv', 'gphiv', 'e1v', 'e2v', 'e3v_0', 'depthv_0']
        elif self.grid_ref == 't-grid':
            self.grid_vars = ['glamt', 'gphit', 'e1t', 'e2t', 'e3t_0', 'deptht_0', 'tmask']
        elif self.grid_ref == 'w-grid':
            self.grid_vars = ['glamt', 'gphit', 'e1t', 'e2t', 'e3w_0', 'depthw_0']
        elif self.grid_ref == 'f-grid':
            self.grid_vars = ['glamf', 'gphif', 'e1f', 'e2f', 'e3f_0', 'depthf_0']


    def set_dimension_mapping(self):  # TODO Add a docstring
        self.dim_mapping = {'time_counter':'t_dim', 'deptht':'z_dim',
                            'depthu':'z_dim', 'depthv':'z_dim',
                            'y':'y_dim', 'x':'x_dim'}
        debug(f"{get_slug(self)} dim_mapping set to {self.dim_mapping}")
        self.dim_mapping_domain = {'t':'t_dim0', 'x':'x_dim', 'y':'y_dim',
                                   'z':'z_dim'}
        debug(f"{get_slug(self)} dim_mapping_domain set to {self.dim_mapping_domain}")

    def set_variable_mapping(self):  # TODO Add a docstring
        # Variable names remapped  within NEMO object
        self.var_mapping = {'time_counter':'time',
                            'votemper' : 'temperature',
                            'thetao' : 'temperature',
                            'temp' : 'temperature',
                            'toce' : 'temperature',
                            'so' : 'salinity',
                            'vosaline' : 'salinity',
                            'voce' : 'salinity',
                            'sossheig' : 'ssh',
                            'zos' : 'ssh' }
        # Variable names mapped from domain to NEMO object
        # NAMES NOT SET IN STONE.
        self.var_mapping_domain = {'time_counter' : 'time0',
                                   'glamt':'longitude', 'glamu':'longitude',
                                   'glamv':'longitude','glamf':'longitude',
                                   'gphit':'latitude', 'gphiu':'latitude',
                                   'gphiv':'latitude', 'gphif':'latitude',
                                   'e1t':'e1', 'e1u':'e1',
                                   'e1v':'e1', 'e1f':'e1',
                                   'e2t':'e2', 'e2u':'e2',
                                   'e2v':'e2', 'e2f':'e2',
                                   'ff_t':'ff', 'ff_f':'ff',
                                   'e3t_0':'e3_0', 'e3w_0':'e3_0',
                                   'e3u_0':'e3_0', 'e3v_0':'e3_0',
                                   'e3f_0':'e3_0',
                                   'tmask':'mask',
                                   'depthf_0':'depth_0',
                                   'depthu_0':'depth_0', 'depthv_0':'depth_0',
                                   'depthw_0':'depth_0', 'deptht_0':'depth_0',
                                   'ln_sco':'ln_sco'}

    # TODO Add parameter type hints and a docstring
    def load_domain(self, fn_domain, chunks):  # TODO Do something with this unused parameter or remove it
        ''' Loads domain file and renames dimensions with dim_mapping_domain'''
        # Load xarray dataset
        info(f"Loading domain: \"{fn_domain}\"")
        dataset_domain = xr.open_dataset(fn_domain)
        self.domain_loaded = True
        # Rename dimensions
        for key, value in self.dim_mapping_domain.items():
            mapping = {key: value}
            try:
                dataset_domain = dataset_domain.rename_dims(mapping)
            except:  # FIXME Catch specific exception(s)
                error(f"Exception while renaming dimensions from domain in NEMO object with key:value {mapping}")

        return dataset_domain

    def merge_domain_into_dataset(self, dataset_domain):
        ''' Merge domain dataset variables into self.dataset, using grid_ref'''
        debug(f"Merging {get_slug(dataset_domain)} into {get_slug(self)}")
        # Define grid independent variables to pull across
        not_grid_vars = ['jpiglo', 'jpjglo','jpkglo','jperio',
                         'ln_zco', 'ln_zps', 'ln_sco', 'ln_isfcav']

        all_vars = self.grid_vars + not_grid_vars  # FIXME Add an else clause to avoid unhandled error when no ifs are True

        # Trim domain DataArray area if necessary.
        self.copy_domain_vars_to_dataset( dataset_domain, self.grid_vars )

        # Reset & set specified coordinates
        coord_vars = ['longitude', 'latitude', 'time', 'depth_0']
        self.dataset = self.dataset.reset_coords()
        for var in coord_vars:
            try:
                self.dataset = self.dataset.set_coords(var)
            except:  # FIXME Catch specific exception(s)
                pass  # TODO Do we need to log something here?

        # Delete specified variables
        # TODO MIGHT NEED TO DELETE OTHER DEPTH VARS ON OTHER GRIDS?
        delete_vars = ['nav_lat', 'nav_lon', 'deptht']
        for var in delete_vars:
            try:
                self.dataset = self.dataset.drop(var)
            except:  # FIXME Catch specific exception(s)
                pass  # TODO Do we need to log something here?

    def __getitem__(self, name: str):
        return self.dataset[name]

    def set_grid_ref_attr(self):
        debug(f"{get_slug(self)} grid_ref_attr set to {self.grid_ref_attr_mapping}")
        self.grid_ref_attr_mapping = {'temperature' : 't-grid',
                                'coast_name_for_u_velocity' : 'u-grid',
                                'coast_name_for_v_velocity' : 'v-grid',
                                'coast_name_for_w_velocity' : 'w-grid',
                                'coast_name_for_vorticity'  : 'f-grid' }

    def get_contour_complex(self, var, points_x, points_y, points_z, tolerance: int = 0.2):
        debug(f"Fetching contour complex from {get_slug(self)}")
        smaller = self.dataset[var].sel(z=points_z, x=points_x, y=points_y, method='nearest', tolerance=tolerance)
        return smaller

    def set_timezero_depths(self, dataset_domain):
        """
        Calculates the depths at time zero (from the domain_cfg input file)
        for the appropriate grid.
        The depths are assigned to domain_dataset.depth_0
        """
        debug(f"Setting timezero depths for {get_slug(self)} with {get_slug(dataset_domain)}")
<<<<<<< HEAD
        if self.grid_ref == 't-grid' or self.grid_ref == 'w-grid': # bathymetry not used
=======
        
        try:
            bathymetry = dataset_domain.bathy_metry.squeeze()
        except AttributeError:
            bathymetry = xr.zeros_like(dataset_domain.e1t.squeeze())
            (warnings.warn(f"The model domain loaded, '{self.filename_domain}', does not contain the "
                          "bathy_metry' variable. This will result in the "
                          "NEMO.dataset.bathymetry variable being set to zero, which "
                          "may result in unexpected behaviour from routines that require "
                          "this variable."))
            debug(f"The bathy_metry variable was missing from the domain_cfg for "
                  f"{get_slug(self)} with {get_slug(dataset_domain)}")
        try:
>>>>>>> a47cd838
            if self.grid_ref == 't-grid':
                e3w_0 = np.squeeze( dataset_domain.e3w_0.values )
                depth_0 = np.zeros_like( e3w_0 )
                depth_0[0,:,:] = 0.5 * e3w_0[0,:,:]
                depth_0[1:,:,:] = depth_0[0,:,:] + np.cumsum( e3w_0[1:,:,:], axis=0 )
            elif self.grid_ref == 'w-grid':
                e3t_0 = np.squeeze( dataset_domain.e3t_0.values )
                depth_0 = np.zeros_like( e3t_0 )
                depth_0[0,:,:] = 0.0
                depth_0[1:,:,:] = np.cumsum( e3t_0, axis=0 )[:-1,:,:]
             
            # Write the depth_0 variable to the domain_dataset DataSet, with grid type
            dataset_domain[f"depth{self.grid_ref.replace('-grid','')}_0"] = xr.DataArray(depth_0,
                    dims=['z_dim', 'y_dim', 'x_dim'],
                    attrs={'units':'m',
                    'standard_name': 'Depth at time zero on the {}'.format(self.grid_ref)})
<<<<<<< HEAD
        
        else: # not t-grid or w-grid (i.e bathymetry is used)
            try:    
                bathymetry = dataset_domain.bathy_metry.squeeze() #.rename({'y':'y_dim', 'x':'x_dim'}) 
                if self.grid_ref == 'u-grid':
                    e3w_0 = dataset_domain.e3w_0.values.squeeze()
                    e3w_0_on_u = 0.5 * ( e3w_0[:,:,:-1] + e3w_0[:,:,1:] )
                    depth_0 = np.zeros_like( e3w_0 )
                    depth_0[0,:,:-1] = 0.5 * e3w_0_on_u[0,:,:]
                    depth_0[1:,:,:-1] = depth_0[0,:,:-1] + np.cumsum( e3w_0_on_u[1:,:,:], axis=0 )
                    bathymetry[:,:-1] = 0.5 * ( bathymetry[:,:-1] + bathymetry[:,1:] )  
                elif self.grid_ref == 'v-grid':
                    e3w_0 = dataset_domain.e3w_0.values.squeeze()
                    e3w_0_on_v = 0.5 * ( e3w_0[:,:-1,:] + e3w_0[:,1:,:] )
                    depth_0 = np.zeros_like( e3w_0 )
                    depth_0[0,:-1,:] = 0.5 * e3w_0_on_v[0,:,:]
                    depth_0[1:,:-1,:] = depth_0[0,:-1,:] + np.cumsum( e3w_0_on_v[1:,:,:], axis=0 )
                    bathymetry[:-1,:] = 0.5 * ( bathymetry[:-1,:] + bathymetry[1:,:] )   
                elif self.grid_ref == 'f-grid':
                    e3w_0 = dataset_domain.e3w_0.values.squeeze()
                    e3w_0_on_f = 0.25 * ( e3w_0[:,:-1,:-1] + e3w_0[:,:-1,1:] +
                                         e3w_0[:,1:,:-1] + e3w_0[:,1:,1:] )
                    depth_0 = np.zeros_like( e3w_0 )
                    depth_0[0,:-1,:-1] = 0.5 * e3w_0_on_f[0,:,:]
                    depth_0[1:,:-1,:-1] = depth_0[0,:-1,:-1] + np.cumsum( e3w_0_on_f[1:,:,:], axis=0 )
                    bathymetry[:-1,:-1] = 0.25 * ( bathymetry[:-1,:-1] + bathymetry[:-1,1:] 
                                                 + bathymetry[1:,:-1] + bathymetry[1:,1:] )  
                else:
                    raise ValueError(str(self) + ": " + self.grid_ref + " depth calculation not implemented")
                # Write the depth_0 variable to the domain_dataset DataSet, with grid type
                dataset_domain[f"depth{self.grid_ref.replace('-grid','')}_0"] = xr.DataArray(depth_0,
                        dims=['z_dim', 'y_dim', 'x_dim'],
                        attrs={'units':'m',
                        'standard_name': 'Depth at time zero on the {}'.format(self.grid_ref)})
                self.dataset['bathymetry'] = bathymetry
                self.dataset['bathymetry'].attrs = {'units': 'm','standard_name':'bathymetry',
                    'description':'depth of last w-level on the horizontal {}'.format(self.grid_ref)}
            except: #ValueError as err:
                debug("Possibly missing bathymetry variable") #error(err)
=======
            self.dataset['bathymetry'] = bathymetry
            self.dataset['bathymetry'].attrs = {'units': 'm','standard_name':'bathymetry',
                'description':'depth of last wet w-level on the horizontal {}'.format(self.grid_ref)}
        except ValueError as err:
            error(err)
>>>>>>> a47cd838

    # Add subset method to NEMO class
    def subset_indices(self, start: tuple, end: tuple) -> tuple:
        """
        based on transect_indices, this method looks to return all indices between the given points.
        This results in a 'box' (Quadrilateral) of indices.
        consequently the returned lists may have different lengths.
        :param start: A lat/lon pair
        :param end: A lat/lon pair
        :return: list of y indices, list of x indices,
        """
        debug(f"Subsetting {get_slug(self)} indices from {start} to {end}")
        [j1, i1] = self.find_j_i(start[0], start[1])  # lat , lon
        [j2, i2] = self.find_j_i(end[0], end[1])  # lat , lon

        return list(np.arange(j1, j2+1)), list(np.arange(i1, i2+1))

    def find_j_i(self, lat: float, lon: float):
        """
        A routine to find the nearest y x coordinates for a given latitude and longitude
        Usage: [y,x] = find_j_i(49, -12)

        :param lat: latitude
        :param lon: longitude
        :return: the y and x coordinates for the NEMO object's grid_ref, i.e. t,u,v,f,w.
        """
        debug(f"Finding j,i for {lat},{lon} from {get_slug(self)}")
        dist2 = xr.ufuncs.square(self.dataset.latitude - lat) + xr.ufuncs.square(self.dataset.longitude - lon)
        [y, x] = np.unravel_index(dist2.argmin(), dist2.shape)
        return [y, x]

    def find_j_i_domain(self, lat: float, lon: float, dataset_domain: xr.DataArray):
        # TODO add dataset_domain to docstring and remove nonexistent grid_ref
        """
        A routine to find the nearest y x coordinates for a given latitude and longitude
        Usage: [y,x] = find_j_i(49, -12, dataset_domain)

        :param lat: latitude
        :param lon: longitude
        :param grid_ref: the gphi/glam version a user wishes to search over
        :return: the y and x coordinates for the given grid_ref variable within the domain file
        """
        debug(f"Finding j,i domain for {lat},{lon} from {get_slug(self)} using {get_slug(dataset_domain)}")
        internal_lat = dataset_domain[self.grid_vars[1]] #[f"gphi{self.grid_ref.replace('-grid','')}"]
        internal_lon = dataset_domain[self.grid_vars[0]] #[f"glam{self.grid_ref.replace('-grid','')}"]
        dist2 = xr.ufuncs.square(internal_lat - lat) \
              + xr.ufuncs.square(internal_lon - lon)
        [_, y, x] = np.unravel_index(dist2.argmin(), dist2.shape)
        return [y, x]

    def transect_indices(self, start: tuple, end: tuple) -> tuple:
        """
        This method returns the indices of a simple straight line transect between two
        lat lon points defined on the NEMO object's grid_ref, i.e. t,u,v,f,w.

        :type start: tuple A lat/lon pair
        :type end: tuple A lat/lon pair
        :return: array of y indices, array of x indices, number of indices in transect
        """
        debug(f"Fetching transect indices for {start} to {end} from {get_slug(self)}")
        [j1, i1] = self.find_j_i(start[0], start[1])  # lat , lon
        [j2, i2] = self.find_j_i(end[0], end[1])  # lat , lon

        line_length = max(np.abs(j2 - j1), np.abs(i2 - i1)) + 1

        jj1 = [int(jj) for jj in np.round(np.linspace(j1, j2, num=line_length))]
        ii1 = [int(ii) for ii in np.round(np.linspace(i1, i2, num=line_length))]

        return jj1, ii1, line_length
    
    @staticmethod
    def interpolate_in_space(model_array, new_lon, new_lat, mask=None):
        '''
        Interpolates a provided xarray.DataArray in space to new longitudes
        and latitudes using a nearest neighbour method (BallTree).
        
        Example Usage
        ----------
        # Get an interpolated DataArray for temperature onto two locations
        interpolated = nemo.interpolate_in_space(nemo.dataset.votemper,
                                                 [0,1], [45,46])
        Parameters
        ----------
        model_array (xr.DataArray): Model variable DataArray to interpolate
        new_lons (1Darray): Array of longitudes (degrees) to compare with model
        new_lats (1Darray): Array of latitudes (degrees) to compare with model
        mask (2D array): Mask array. Where True (or 1), elements of array will
                     not be included. For example, use to mask out land in 
                     case it ends up as the nearest point.
        
        Returns
        -------
        Interpolated DataArray
        '''
        debug(f"Interpolating {get_slug(model_array)} in space with nearest neighbour")
        # Get nearest indices
        ind_x, ind_y = general_utils.nearest_indices_2D(model_array.longitude,
                                                model_array.latitude,
                                                new_lon, new_lat, mask=mask)
        
        # Geographical interpolation (using BallTree indices)
        interpolated = model_array.isel(x_dim=ind_x, y_dim=ind_y)
        if 'dim_0' in interpolated.dims:
            interpolated = interpolated.rename({'dim_0':'interp_dim'})
        return interpolated
    
    @staticmethod
    def interpolate_in_time(model_array, new_times, 
                               interp_method = 'nearest', extrapolate=True):
        '''
        Interpolates a provided xarray.DataArray in time to new python
        datetimes using a specified scipy.interpolate method.
        
        Example Useage
        ----------
        # Get an interpolated DataArray for temperature onto altimetry times
        new_times = altimetry.dataset.time
        interpolated = nemo.interpolate_in_space(nemo.dataset.votemper,
                                                 new_times)
        Parameters
        ----------
        model_array (xr.DataArray): Model variable DataArray to interpolate
        new_times (array): New times to interpolate to (array of datetimes)
        interp_method (str): Interpolation method
        
        Returns
        -------
        Interpolated DataArray
        '''
        debug(f"Interpolating {get_slug(model_array)} in time with method \"{interp_method}\"")
        # Time interpolation
        interpolated = model_array.swap_dims({'t_dim':'time'})
        if extrapolate:
            interpolated = interpolated.interp(time = new_times,
                                           method = interp_method,
                                           kwargs={'fill_value':'extrapolate'})
        else:
            interpolated = interpolated.interp(time = new_times,
                                           method = interp_method)
        # interpolated = interpolated.swap_dims({'time':'t_dim'})  # TODO Do something with this or delete it
        
        return interpolated

    def construct_density( self, EOS='EOS10' ):
        
        '''
            Constructs the in-situ density using the salinity, temperture and 
            depth_0 fields and adds a density attribute to the t-grid dataset 
            
            Requirements: The supplied t-grid dataset must contain the 
            Practical Salinity and the Potential Temperature variables. The depth_0
            field must also be supplied. The GSW package is used to calculate
            The Absolute Pressure, Absolute Salinity and Conservate Temperature.
            
            Note that currently density can only be constructed using the EOS10
            equation of state.

        Parameters
        ----------
        EOS : equation of state, optional
            DESCRIPTION. The default is 'EOS10'.


        Returns
        -------
        None.
        adds attribute NEMO.dataset.density

        '''  
        debug(f"Constructing in-situ density for {get_slug(self)} with EOS \"{EOS}\"")
        try:
            if EOS != 'EOS10': 
                raise ValueError(str(self) + ': Density calculation for ' + EOS + ' not implemented.')
            if self.grid_ref != 't-grid':
                raise ValueError(str(self) + ': Density calculation can only be performed for a t-grid object,\
                                 the tracer grid for NEMO.' )
        
            try:    
                shape_ds = ( self.dataset.t_dim.size, self.dataset.z_dim.size, 
                                self.dataset.y_dim.size, self.dataset.x_dim.size )
                sal = self.dataset.salinity.to_masked_array()
                temp = self.dataset.temperature.to_masked_array()                
            except AttributeError:
                shape_ds = ( 1, self.dataset.z_dim.size, 
                                self.dataset.y_dim.size, self.dataset.x_dim.size )
                sal = self.dataset.salinity.to_masked_array()[np.newaxis,...]
                temp = self.dataset.temperature.to_masked_array()[np.newaxis,...]
            
            density = np.ma.zeros( shape_ds )
            
            s_levels = self.dataset.depth_0.to_masked_array()
            lat = self.dataset.latitude.values
            lon = self.dataset.longitude.values
            # Absolute Pressure 
            pressure_absolute = np.ma.masked_invalid(
                gsw.p_from_z( -s_levels, lat ) ) # depth must be negative    
            # Absolute Salinity            
            sal_absolute = np.ma.masked_invalid(
                gsw.SA_from_SP( sal, pressure_absolute, lon, lat ) )
            sal_absolute = np.ma.masked_less(sal_absolute,0)
            # Conservative Temperature
            temp_conservative = np.ma.masked_invalid(
                gsw.CT_from_pt( sal_absolute, temp ) )
            # In-situ density
            density = np.ma.masked_invalid( gsw.rho( 
                sal_absolute, temp_conservative, pressure_absolute ) )
            
            coords={'depth_0': (('z_dim','y_dim','x_dim'), self.dataset.depth_0.values),
                    'latitude': (('y_dim','x_dim'), self.dataset.latitude.values),
                    'longitude': (('y_dim','x_dim'), self.dataset.longitude.values)}
            dims=['z_dim', 'y_dim', 'x_dim']
            attributes = {'units': 'kg / m^3', 'standard name': 'In-situ density'}
            
            if shape_ds[0] != 1:
                coords['time'] = (('t_dim'), self.dataset.time.values)
                dims.insert(0, 't_dim')
    
            self.dataset['density'] = xr.DataArray( np.squeeze(density), 
                    coords=coords, dims=dims, attrs=attributes )
            
        except AttributeError as err:
            error(err)

    def trim_domain_size( self, dataset_domain ):
        """
        Trim the domain variables if the dataset object is a spatial subset
        
        Note: This breaks if the SW & NW corner values of nav_lat and nav_lon 
        are masked, as can happen if on land...
        """
        debug(f"Trimming {get_slug(self)} variables with {get_slug(dataset_domain)}")
        if (self.dataset['x_dim'].size != dataset_domain['x_dim'].size)  \
                or (self.dataset['y_dim'].size != dataset_domain['y_dim'].size):
            info(
                'The domain  and dataset objects are different sizes:'
                ' [{},{}] cf [{},{}]. Trim domain.'
                .format(
                    dataset_domain['x_dim'].size, dataset_domain['y_dim'].size,
                    self.dataset['x_dim'].size, self.dataset['y_dim'].size
                )
            )

            # Find the corners of the cut out domain.
            [j0,i0] = self.find_j_i_domain( self.dataset.nav_lat[0,0],
                                    self.dataset.nav_lon[0,0], dataset_domain )
            [j1,i1] = self.find_j_i_domain( self.dataset.nav_lat[-1,-1],
                                    self.dataset.nav_lon[-1,-1], dataset_domain )

            dataset_subdomain = dataset_domain.isel(
                                        y_dim = slice(j0, j1 + 1),
                                        x_dim = slice(i0, i1 + 1) )
            return dataset_subdomain
        else:
            return dataset_domain

    def copy_domain_vars_to_dataset( self, dataset_domain, grid_vars ):
        """
        Map the domain coordand metric variables to the dataset object.
        Expects the source and target DataArrays to be same sizes.
        """
        debug(f"Copying domain vars from {get_slug(dataset_domain)}/{get_slug(grid_vars)} to {get_slug(self)}")
        for var in grid_vars:
            try:
                new_name = self.var_mapping_domain[var]
                self.dataset[new_name] = dataset_domain[var].squeeze()
                debug("map: {} --> {}".format(var, new_name))
            except:  # FIXME Catch specific exception(s)
                pass  # TODO Should we log something here?

    def differentiate(self, in_varstr, dim='z_dim', out_varstr=None, out_obj=None):
        """
        Derivatives are computed in x_dim, y_dim, z_dim (or i,j,k) directions
        wrt lambda, phi, or z coordinates (with scale factor in metres not degrees).

        Derivatives are calculated using the approach adopted in NEMO,
        specifically using the 1st order accurate central difference
        approximation. For reference see section 3.1.2 (sec. Discrete operators)
        of the NEMO v4 Handbook.

        Currently the method does not accomodate all possible eventualities. It
        covers:
        1) d(grid_t)/dz --> grid_w
        
        Returns  an object (with the appropriate target grid_ref) containing
        derivative (out_varstr) as xr.DataArray
        
        This is hardwired to expect:
        1) depth_0 and e3_0 fields exist
        2) xr.DataArrays are 4D
        3) self.filename_domain if out_obj not specified
        4) If out_obj is not specified, one is built that is  the size of
            self.filename_domain. I.e. automatic subsetting of out_obj is not
            supported.
        
        Example usage:
        --------------
        # Initialise DataArrays
        nemo_t = coast.NEMO( fn_data, fn_domain, grid_ref='t-grid' )
        # Compute dT/dz
        nemo_w_1 = nemo_t.differentiate( 'temperature', dim='z_dim' )
        
        # For f(z)=-z. Compute df/dz = -1. Surface value is set to zero
        nemo_t.dataset['depth4D'],_ = xr.broadcast( nemo_t.dataset['depth_0'], nemo_t.dataset['temperature'] )
        nemo_w_4 = nemo_t.differentiate( 'depth4D', dim='z_dim', out_varstr='dzdz' )
        
        Provide an existing target NEMO object and target variable name:
        nemo_w_1 = nemo_t.differentiate( 'temperature', dim='z_dim', out_varstr='dTdz', out_obj=nemo_w_1 )
        
        
        Parameters
        ----------
        in_varstr : str, name of variable to differentiate
        dim : str, dimension to operate over. E.g. {'z_dim', 'y_dim', 'x_dim', 't_dim'}
        out_varstr : str, (optional) name of the target xr.DataArray
        out_obj : exiting NEMO obj to store xr.DataArray (optional)

        """
        #import xarray as xr

        new_units = ""

        # Check in_varstr exists in self.
        if hasattr( self.dataset, in_varstr ):
            # self.dataset[in_varstr] exists

            var = self.dataset[in_varstr] # for convenience

            nt = var.sizes['t_dim']
            nz = var.sizes['z_dim']
            ny = var.sizes['y_dim']
            nx = var.sizes['x_dim']

            ## Compute d(t_grid)/dz --> w-grid
            # Check grid_ref and dir. Determine target grid_ref.
            if (self.grid_ref == 't-grid') and (dim == 'z_dim'):
                out_grid = 'w-grid'

                # If out_obj exists check grid_ref, else create out_obj.
                if (out_obj is None) or (out_obj.grid_ref != out_grid):
                    try:
                        out_obj = NEMO( fn_domain=self.filename_domain, grid_ref=out_grid )
                    except:  # TODO Catch specific exception(s)
                        warn('Failed to create target NEMO obj. Perhaps self.',
                             'filename_domain={} is empty?'
                             .format(self.filename_domain))

                # Check is out_varstr is defined, else create it
                if out_varstr is None:
                    out_varstr = in_varstr + '_dz'

                # Create new DataArray with the same dimensions as the parent
                # Crucially have a coordinate value that is appropriate to the target location.
                blank = xr.zeros_like( var.isel(z_dim=[0]) ) # Using "z_dim=[0]" as a list preserves z-dimension
                blank.coords['depth_0'] -= blank.coords['depth_0'] # reset coord vals to zero
                # Add blank slice to the 'surface'. Concat over the 'dim' coords
                diff = xr.concat([blank, var.diff(dim)], dim)
                diff_ndim, e3w_ndim = xr.broadcast( diff, out_obj.dataset.e3_0.squeeze() )
                # Compute the derivative
                out_obj.dataset[out_varstr] = - diff_ndim / e3w_ndim

                # Assign attributes
                new_units = var.units+'/'+ out_obj.dataset.depth_0.units
                # Convert to a xr.DataArray and return
                out_obj.dataset[out_varstr].attrs = {
                                           'units': new_units,
                                           'standard_name': out_varstr}

                # Return in object.
                return out_obj

            else:
                warn('Not ready for that combination of grid ({}) and '
                     'derivative ({})'.format(self.grid_ref, dim))
                return None
        else:
            warn(f"{in_varstr} does not exist in {get_slug(self)} dataset")
            return None
        
        

        
        
        
        
    
                
        
        <|MERGE_RESOLUTION|>--- conflicted
+++ resolved
@@ -179,9 +179,6 @@
         The depths are assigned to domain_dataset.depth_0
         """
         debug(f"Setting timezero depths for {get_slug(self)} with {get_slug(dataset_domain)}")
-<<<<<<< HEAD
-        if self.grid_ref == 't-grid' or self.grid_ref == 'w-grid': # bathymetry not used
-=======
         
         try:
             bathymetry = dataset_domain.bathy_metry.squeeze()
@@ -195,7 +192,6 @@
             debug(f"The bathy_metry variable was missing from the domain_cfg for "
                   f"{get_slug(self)} with {get_slug(dataset_domain)}")
         try:
->>>>>>> a47cd838
             if self.grid_ref == 't-grid':
                 e3w_0 = np.squeeze( dataset_domain.e3w_0.values )
                 depth_0 = np.zeros_like( e3w_0 )
@@ -212,53 +208,11 @@
                     dims=['z_dim', 'y_dim', 'x_dim'],
                     attrs={'units':'m',
                     'standard_name': 'Depth at time zero on the {}'.format(self.grid_ref)})
-<<<<<<< HEAD
-        
-        else: # not t-grid or w-grid (i.e bathymetry is used)
-            try:    
-                bathymetry = dataset_domain.bathy_metry.squeeze() #.rename({'y':'y_dim', 'x':'x_dim'}) 
-                if self.grid_ref == 'u-grid':
-                    e3w_0 = dataset_domain.e3w_0.values.squeeze()
-                    e3w_0_on_u = 0.5 * ( e3w_0[:,:,:-1] + e3w_0[:,:,1:] )
-                    depth_0 = np.zeros_like( e3w_0 )
-                    depth_0[0,:,:-1] = 0.5 * e3w_0_on_u[0,:,:]
-                    depth_0[1:,:,:-1] = depth_0[0,:,:-1] + np.cumsum( e3w_0_on_u[1:,:,:], axis=0 )
-                    bathymetry[:,:-1] = 0.5 * ( bathymetry[:,:-1] + bathymetry[:,1:] )  
-                elif self.grid_ref == 'v-grid':
-                    e3w_0 = dataset_domain.e3w_0.values.squeeze()
-                    e3w_0_on_v = 0.5 * ( e3w_0[:,:-1,:] + e3w_0[:,1:,:] )
-                    depth_0 = np.zeros_like( e3w_0 )
-                    depth_0[0,:-1,:] = 0.5 * e3w_0_on_v[0,:,:]
-                    depth_0[1:,:-1,:] = depth_0[0,:-1,:] + np.cumsum( e3w_0_on_v[1:,:,:], axis=0 )
-                    bathymetry[:-1,:] = 0.5 * ( bathymetry[:-1,:] + bathymetry[1:,:] )   
-                elif self.grid_ref == 'f-grid':
-                    e3w_0 = dataset_domain.e3w_0.values.squeeze()
-                    e3w_0_on_f = 0.25 * ( e3w_0[:,:-1,:-1] + e3w_0[:,:-1,1:] +
-                                         e3w_0[:,1:,:-1] + e3w_0[:,1:,1:] )
-                    depth_0 = np.zeros_like( e3w_0 )
-                    depth_0[0,:-1,:-1] = 0.5 * e3w_0_on_f[0,:,:]
-                    depth_0[1:,:-1,:-1] = depth_0[0,:-1,:-1] + np.cumsum( e3w_0_on_f[1:,:,:], axis=0 )
-                    bathymetry[:-1,:-1] = 0.25 * ( bathymetry[:-1,:-1] + bathymetry[:-1,1:] 
-                                                 + bathymetry[1:,:-1] + bathymetry[1:,1:] )  
-                else:
-                    raise ValueError(str(self) + ": " + self.grid_ref + " depth calculation not implemented")
-                # Write the depth_0 variable to the domain_dataset DataSet, with grid type
-                dataset_domain[f"depth{self.grid_ref.replace('-grid','')}_0"] = xr.DataArray(depth_0,
-                        dims=['z_dim', 'y_dim', 'x_dim'],
-                        attrs={'units':'m',
-                        'standard_name': 'Depth at time zero on the {}'.format(self.grid_ref)})
-                self.dataset['bathymetry'] = bathymetry
-                self.dataset['bathymetry'].attrs = {'units': 'm','standard_name':'bathymetry',
-                    'description':'depth of last w-level on the horizontal {}'.format(self.grid_ref)}
-            except: #ValueError as err:
-                debug("Possibly missing bathymetry variable") #error(err)
-=======
             self.dataset['bathymetry'] = bathymetry
             self.dataset['bathymetry'].attrs = {'units': 'm','standard_name':'bathymetry',
                 'description':'depth of last wet w-level on the horizontal {}'.format(self.grid_ref)}
         except ValueError as err:
             error(err)
->>>>>>> a47cd838
 
     # Add subset method to NEMO class
     def subset_indices(self, start: tuple, end: tuple) -> tuple:
