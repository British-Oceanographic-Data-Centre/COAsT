--- conflicted
+++ resolved
@@ -5,13 +5,10 @@
 # from dask import delayed, compute, visualize
 # import graphviz
 import gsw
-<<<<<<< HEAD
-=======
 from scipy.interpolate import interp1d
 from scipy.interpolate import griddata
 import warnings
 from .logging_util import get_slug, debug, info, warn, error
->>>>>>> 2f014166
 
 
 class NEMO(COAsT):  # TODO Complete this docstring
@@ -289,71 +286,8 @@
 
         return jj1, ii1, line_length
     
-<<<<<<< HEAD
     @staticmethod
     def interpolate_in_space(model_array, new_lon, new_lat):
-=======
-    def nearest_xy_indices(self, model_dataset, new_lons, new_lats):  # TODO This could be a static method
-        '''
-        Obtains the x and y indices of the nearest model points to specified
-        lists of longitudes and latitudes. Makes use of sklearn.neighbours
-        and its BallTree haversine method. 
-        
-        Example Useage
-        ----------
-        # Get indices of model points closest to altimetry points
-        ind_x, ind_y = nemo.nearest_indices(altimetry.dataset.longitude,
-                                            altimetry.dataset.latitude)
-        # Nearest neighbour interpolation of model dataset to these points
-        interpolated = nemo.dataset.isel(x_dim = ind_x, y_dim = ind_y)
-
-        Parameters
-        ----------
-        model_dataset (xr.Dataset or xr.DataArray): model xarray dataset.
-            Must contain coordinates.
-        new_lons (array): Array of longitudes (degrees) to compare with model
-        new_lats (array): Array of latitudes (degrees) to compare with model
-        
-        Returns
-        -------
-        Array of x indices, Array of y indices
-        '''
-        debug(f"Fetching nearest xy_indices from {get_slug(model_dataset)}")
-        # Cast lat/lon to numpy arrays in case xarray things
-        new_lons = np.array(new_lons)
-        new_lats = np.array(new_lats)
-        mod_lon = np.array(model_dataset.longitude).flatten()
-        mod_lat = np.array(model_dataset.latitude).flatten()
-        
-        # Put lons and lats into 2D location arrays for BallTree: [lat, lon]
-        mod_locs = np.vstack((mod_lat, mod_lon)).transpose()
-        new_locs = np.vstack((new_lats, new_lons)).transpose()
-        
-        # Convert lat/lon to radians for BallTree
-        mod_locs = np.radians(mod_locs)
-        new_locs = np.radians(new_locs)
-        
-        # Do nearest neighbour interpolation using BallTree (gets indices)
-        tree = nb.BallTree(mod_locs, leaf_size=5, metric='haversine')
-        _, ind_1d = tree.query(new_locs, k=1)
-        
-        # Get 2D indices from 1D index output from BallTree
-        ind_y, ind_x = np.unravel_index(ind_1d, model_dataset.longitude.shape)
-        ind_x = xr.DataArray(ind_x.squeeze())
-        ind_y = xr.DataArray(ind_y.squeeze())
-
-        return ind_x, ind_y
-    
-    def nearest_time_indices(self):
-        raise NotImplementedError
-        return
-    
-    def nearest_depth_indices(self):
-        raise NotImplementedError
-        return
-    
-    def interpolate_in_space(self, model_array, new_lons, new_lats):
->>>>>>> 2f014166
         '''
         Interpolates a provided xarray.DataArray in space to new longitudes
         and latitudes using a nearest neighbour method (BallTree).
