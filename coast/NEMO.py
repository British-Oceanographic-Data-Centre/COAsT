from .COAsT import COAsT
from . import general_utils, stats_util
import xarray as xr
import numpy as np

# from dask import delayed, compute, visualize
# import graphviz
import gsw
import warnings
from .logging_util import get_slug, debug, info, warn, error


class NEMO(COAsT):  # TODO Complete this docstring
    """
    Words to describe the NEMO class

    kwargs -- define addition keyworded arguemts for domain file. E.g. ln_sco=1
    if using s-scoord in an old domain file that does not carry this flag.
    """

    def __init__(
        self,
        fn_data=None,
        fn_domain=None,
        grid_ref="t-grid",  # TODO Super init not called + add a docstring
        chunks: dict = None,
        multiple=False,
        workers=2,
        threads=2,
        memory_limit_per_worker="2GB",
        **kwargs,
    ):
        debug(f"Creating new {get_slug(self)}")
        self.dataset = xr.Dataset()
        self.grid_ref = grid_ref.lower()
        self.domain_loaded = False

        self.set_grid_vars()
        self.set_dimension_mapping()
        self.set_variable_mapping()
        if fn_data is not None:
            self.load(fn_data, chunks, multiple)
        self.set_dimension_names(self.dim_mapping)
        self.set_variable_names(self.var_mapping)

        if fn_domain is None:
            self.filename_domain = ""  # empty store for domain fileanme
            warn("No NEMO domain specified, only limited functionality" + " will be available")
        else:
            self.filename_domain = fn_domain  # store domain fileanme
            dataset_domain = self.load_domain(fn_domain, chunks)

            # Define extra domain attributes using kwargs dictionary
            ## This is a bit of a placeholder. Some domain/nemo files will have missing variables
            for key, value in kwargs.items():
                dataset_domain[key] = value

            if fn_data is not None:
                dataset_domain = self.trim_domain_size(dataset_domain)
            self.set_timezero_depths(
                dataset_domain
            )  # THIS ADDS TO dataset_domain. Should it be 'return'ed (as in trim_domain_size) or is implicit OK?
            self.merge_domain_into_dataset(dataset_domain)
            debug(f"Initialised {get_slug(self)}")

    def set_grid_vars(self):
        """Define the variables to map from the domain file to the NEMO obj"""
        # Define grid specific variables to pull across
        if self.grid_ref == "u-grid":
            self.grid_vars = [
                "glamu",
                "gphiu",
                "e1u",
                "e2u",
                "e3u_0",
                "depthu_0",
            ]  # What about e3vw
        elif self.grid_ref == "v-grid":
            self.grid_vars = ["glamv", "gphiv", "e1v", "e2v", "e3v_0", "depthv_0"]
        elif self.grid_ref == "t-grid":
            self.grid_vars = ["glamt", "gphit", "e1t", "e2t", "e3t_0", "deptht_0", "tmask", "bottom_level"]
        elif self.grid_ref == "w-grid":
            self.grid_vars = ["glamt", "gphit", "e1t", "e2t", "e3w_0", "depthw_0", "bottom_level"]
        elif self.grid_ref == "f-grid":
            self.grid_vars = ["glamf", "gphif", "e1f", "e2f", "e3f_0", "depthf_0"]

    def set_dimension_mapping(self):  # TODO Add a docstring
        self.dim_mapping = {
            "time_counter": "t_dim",
            "deptht": "z_dim",
            "depthu": "z_dim",
            "depthv": "z_dim",
            "y": "y_dim",
            "x": "x_dim",
            "x_grid_T": "x_dim",
            "y_grid_T": "y_dim",
        }
        debug(f"{get_slug(self)} dim_mapping set to {self.dim_mapping}")
        self.dim_mapping_domain = {"t": "t_dim0", "x": "x_dim", "y": "y_dim", "z": "z_dim"}
        debug(f"{get_slug(self)} dim_mapping_domain set to {self.dim_mapping_domain}")

    def set_variable_mapping(self):  # TODO Add a docstring
        # Variable names remapped  within NEMO object
        self.var_mapping = {
            "time_counter": "time",
            "votemper": "temperature",
            "thetao": "temperature",
            "temp": "temperature",
            "toce": "temperature",
            "so": "salinity",
            "vosaline": "salinity",
            "soce": "salinity",
            "voce": "v_velocity",
            "vomecrty": "v_velocity",
            "uoce": "u_velocity",
            "vozocrtx": "u_velocity",
            "sossheig": "ssh",
            "zos": "ssh",
        }
        # Variable names mapped from domain to NEMO object
        # NAMES NOT SET IN STONE.
        self.var_mapping_domain = {
            "time_counter": "time0",
            "glamt": "longitude",
            "glamu": "longitude",
            "glamv": "longitude",
            "glamf": "longitude",
            "gphit": "latitude",
            "gphiu": "latitude",
            "gphiv": "latitude",
            "gphif": "latitude",
            "e1t": "e1",
            "e1u": "e1",
            "e1v": "e1",
            "e1f": "e1",
            "e2t": "e2",
            "e2u": "e2",
            "e2v": "e2",
            "e2f": "e2",
            "ff_t": "ff",
            "ff_f": "ff",
            "e3t_0": "e3_0",
            "e3w_0": "e3_0",
            "e3u_0": "e3_0",
            "e3v_0": "e3_0",
            "e3f_0": "e3_0",
            "tmask": "mask",
            "depthf_0": "depth_0",
            "depthu_0": "depth_0",
            "depthv_0": "depth_0",
            "depthw_0": "depth_0",
            "deptht_0": "depth_0",
            "ln_sco": "ln_sco",
            "bottom_level": "bottom_level",
        }

    # TODO Add parameter type hints and a docstring
    def load_domain(self, fn_domain, chunks):  # TODO Do something with this unused parameter or remove it
<<<<<<< HEAD
        """ Loads domain file and renames dimensions with dim_mapping_domain"""
=======
        """Loads domain file and renames dimensions with dim_mapping_domain"""
>>>>>>> 467c353a
        # Load xarray dataset
        info(f'Loading domain: "{fn_domain}"')
        dataset_domain = xr.open_dataset(fn_domain)
        self.domain_loaded = True
        # Rename dimensions
        for key, value in self.dim_mapping_domain.items():
            mapping = {key: value}
            try:
                dataset_domain = dataset_domain.rename_dims(mapping)
            except:  # FIXME Catch specific exception(s)
                error(f"Exception while renaming dimensions from domain in NEMO object with key:value {mapping}")

        return dataset_domain

    def merge_domain_into_dataset(self, dataset_domain):
<<<<<<< HEAD
        """ Merge domain dataset variables into self.dataset, using grid_ref"""
=======
        """Merge domain dataset variables into self.dataset, using grid_ref"""
>>>>>>> 467c353a
        debug(f"Merging {get_slug(dataset_domain)} into {get_slug(self)}")
        # Define grid independent variables to pull across
        not_grid_vars = ["jpiglo", "jpjglo", "jpkglo", "jperio", "ln_zco", "ln_zps", "ln_sco", "ln_isfcav"]

        all_vars = (
            self.grid_vars + not_grid_vars
        )  # FIXME Add an else clause to avoid unhandled error when no ifs are True

        # Trim domain DataArray area if necessary.
        self.copy_domain_vars_to_dataset(dataset_domain, self.grid_vars)

        # Reset & set specified coordinates
        coord_vars = ["longitude", "latitude", "time", "depth_0"]
        self.dataset = self.dataset.reset_coords()
        for var in coord_vars:
            try:
                self.dataset = self.dataset.set_coords(var)
            except:  # FIXME Catch specific exception(s)
                pass  # TODO Do we need to log something here?

        # Delete specified variables
        # TODO MIGHT NEED TO DELETE OTHER DEPTH VARS ON OTHER GRIDS?
        delete_vars = ["nav_lat", "nav_lon", "deptht"]
        for var in delete_vars:
            try:
                self.dataset = self.dataset.drop(var)
            except:  # FIXME Catch specific exception(s)
                pass  # TODO Do we need to log something here?

    def __getitem__(self, name: str):
        return self.dataset[name]

    def set_grid_ref_attr(self):
        debug(f"{get_slug(self)} grid_ref_attr set to {self.grid_ref_attr_mapping}")
        self.grid_ref_attr_mapping = {
            "temperature": "t-grid",
            "coast_name_for_u_velocity": "u-grid",
            "coast_name_for_v_velocity": "v-grid",
            "coast_name_for_w_velocity": "w-grid",
            "coast_name_for_vorticity": "f-grid",
        }

    def get_contour_complex(self, var, points_x, points_y, points_z, tolerance: int = 0.2):
        debug(f"Fetching contour complex from {get_slug(self)}")
        smaller = self.dataset[var].sel(z=points_z, x=points_x, y=points_y, method="nearest", tolerance=tolerance)
        return smaller

    def set_timezero_depths(self, dataset_domain):
        """
        Calculates the depths at time zero (from the domain_cfg input file)
        for the appropriate grid.
        The depths are assigned to domain_dataset.depth_0
        """
        debug(f"Setting timezero depths for {get_slug(self)} with {get_slug(dataset_domain)}")

        try:
            bathymetry = dataset_domain.bathy_metry.squeeze()
        except AttributeError:
            bathymetry = xr.zeros_like(dataset_domain.e1t.squeeze())
            (
                warnings.warn(
                    f"The model domain loaded, '{self.filename_domain}', does not contain the "
                    "bathy_metry' variable. This will result in the "
                    "NEMO.dataset.bathymetry variable being set to zero, which "
                    "may result in unexpected behaviour from routines that require "
                    "this variable."
                )
            )
            debug(
                f"The bathy_metry variable was missing from the domain_cfg for "
                f"{get_slug(self)} with {get_slug(dataset_domain)}"
            )
        try:
            if self.grid_ref == "t-grid":
                e3w_0 = np.squeeze(dataset_domain.e3w_0.values)
                depth_0 = np.zeros_like(e3w_0)
                depth_0[0, :, :] = 0.5 * e3w_0[0, :, :]
                depth_0[1:, :, :] = depth_0[0, :, :] + np.cumsum(e3w_0[1:, :, :], axis=0)
            elif self.grid_ref == "w-grid":
                e3t_0 = np.squeeze(dataset_domain.e3t_0.values)
                depth_0 = np.zeros_like(e3t_0)
                depth_0[0, :, :] = 0.0
                depth_0[1:, :, :] = np.cumsum(e3t_0, axis=0)[:-1, :, :]
            elif self.grid_ref == "u-grid":
                e3w_0 = dataset_domain.e3w_0.values.squeeze()
                e3w_0_on_u = 0.5 * (e3w_0[:, :, :-1] + e3w_0[:, :, 1:])
                depth_0 = np.zeros_like(e3w_0)
                depth_0[0, :, :-1] = 0.5 * e3w_0_on_u[0, :, :]
                depth_0[1:, :, :-1] = depth_0[0, :, :-1] + np.cumsum(e3w_0_on_u[1:, :, :], axis=0)
                bathymetry[:, :-1] = 0.5 * (bathymetry[:, :-1] + bathymetry[:, 1:])
            elif self.grid_ref == "v-grid":
                e3w_0 = dataset_domain.e3w_0.values.squeeze()
                e3w_0_on_v = 0.5 * (e3w_0[:, :-1, :] + e3w_0[:, 1:, :])
                depth_0 = np.zeros_like(e3w_0)
                depth_0[0, :-1, :] = 0.5 * e3w_0_on_v[0, :, :]
                depth_0[1:, :-1, :] = depth_0[0, :-1, :] + np.cumsum(e3w_0_on_v[1:, :, :], axis=0)
                bathymetry[:-1, :] = 0.5 * (bathymetry[:-1, :] + bathymetry[1:, :])
            elif self.grid_ref == "f-grid":
                e3w_0 = dataset_domain.e3w_0.values.squeeze()
                e3w_0_on_f = 0.25 * (e3w_0[:, :-1, :-1] + e3w_0[:, :-1, 1:] + e3w_0[:, 1:, :-1] + e3w_0[:, 1:, 1:])
                depth_0 = np.zeros_like(e3w_0)
                depth_0[0, :-1, :-1] = 0.5 * e3w_0_on_f[0, :, :]
                depth_0[1:, :-1, :-1] = depth_0[0, :-1, :-1] + np.cumsum(e3w_0_on_f[1:, :, :], axis=0)
                bathymetry[:-1, :-1] = 0.25 * (
                    bathymetry[:-1, :-1] + bathymetry[:-1, 1:] + bathymetry[1:, :-1] + bathymetry[1:, 1:]
                )
            else:
                raise ValueError(str(self) + ": " + self.grid_ref + " depth calculation not implemented")
            # Write the depth_0 variable to the domain_dataset DataSet, with grid type
            dataset_domain[f"depth{self.grid_ref.replace('-grid','')}_0"] = xr.DataArray(
                depth_0,
                dims=["z_dim", "y_dim", "x_dim"],
                attrs={"units": "m", "standard_name": "Depth at time zero on the {}".format(self.grid_ref)},
            )
            self.dataset["bathymetry"] = bathymetry
            self.dataset["bathymetry"].attrs = {
                "units": "m",
                "standard_name": "bathymetry",
                "description": "depth of last wet w-level on the horizontal {}".format(self.grid_ref),
            }
        except ValueError as err:
            error(err)

    # Add subset method to NEMO class
    def subset_indices(self, start: tuple, end: tuple) -> tuple:
        """
        based on transect_indices, this method looks to return all indices between the given points.
        This results in a 'box' (Quadrilateral) of indices.
        consequently the returned lists may have different lengths.
        :param start: A lat/lon pair
        :param end: A lat/lon pair
        :return: list of y indices, list of x indices,
        """
        debug(f"Subsetting {get_slug(self)} indices from {start} to {end}")
        [j1, i1] = self.find_j_i(start[0], start[1])  # lat , lon
        [j2, i2] = self.find_j_i(end[0], end[1])  # lat , lon

        return list(np.arange(j1, j2 + 1)), list(np.arange(i1, i2 + 1))

    def find_j_i(self, lat: float, lon: float):
        """
        A routine to find the nearest y x coordinates for a given latitude and longitude
        Usage: [y,x] = find_j_i(49, -12)

        :param lat: latitude
        :param lon: longitude
        :return: the y and x coordinates for the NEMO object's grid_ref, i.e. t,u,v,f,w.
        """
        debug(f"Finding j,i for {lat},{lon} from {get_slug(self)}")
        dist2 = xr.ufuncs.square(self.dataset.latitude - lat) + xr.ufuncs.square(self.dataset.longitude - lon)
        [y, x] = np.unravel_index(dist2.argmin(), dist2.shape)
        return [y, x]

    def find_j_i_domain(self, lat: float, lon: float, dataset_domain: xr.DataArray):
        # TODO add dataset_domain to docstring and remove nonexistent grid_ref
        """
        A routine to find the nearest y x coordinates for a given latitude and longitude
        Usage: [y,x] = find_j_i(49, -12, dataset_domain)

        :param lat: latitude
        :param lon: longitude
        :param grid_ref: the gphi/glam version a user wishes to search over
        :return: the y and x coordinates for the given grid_ref variable within the domain file
        """
        debug(f"Finding j,i domain for {lat},{lon} from {get_slug(self)} using {get_slug(dataset_domain)}")
        internal_lat = dataset_domain[self.grid_vars[1]]  # [f"gphi{self.grid_ref.replace('-grid','')}"]
        internal_lon = dataset_domain[self.grid_vars[0]]  # [f"glam{self.grid_ref.replace('-grid','')}"]
        dist2 = xr.ufuncs.square(internal_lat - lat) + xr.ufuncs.square(internal_lon - lon)
        [_, y, x] = np.unravel_index(dist2.argmin(), dist2.shape)
        return [y, x]

    def transect_indices(self, start: tuple, end: tuple) -> tuple:
        """
        This method returns the indices of a simple straight line transect between two
        lat lon points defined on the NEMO object's grid_ref, i.e. t,u,v,f,w.

        :type start: tuple A lat/lon pair
        :type end: tuple A lat/lon pair
        :return: array of y indices, array of x indices, number of indices in transect
        """
        debug(f"Fetching transect indices for {start} to {end} from {get_slug(self)}")
        [j1, i1] = self.find_j_i(start[0], start[1])  # lat , lon
        [j2, i2] = self.find_j_i(end[0], end[1])  # lat , lon

        line_length = max(np.abs(j2 - j1), np.abs(i2 - i1)) + 1

        jj1 = [int(jj) for jj in np.round(np.linspace(j1, j2, num=line_length))]
        ii1 = [int(ii) for ii in np.round(np.linspace(i1, i2, num=line_length))]

        return jj1, ii1, line_length

    @staticmethod
    def interpolate_in_space(model_array, new_lon, new_lat, mask=None):
        """
        Interpolates a provided xarray.DataArray in space to new longitudes
        and latitudes using a nearest neighbour method (BallTree).

        Example Usage
        ----------
        # Get an interpolated DataArray for temperature onto two locations
        interpolated = nemo.interpolate_in_space(nemo.dataset.votemper,
                                                 [0,1], [45,46])
        Parameters
        ----------
        model_array (xr.DataArray): Model variable DataArray to interpolate
        new_lons (1Darray): Array of longitudes (degrees) to compare with model
        new_lats (1Darray): Array of latitudes (degrees) to compare with model
        mask (2D array): Mask array. Where True (or 1), elements of array will
                     not be included. For example, use to mask out land in
                     case it ends up as the nearest point.

        Returns
        -------
        Interpolated DataArray
        """
        debug(f"Interpolating {get_slug(model_array)} in space with nearest neighbour")
        # Get nearest indices
        ind_x, ind_y = general_utils.nearest_indices_2D(
            model_array.longitude, model_array.latitude, new_lon, new_lat, mask=mask
        )

        # Geographical interpolation (using BallTree indices)
        interpolated = model_array.isel(x_dim=ind_x, y_dim=ind_y)
        if "dim_0" in interpolated.dims:
            interpolated = interpolated.rename({"dim_0": "interp_dim"})
        return interpolated

    @staticmethod
    def interpolate_in_time(model_array, new_times, interp_method="nearest", extrapolate=True):
        """
        Interpolates a provided xarray.DataArray in time to new python
        datetimes using a specified scipy.interpolate method.

        Example Useage
        ----------
        # Get an interpolated DataArray for temperature onto altimetry times
        new_times = altimetry.dataset.time
        interpolated = nemo.interpolate_in_space(nemo.dataset.votemper,
                                                 new_times)
        Parameters
        ----------
        model_array (xr.DataArray): Model variable DataArray to interpolate
        new_times (array): New times to interpolate to (array of datetimes)
        interp_method (str): Interpolation method

        Returns
        -------
        Interpolated DataArray
        """
        debug(f'Interpolating {get_slug(model_array)} in time with method "{interp_method}"')
        # Time interpolation
        interpolated = model_array.swap_dims({"t_dim": "time"})
        if extrapolate:
            interpolated = interpolated.interp(
                time=new_times, method=interp_method, kwargs={"fill_value": "extrapolate"}
            )
        else:
            interpolated = interpolated.interp(time=new_times, method=interp_method)
        # interpolated = interpolated.swap_dims({'time':'t_dim'})  # TODO Do something with this or delete it

        return interpolated

    def construct_density(self, EOS="EOS10"):

        """
            Constructs the in-situ density using the salinity, temperture and
            depth_0 fields and adds a density attribute to the t-grid dataset

            Requirements: The supplied t-grid dataset must contain the
            Practical Salinity and the Potential Temperature variables. The depth_0
            field must also be supplied. The GSW package is used to calculate
            The Absolute Pressure, Absolute Salinity and Conservate Temperature.

            Note that currently density can only be constructed using the EOS10
            equation of state.

        Parameters
        ----------
        EOS : equation of state, optional
            DESCRIPTION. The default is 'EOS10'.


        Returns
        -------
        None.
        adds attribute NEMO.dataset.density

        """
        debug(f'Constructing in-situ density for {get_slug(self)} with EOS "{EOS}"')
        try:
            if EOS != "EOS10":
                raise ValueError(str(self) + ": Density calculation for " + EOS + " not implemented.")
            if self.grid_ref != "t-grid":
                raise ValueError(
                    str(self)
                    + ": Density calculation can only be performed for a t-grid object,\
                                 the tracer grid for NEMO."
                )

            try:
                shape_ds = (
                    self.dataset.t_dim.size,
                    self.dataset.z_dim.size,
                    self.dataset.y_dim.size,
                    self.dataset.x_dim.size,
                )
                sal = self.dataset.salinity.to_masked_array()
                temp = self.dataset.temperature.to_masked_array()
            except AttributeError:
                shape_ds = (1, self.dataset.z_dim.size, self.dataset.y_dim.size, self.dataset.x_dim.size)
                sal = self.dataset.salinity.to_masked_array()[np.newaxis, ...]
                temp = self.dataset.temperature.to_masked_array()[np.newaxis, ...]

            density = np.ma.zeros(shape_ds)

            s_levels = self.dataset.depth_0.to_masked_array()
            lat = self.dataset.latitude.values
            lon = self.dataset.longitude.values
            # Absolute Pressure
            pressure_absolute = np.ma.masked_invalid(gsw.p_from_z(-s_levels, lat))  # depth must be negative
            # Absolute Salinity
            sal_absolute = np.ma.masked_invalid(gsw.SA_from_SP(sal, pressure_absolute, lon, lat))
            sal_absolute = np.ma.masked_less(sal_absolute, 0)
            # Conservative Temperature
            temp_conservative = np.ma.masked_invalid(gsw.CT_from_pt(sal_absolute, temp))
            # In-situ density
            density = np.ma.masked_invalid(gsw.rho(sal_absolute, temp_conservative, pressure_absolute))

            coords = {
                "depth_0": (("z_dim", "y_dim", "x_dim"), self.dataset.depth_0.values),
                "latitude": (("y_dim", "x_dim"), self.dataset.latitude.values),
                "longitude": (("y_dim", "x_dim"), self.dataset.longitude.values),
            }
            dims = ["z_dim", "y_dim", "x_dim"]
            attributes = {"units": "kg / m^3", "standard name": "In-situ density"}

            if shape_ds[0] != 1:
                coords["time"] = (("t_dim"), self.dataset.time.values)
                dims.insert(0, "t_dim")

            self.dataset["density"] = xr.DataArray(np.squeeze(density), coords=coords, dims=dims, attrs=attributes)

        except AttributeError as err:
            error(err)

    def trim_domain_size(self, dataset_domain):
        """
        Trim the domain variables if the dataset object is a spatial subset

        Note: This breaks if the SW & NW corner values of nav_lat and nav_lon
        are masked, as can happen if on land...
        """
        debug(f"Trimming {get_slug(self)} variables with {get_slug(dataset_domain)}")
        if (self.dataset["x_dim"].size != dataset_domain["x_dim"].size) or (
            self.dataset["y_dim"].size != dataset_domain["y_dim"].size
        ):
            info(
                "The domain  and dataset objects are different sizes:"
                " [{},{}] cf [{},{}]. Trim domain.".format(
                    dataset_domain["x_dim"].size,
                    dataset_domain["y_dim"].size,
                    self.dataset["x_dim"].size,
                    self.dataset["y_dim"].size,
                )
            )

            # Find the corners of the cut out domain.
            [j0, i0] = self.find_j_i_domain(self.dataset.nav_lat[0, 0], self.dataset.nav_lon[0, 0], dataset_domain)
            [j1, i1] = self.find_j_i_domain(self.dataset.nav_lat[-1, -1], self.dataset.nav_lon[-1, -1], dataset_domain)

            dataset_subdomain = dataset_domain.isel(y_dim=slice(j0, j1 + 1), x_dim=slice(i0, i1 + 1))
            return dataset_subdomain
        else:
            return dataset_domain

    def copy_domain_vars_to_dataset(self, dataset_domain, grid_vars):
        """
        Map the domain coordand metric variables to the dataset object.
        Expects the source and target DataArrays to be same sizes.
        """
        debug(f"Copying domain vars from {get_slug(dataset_domain)}/{get_slug(grid_vars)} to {get_slug(self)}")
        for var in grid_vars:
            try:
                new_name = self.var_mapping_domain[var]
                self.dataset[new_name] = dataset_domain[var].squeeze()
                debug("map: {} --> {}".format(var, new_name))
            except:  # FIXME Catch specific exception(s)
                pass  # TODO Should we log something here?

    def differentiate(self, in_varstr, dim="z_dim", out_varstr=None, out_obj=None):
        """
        Derivatives are computed in x_dim, y_dim, z_dim (or i,j,k) directions
        wrt lambda, phi, or z coordinates (with scale factor in metres not degrees).

        Derivatives are calculated using the approach adopted in NEMO,
        specifically using the 1st order accurate central difference
        approximation. For reference see section 3.1.2 (sec. Discrete operators)
        of the NEMO v4 Handbook.

        Currently the method does not accomodate all possible eventualities. It
        covers:
        1) d(grid_t)/dz --> grid_w

        Returns  an object (with the appropriate target grid_ref) containing
        derivative (out_varstr) as xr.DataArray

        This is hardwired to expect:
        1) depth_0 and e3_0 fields exist
        2) xr.DataArrays are 4D
        3) self.filename_domain if out_obj not specified
        4) If out_obj is not specified, one is built that is  the size of
            self.filename_domain. I.e. automatic subsetting of out_obj is not
            supported.

        Example usage:
        --------------
        # Initialise DataArrays
        nemo_t = coast.NEMO( fn_data, fn_domain, grid_ref='t-grid' )
        # Compute dT/dz
        nemo_w_1 = nemo_t.differentiate( 'temperature', dim='z_dim' )

        # For f(z)=-z. Compute df/dz = -1. Surface value is set to zero
        nemo_t.dataset['depth4D'],_ = xr.broadcast( nemo_t.dataset['depth_0'], nemo_t.dataset['temperature'] )
        nemo_w_4 = nemo_t.differentiate( 'depth4D', dim='z_dim', out_varstr='dzdz' )

        Provide an existing target NEMO object and target variable name:
        nemo_w_1 = nemo_t.differentiate( 'temperature', dim='z_dim', out_varstr='dTdz', out_obj=nemo_w_1 )


        Parameters
        ----------
        in_varstr : str, name of variable to differentiate
        dim : str, dimension to operate over. E.g. {'z_dim', 'y_dim', 'x_dim', 't_dim'}
        out_varstr : str, (optional) name of the target xr.DataArray
        out_obj : exiting NEMO obj to store xr.DataArray (optional)

        """
        # import xarray as xr

        new_units = ""

        # Check in_varstr exists in self.
        if hasattr(self.dataset, in_varstr):
            # self.dataset[in_varstr] exists

            var = self.dataset[in_varstr]  # for convenience

            nt = var.sizes["t_dim"]
            nz = var.sizes["z_dim"]
            ny = var.sizes["y_dim"]
            nx = var.sizes["x_dim"]

            ## Compute d(t_grid)/dz --> w-grid
            # Check grid_ref and dir. Determine target grid_ref.
            if (self.grid_ref == "t-grid") and (dim == "z_dim"):
                out_grid = "w-grid"

                # If out_obj exists check grid_ref, else create out_obj.
                if (out_obj is None) or (out_obj.grid_ref != out_grid):
                    try:
                        out_obj = NEMO(fn_domain=self.filename_domain, grid_ref=out_grid)
                    except:  # TODO Catch specific exception(s)
                        warn(
                            "Failed to create target NEMO obj. Perhaps self.",
                            "filename_domain={} is empty?".format(self.filename_domain),
                        )

                # Check is out_varstr is defined, else create it
                if out_varstr is None:
                    out_varstr = in_varstr + "_dz"

                # Create new DataArray with the same dimensions as the parent
                # Crucially have a coordinate value that is appropriate to the target location.
                blank = xr.zeros_like(var.isel(z_dim=[0]))  # Using "z_dim=[0]" as a list preserves z-dimension
                blank.coords["depth_0"] -= blank.coords["depth_0"]  # reset coord vals to zero
                # Add blank slice to the 'surface'. Concat over the 'dim' coords
                diff = xr.concat([blank, var.diff(dim)], dim)
                diff_ndim, e3w_ndim = xr.broadcast(diff, out_obj.dataset.e3_0.squeeze())
                # Compute the derivative
                out_obj.dataset[out_varstr] = -diff_ndim / e3w_ndim

                # Assign attributes
                new_units = var.units + "/" + out_obj.dataset.depth_0.units
                # Convert to a xr.DataArray and return
                out_obj.dataset[out_varstr].attrs = {"units": new_units, "standard_name": out_varstr}

                # Return in object.
                return out_obj

            else:
                warn("Not ready for that combination of grid ({}) and " "derivative ({})".format(self.grid_ref, dim))
                return None
        else:
            warn(f"{in_varstr} does not exist in {get_slug(self)} dataset")
            return None

    def apply_doodson_x0_filter(self, var_str):
        """Applies Doodson X0 filter to a variable.

        Input variable is expected to be hourly.
        Output is saved back to original dataset as {var_str}_dxo

        !!WARNING: Will load in entire variable to memory. If dataset large,
        then subset before using this method or ensure you have enough free
        RAM to hold the variable (twice).

        DB:: Currently not tested in unit_test.py"""
        var = self.dataset[var_str]
        new_var_str = var_str + "_dx0"
        old_dims = var.dims
        time_index = old_dims.index("t_dim")
        filtered = stats_util.doodson_x0_filter(var, ax=time_index)
        if filtered is not None:
            self.dataset[new_var_str] = (old_dims, filtered)
        return

    @staticmethod
    def get_e3_from_ssh(nemo_t, e3t=True, e3u=False, e3v=False, e3f=False, e3w=False, dom_fn: str = None):
        """
        Where the model has been run with a nonlinear free surface
        and z* variable volumne (ln_vvl_zstar=True) then the vertical scale factors
        will vary in time (and space). This function will compute the vertical
        scale factors e3t, e3u, e3v, e3f and e3w by using the sea surface height
        field (ssh variable) and initial scale factors from the domain_cfg file.
        The vertical scale factors will be computed at the same model time as the
        ssh and if the ssh field is averaged in time then the scale factors will
        also be time averages.

        A t-grid NEMO object containing the ssh variable must be passed in. Either
        the domain_cfg path must have been passed in as an argument when the NEMO
        object was created or it must be passed in here using the dom_fn argument.

        e.g. e3t,e3v,e3f = coast.NEMO.get_e3_from_ssh(nemo_t,true,false,true,true,false)

        Parameters
        ----------
        nemo_t : (COAsT.NEMO), NEMO object on the t-grid containing the ssh variable
        e3t : (boolean), true if e3t is to be returned. Default True.
        e3u : (boolean), true if e3u is to be returned. Default False.
        e3v : (boolean), true if e3v is to be returned. Default False.
        e3f : (boolean), true if e3f is to be returned. Default False.
        e3w : (boolean), true if e3w is to be returned. Default False.
        dom_fn : (str), Optional, path to domain_cfg file.

        Returns
        -------
        Tuple of xarray.DataArrays
        (e3t, e3u, e3v, e3f, e3w)
        Only those requested will be returned, but the ordering is always the same.

        """
        e3_return = []
        try:
            ssh = nemo_t.dataset.ssh
        except AttributeError:
            print("The nemo_t dataset must contain the ssh variable.")
            return
        if "t_dim" not in ssh.dims:
            ssh = ssh.expand_dims("t_dim", axis=0)

        # Load domain_cfg
        if dom_fn is None:
            dom_fn = nemo_t.filename_domain
        try:
            ds_dom = xr.open_dataset(dom_fn).squeeze().rename({"z": "z_dim", "x": "x_dim", "y": "y_dim"})
        except OSError:
            print(f"Problem opening domain_cfg file: {dom_fn}")
            return

        e3t_0 = ds_dom.e3t_0

        # Water column thickness, i.e. depth of bottom w-level on horizontal t-grid
        H = e3t_0.cumsum(dim="z_dim").isel(z_dim=ds_dom.bottom_level.astype("int") - 1)
        # Add correction to e3t_0 due to change in ssh
        e3t_new = e3t_0 * (1 + ssh / H)
        # preserve dimension ordering
        e3t_new = e3t_new.transpose("t_dim", "z_dim", "y_dim", "x_dim")
        # mask out correction at layers below bottom level
        e3t_new = e3t_new.where(e3t_new.z_dim < ds_dom.bottom_level, e3t_0.data)
        # preserve any other t mask
        e3t_new = e3t_new.where(~np.isnan(ssh))
        if e3t:
            e3_return.append(e3t_new.squeeze())

        if np.any([e3u, e3v, e3f]):
            e1e2t = ds_dom.e1t * ds_dom.e2t
        if np.any([e3u, e3v, e3w]):
            e3t_dt = e3t_new - e3t_0

        # area averaged interpolation onto the u-grid to get e3u
        if np.any([e3u, e3f]):
            e1e2u = ds_dom.e1u * ds_dom.e2u
            # interpolate onto u-grid
            e3u_temp = (
                (0.5 / e1e2u[:, :-1]) * ((e1e2t[:, :-1] * e3t_dt[:, :, :, :-1]) + (e1e2t[:, 1:] * e3t_dt[:, :, :, 1:]))
            ).transpose("t_dim", "z_dim", "y_dim", "x_dim")
            # u mask
            e3u_temp = e3u_temp.where(e3t_dt[:, :, :, 1:] != 0, 0)
            # mask out correction at layers below bottom level
            e3u_temp = e3u_temp.where(e3u_temp.z_dim < ds_dom.bottom_level[:, :-1], 0)
            # Add correction to e3u_0
            e3u_temp = e3u_temp + ds_dom.e3u_0[:, :, :-1]
            e3u_new = xr.zeros_like(e3t_new)
            e3u_new[:, :, :, :-1] = e3u_temp
            e3u_new[:, :, :, -1] = ds_dom.e3u_0[:, :, -1]
            e3u_new["longitude"] = ds_dom.glamu
            e3u_new["latitude"] = ds_dom.gphiu
            if e3u:
                e3_return.append(e3u_new.squeeze())

        # area averaged interpolation onto the u-grid to get e3v
        if e3v:
            e1e2v = ds_dom.e1v * ds_dom.e2v
            e3v_temp = (
                (0.5 / e1e2v[:-1, :]) * ((e1e2t[:-1, :] * e3t_dt[:, :, :-1, :]) + (e1e2t[1:, :] * e3t_dt[:, :, 1:, :]))
            ).transpose("t_dim", "z_dim", "y_dim", "x_dim")
            e3v_temp = e3v_temp.where(e3t_dt[:, :, 1:, :] != 0, 0)
            e3v_temp = e3v_temp.where(e3v_temp.z_dim < ds_dom.bottom_level[:-1, :], 0)
            e3v_temp = e3v_temp + ds_dom.e3v_0[:, :-1, :]
            e3v_new = xr.zeros_like(e3t_new)
            e3v_new[:, :, :-1, :] = e3v_temp
            e3v_new[:, :, -1, :] = ds_dom.e3v_0[:, -1, :]
            e3v_new["longitude"] = ds_dom.glamv
            e3v_new["latitude"] = ds_dom.gphiv
            e3_return.append(e3v_new.squeeze())

        # area averaged interpolation onto the u-grid to get e3f
        if e3f:
            e1e2f = ds_dom.e1f * ds_dom.e2f
            e3u_dt = e3u_new - ds_dom.e3u_0
            e3f_temp = (
                (0.5 / e1e2f[:-1, :]) * ((e1e2u[:-1, :] * e3u_dt[:, :, :-1, :]) + (e1e2u[1:, :] * e3u_dt[:, :, 1:, :]))
            ).transpose("t_dim", "z_dim", "y_dim", "x_dim")
            e3f_temp = e3f_temp.where(e3u_dt[:, :, 1:, :] != 0, 0)
            e3f_temp = e3f_temp.where(e3f_temp.z_dim < ds_dom.bottom_level[:-1, :], 0)
            e3f_temp = e3f_temp + ds_dom.e3f_0[:, :-1, :]
            e3f_new = xr.zeros_like(e3t_new)
            e3f_new[:, :, :-1, :] = e3f_temp
            e3f_new[:, :, -1, :] = ds_dom.e3f_0[:, -1, :]
            e3f_new["longitude"] = ds_dom.glamf
            e3f_new["latitude"] = ds_dom.gphif
            e3_return.append(e3f_new.squeeze())

        # simple vertical interpolation for e3w. Special treatment of top and bottom levels
        if e3w:
            # top levels correction same at e3t
            e3w_new = (ds_dom.e3w_0 + e3t_dt).transpose("t_dim", "z_dim", "y_dim", "x_dim")
            # levels between top and bottom
            e3w_new[dict(z_dim=slice(1, None))] = (
                0.5 * e3t_dt[:, :-1, :, :] + 0.5 * e3t_dt[:, 1:, :, :] + ds_dom.e3w_0[1:, :, :]
            )
            # bottom and below levels
            e3w_new = e3w_new.where(e3w_new.z_dim < ds_dom.bottom_level, e3t_dt.shift(z_dim=1) + ds_dom.e3w_0)
            e3_return.append(e3w_new.squeeze())

        return tuple(e3_return)

    def harmonics_combine(self, constituents, components=["x", "y"]):
        """
        Contains a new NEMO object containing combined harmonic information
        from the original object.

        NEMO saves harmonics to individual variables such as M2x, M2y... etc.
        This routine will combine these variables (depending on constituents)
        into a single data array. This new array will have the new dimension
        'constituent' and a new data coordinate 'constituent_name'.

        Parameters
        ----------
        constituents : List of strings containing constituent names to combine.
                       The case of these strings should match that used in
                       NEMO output. If a constituent is not found, no problem,
                       it just won't be in the combined dataset.
        components   : List of strings containing harmonic components to look
                       for. By default, this looks for the complex components
                       'x' and 'y'. E.g. if constituents = ['M2'] and
                       components is left as default, then the routine looks
                       for ['M2x', and 'M2y'].

        Returns
        -------
        NEMO() object, containing combined harmonic variables in a new dataset.
        """

        # Select only the specified constituents. NEMO model harmonics names are
        # things like "M2x" and "M2y". Ignore current harmonics. Start by constructing
        # the possible variable names
        names_x = np.array([cc + components[0] for cc in constituents])
        names_y = np.array([cc + components[1] for cc in constituents])
        constituents = np.array(constituents, dtype="str")

        # Compare against names in file
        var_keys = np.array(list(self.dataset.keys()))
        indices = [np.where(names_x == ss) for ss in names_x if ss in var_keys]
        indices = np.array(indices).T.squeeze()

        # Index the possible names to match file names
        print(indices)
        names_x = names_x[indices]
        names_y = names_y[indices]
        constituents = constituents[indices]

        # Concatenate x and y variables into one array
        x_arrays = [self.dataset[ss] for ss in names_x]
        harmonic_x = "harmonic_" + components[0]
        x_data = xr.concat(x_arrays, dim="constituent").rename(harmonic_x)
        y_arrays = [self.dataset[ss] for ss in names_y]
        harmonic_y = "harmonic_" + components[1]
        y_data = xr.concat(y_arrays, dim="constituent").rename(harmonic_y)

        nemo_harmonics = NEMO()
        nemo_harmonics.dataset = xr.merge([x_data, y_data])
        nemo_harmonics.dataset["constituent"] = constituents

        return nemo_harmonics

    def harmonics_convert(
        self,
        direction="cart2polar",
        x_var="harmonic_x",
        y_var="harmonic_y",
        a_var="harmonic_a",
        g_var="harmonic_g",
        degrees=True,
    ):
        """
        Converts NEMO harmonics from cartesian to polar or vice versa.
        Make sure this NEMO object contains combined harmonic variables
        obtained using harmonics_combine().

        *Note:

        Parameters
        ----------
        direction (str) : Choose 'cart2polar' or 'polar2cart'. If 'cart2polar'
                          Then will look for variables x_var and y_var. If
                          polar2cart, will look for a_var (amplitude) and
                          g_var (phase).
        x_var (str)     : Harmonic x variable name in dataset (or output)
                          default = 'harmonic_x'.
        y_var (str)     : Harmonic y variable name in dataset (or output)
                          default = 'harmonic_y'.
        a_var (str)     : Harmonic amplitude variable name in dataset (or output)
                          default = 'harmonic_a'.
        g_var (str)     : Harmonic phase variable name in dataset (or output)
                          default = 'harmonic_g'.
        degrees (bool)  : Whether input/output phase are/will be in degrees.
                          Default is True.

        Returns
        -------
        Modifies NEMO() dataset in place. New variables added.
        """
        if direction == "cart2polar":
            a, g = general_utils.cart2polar(self.dataset[x_var], self.dataset[y_var], degrees=degrees)
            self.dataset[a_var] = a
            self.dataset[g_var] = g
        elif direction == "polar2cart":
            x, y = general_utils.polar2cart(self.dataset[a_var], self.dataset[g_var], degrees=degrees)
            self.dataset[x_var] = x
            self.dataset[y_var] = y
        else:
            print("Unknown direction setting. Choose cart2polar or polar2cart")

        return<|MERGE_RESOLUTION|>--- conflicted
+++ resolved
@@ -156,11 +156,7 @@
 
     # TODO Add parameter type hints and a docstring
     def load_domain(self, fn_domain, chunks):  # TODO Do something with this unused parameter or remove it
-<<<<<<< HEAD
-        """ Loads domain file and renames dimensions with dim_mapping_domain"""
-=======
         """Loads domain file and renames dimensions with dim_mapping_domain"""
->>>>>>> 467c353a
         # Load xarray dataset
         info(f'Loading domain: "{fn_domain}"')
         dataset_domain = xr.open_dataset(fn_domain)
@@ -176,11 +172,7 @@
         return dataset_domain
 
     def merge_domain_into_dataset(self, dataset_domain):
-<<<<<<< HEAD
-        """ Merge domain dataset variables into self.dataset, using grid_ref"""
-=======
         """Merge domain dataset variables into self.dataset, using grid_ref"""
->>>>>>> 467c353a
         debug(f"Merging {get_slug(dataset_domain)} into {get_slug(self)}")
         # Define grid independent variables to pull across
         not_grid_vars = ["jpiglo", "jpjglo", "jpkglo", "jperio", "ln_zco", "ln_zps", "ln_sco", "ln_isfcav"]
