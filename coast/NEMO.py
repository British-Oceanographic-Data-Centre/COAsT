--- conflicted
+++ resolved
@@ -4,16 +4,12 @@
 # from dask import delayed, compute, visualize
 # import graphviz
 import matplotlib.pyplot as plt
-<<<<<<< HEAD
 import sklearn.neighbors as nb
-
-=======
 import gsw
 from scipy.interpolate import interp1d
 from scipy.interpolate import griddata
 import warnings
-  
->>>>>>> 87293650
+
 class NEMO(COAsT):
     """
     Words to describe the NEMO class
@@ -283,6 +279,129 @@
 
         return jj1, ii1, line_length
     
+    def nearest_xy_indices(self, model_dataset, new_lons, new_lats):
+        '''
+        Obtains the x and y indices of the nearest model points to specified
+        lists of longitudes and latitudes. Makes use of sklearn.neighbours
+        and its BallTree haversine method. 
+        
+        Example Useage
+        ----------
+        # Get indices of model points closest to altimetry points
+        ind_x, ind_y = nemo.nearest_indices(altimetry.dataset.longitude,
+                                            altimetry.dataset.latitude)
+        # Nearest neighbour interpolation of model dataset to these points
+        interpolated = nemo.dataset.isel(x_dim = ind_x, y_dim = ind_y)
+
+        Parameters
+        ----------
+        model_dataset (xr.Dataset or xr.DataArray): model xarray dataset.
+            Must contain coordinates.
+        new_lons (array): Array of longitudes (degrees) to compare with model
+        new_lats (array): Array of latitudes (degrees) to compare with model
+        
+        Returns
+        -------
+        Array of x indices, Array of y indices
+        '''
+        # Cast lat/lon to numpy arrays in case xarray things
+        new_lons = np.array(new_lons)
+        new_lats = np.array(new_lats)
+        mod_lon = np.array(model_dataset.longitude).flatten()
+        mod_lat = np.array(model_dataset.latitude).flatten()
+        
+        # Put lons and lats into 2D location arrays for BallTree: [lat, lon]
+        mod_locs = np.vstack((mod_lat, mod_lon)).transpose()
+        new_locs = np.vstack((new_lats, new_lons)).transpose()
+        
+        # Convert lat/lon to radians for BallTree
+        mod_locs = np.radians(mod_locs)
+        new_locs = np.radians(new_locs)
+        
+        # Do nearest neighbour interpolation using BallTree (gets indices)
+        tree = nb.BallTree(mod_locs, leaf_size=5, metric='haversine')
+        _, ind_1d = tree.query(new_locs, k=1)
+        
+        # Get 2D indices from 1D index output from BallTree
+        ind_y, ind_x = np.unravel_index(ind_1d, model_dataset.longitude.shape)
+        ind_x = xr.DataArray(ind_x.squeeze())
+        ind_y = xr.DataArray(ind_y.squeeze())
+
+        return ind_x, ind_y
+    
+    def nearest_time_indices(self):
+        raise NotImplementedError
+        return
+    
+    def nearest_depth_indices(self):
+        raise NotImplementedError
+        return
+    
+    def interpolate_in_space(self, model_array, new_lons, new_lats):
+        '''
+        Interpolates a provided xarray.DataArray in space to new longitudes
+        and latitudes using a nearest neighbour method (BallTree).
+        
+        Example Useage
+        ----------
+        # Get an interpolated DataArray for temperature onto two locations
+        interpolated = nemo.interpolate_in_space(nemo.dataset.votemper,
+                                                 [0,1], [45,46])
+        Parameters
+        ----------
+        model_array (xr.DataArray): Model variable DataArray to interpolate
+        new_lons (1Darray): Array of longitudes (degrees) to compare with model
+        new_lats (1Darray): Array of latitudes (degrees) to compare with model
+        
+        Returns
+        -------
+        Interpolated DataArray
+        '''
+        
+        # Get nearest indices
+        ind_x, ind_y = self.nearest_xy_indices(model_array, new_lons, new_lats)
+        
+        # Geographical interpolation (using BallTree indices)
+        interpolated = model_array.isel(x_dim=ind_x, y_dim=ind_y)
+        interpolated = interpolated.rename({'dim_0':'interp_dim'})
+        return interpolated
+    
+    def interpolate_in_time(self, model_array, new_times, 
+                               interp_method = 'nearest', extrapolate=True):
+        '''
+        Interpolates a provided xarray.DataArray in time to new python
+        datetimes using a specified scipy.interpolate method.
+        
+        Example Useage
+        ----------
+
+        Parameters
+        ----------
+        model_array (xr.DataArray): Model variable DataArray to interpolate
+        new_times (array): New times to interpolate to (array of datetimes)
+        interp_method (str): Interpolation method
+        
+        Returns
+        -------
+        Interpolated DataArray
+        '''
+        
+        # Time interpolation
+        interpolated = model_array.swap_dims({'t_dim':'time'})
+        if extrapolate:
+            interpolated = interpolated.interp(time = new_times,
+                                           method = interp_method,
+                                           kwargs={'fill_value':'extrapolate'})
+        else:
+            interpolated = interpolated.interp(time = new_times,
+                                           method = interp_method)
+        #interpolated = interpolated.swap_dims({'time':'t_dim'})
+        
+        return interpolated
+    
+    def interpolate_in_depth(self, model_array, new_depths):
+        raise NotImplementedError
+        return
     
     def construct_density( self, EOS='EOS10' ):
         
@@ -417,133 +536,6 @@
         covers:
         1) d(grid_t)/dz --> grid_w
         
-<<<<<<< HEAD
-        return jj1, ii1, line_length
-    
-    def nearest_xy_indices(self, model_dataset, new_lons, new_lats):
-        '''
-        Obtains the x and y indices of the nearest model points to specified
-        lists of longitudes and latitudes. Makes use of sklearn.neighbours
-        and its BallTree haversine method. 
-        
-        Example Useage
-        ----------
-        # Get indices of model points closest to altimetry points
-        ind_x, ind_y = nemo.nearest_indices(altimetry.dataset.longitude,
-                                            altimetry.dataset.latitude)
-        # Nearest neighbour interpolation of model dataset to these points
-        interpolated = nemo.dataset.isel(x_dim = ind_x, y_dim = ind_y)
-
-        Parameters
-        ----------
-        model_dataset (xr.Dataset or xr.DataArray): model xarray dataset.
-            Must contain coordinates.
-        new_lons (array): Array of longitudes (degrees) to compare with model
-        new_lats (array): Array of latitudes (degrees) to compare with model
-        
-        Returns
-        -------
-        Array of x indices, Array of y indices
-        '''
-        # Cast lat/lon to numpy arrays in case xarray things
-        new_lons = np.array(new_lons)
-        new_lats = np.array(new_lats)
-        mod_lon = np.array(model_dataset.longitude).flatten()
-        mod_lat = np.array(model_dataset.latitude).flatten()
-        
-        # Put lons and lats into 2D location arrays for BallTree: [lat, lon]
-        mod_locs = np.vstack((mod_lat, mod_lon)).transpose()
-        new_locs = np.vstack((new_lats, new_lons)).transpose()
-        
-        # Convert lat/lon to radians for BallTree
-        mod_locs = np.radians(mod_locs)
-        new_locs = np.radians(new_locs)
-        
-        # Do nearest neighbour interpolation using BallTree (gets indices)
-        tree = nb.BallTree(mod_locs, leaf_size=5, metric='haversine')
-        _, ind_1d = tree.query(new_locs, k=1)
-        
-        # Get 2D indices from 1D index output from BallTree
-        ind_y, ind_x = np.unravel_index(ind_1d, model_dataset.longitude.shape)
-        ind_x = xr.DataArray(ind_x.squeeze())
-        ind_y = xr.DataArray(ind_y.squeeze())
-
-        return ind_x, ind_y
-    
-    def nearest_time_indices(self):
-        raise NotImplementedError
-        return
-    
-    def nearest_depth_indices(self):
-        raise NotImplementedError
-        return
-    
-    def interpolate_in_space(self, model_array, new_lons, new_lats):
-        '''
-        Interpolates a provided xarray.DataArray in space to new longitudes
-        and latitudes using a nearest neighbour method (BallTree).
-        
-        Example Useage
-        ----------
-        # Get an interpolated DataArray for temperature onto two locations
-        interpolated = nemo.interpolate_in_space(nemo.dataset.votemper,
-                                                 [0,1], [45,46])
-        Parameters
-        ----------
-        model_array (xr.DataArray): Model variable DataArray to interpolate
-        new_lons (1Darray): Array of longitudes (degrees) to compare with model
-        new_lats (1Darray): Array of latitudes (degrees) to compare with model
-        
-        Returns
-        -------
-        Interpolated DataArray
-        '''
-        
-        # Get nearest indices
-        ind_x, ind_y = self.nearest_xy_indices(model_array, new_lons, new_lats)
-        
-        # Geographical interpolation (using BallTree indices)
-        interpolated = model_array.isel(x_dim=ind_x, y_dim=ind_y)
-        interpolated = interpolated.rename({'dim_0':'interp_dim'})
-        return interpolated
-    
-    def interpolate_in_time(self, model_array, new_times, 
-                               interp_method = 'nearest', extrapolate=True):
-        '''
-        Interpolates a provided xarray.DataArray in time to new python
-        datetimes using a specified scipy.interpolate method.
-        
-        Example Useage
-        ----------
-
-        Parameters
-        ----------
-        model_array (xr.DataArray): Model variable DataArray to interpolate
-        new_times (array): New times to interpolate to (array of datetimes)
-        interp_method (str): Interpolation method
-        
-        Returns
-        -------
-        Interpolated DataArray
-        '''
-        
-        # Time interpolation
-        interpolated = model_array.swap_dims({'t_dim':'time'})
-        if extrapolate:
-            interpolated = interpolated.interp(time = new_times,
-                                           method = interp_method,
-                                           kwargs={'fill_value':'extrapolate'})
-        else:
-            interpolated = interpolated.interp(time = new_times,
-                                           method = interp_method)
-        #interpolated = interpolated.swap_dims({'time':'t_dim'})
-        
-        return interpolated
-    
-    def interpolate_in_depth(self, model_array, new_depths):
-        raise NotImplementedError
-        return
-=======
         Returns  an object (with the appropriate target grid_ref) containing
         derivative (out_varstr) as xr.DataArray
         
@@ -637,5 +629,4 @@
                 return None
         else:
             print('{} does not exist in self.dataset'.format(in_varstr))
-            return None
->>>>>>> 87293650
+            return None