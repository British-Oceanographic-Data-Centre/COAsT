from .COAsT import COAsT
import xarray as xr
import numpy as np
# from dask import delayed, compute, visualize
# import graphviz
import matplotlib.pyplot as plt

class NEMO(COAsT):

    def __init__(self, *args, **kwargs):
        super().__init__(*args, **kwargs)

        return

    def set_dimension_mapping(self):
        self.dim_mapping = {'time_counter':'t_dim', 'deptht':'z_dim',
                            'y':'y_dim', 'x':'x_dim'}
        #self.dim_mapping = None

    def set_variable_mapping(self):
        #self.var_mapping = {'time_counter':'time',
        #                    'votemper' : 'temperature',
        #                    'temp' : 'temperature'}
        self.var_mapping = None

    def get_contour_complex(self, var, points_x, points_y, points_z, tolerance: int = 0.2):
        smaller = self.dataset[var].sel(z=points_z, x=points_x, y=points_y, method='nearest', tolerance=tolerance)
<<<<<<< HEAD
        return smaller
=======
        return smaller


    
>>>>>>> 7c6aaf2f
<|MERGE_RESOLUTION|>--- conflicted
+++ resolved
@@ -25,11 +25,4 @@
 
     def get_contour_complex(self, var, points_x, points_y, points_z, tolerance: int = 0.2):
         smaller = self.dataset[var].sel(z=points_z, x=points_x, y=points_y, method='nearest', tolerance=tolerance)
-<<<<<<< HEAD
-        return smaller
-=======
-        return smaller
-
-
-    
->>>>>>> 7c6aaf2f
+        return smaller