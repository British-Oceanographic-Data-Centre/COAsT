--- conflicted
+++ resolved
@@ -63,13 +63,8 @@
                             'votemper' : 'temperature',
                             'thetao' : 'temperature',
                             'temp' : 'temperature',
-<<<<<<< HEAD
-                            'vosaline' : 'salinity',
-                            'so' : 'salinity'}
-=======
                             'so' : 'salinity',
                             'vosaline' : 'salinity'}
->>>>>>> 7c6bd87d
         # Variable names mapped from domain to NEMO object
         # NAMES NOT SET IN STONE.
         self.var_mapping_domain = {'time_counter' : 'time0',
