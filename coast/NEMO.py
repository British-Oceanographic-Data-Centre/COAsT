--- conflicted
+++ resolved
@@ -9,20 +9,13 @@
     """
     Words to describe the NEMO class
     
-<<<<<<< HEAD
     kwargs -- define addition keyworded arguemts for domain file. E.g. ln_sco=1
     if using s-scoord in an old domain file that does not carry this flag.
     """
     def __init__(self, fn_data, fn_domain=None, grid_ref='t-grid',
                  chunks: dict=None, multiple=False,
                  workers=2, threads=2, memory_limit_per_worker='2GB', **kwargs):
-        self.dataset = None
-=======
-    def __init__(self, fn_data=None, fn_domain=None, grid_ref='t-grid',
-                 chunks: dict=None, multiple=False,
-                 workers=2, threads=2, memory_limit_per_worker='2GB'):
         self.dataset = xr.Dataset()
->>>>>>> 7e55383e
         self.grid_ref = grid_ref.lower()
         self.domain_loaded = False
         
@@ -38,17 +31,14 @@
                   " will be available")
         else:
             dataset_domain = self.load_domain(fn_domain, chunks)
-<<<<<<< HEAD
             # Define extra domain attributes using kwargs dictionary
             for key,value in kwargs.items():
                 dataset_domain[key] = value
             print( dataset_domain['x_dim'].size, dataset_domain['y_dim'].size)    
             dataset_domain = self.trim_domain_size( dataset_domain )
             print( dataset_domain['x_dim'].size, dataset_domain['y_dim'].size)    
-            self.construct_depths(dataset_domain)
-=======
+            #self.construct_depths(dataset_domain)
             self.set_timezero_depths(dataset_domain)
->>>>>>> 7e55383e
             self.merge_domain_into_dataset(dataset_domain)
             
     def set_dimension_mapping(self):
@@ -153,28 +143,14 @@
         smaller = self.dataset[var].sel(z=points_z, x=points_x, y=points_y, method='nearest', tolerance=tolerance)
         return smaller
 
-<<<<<<< HEAD
-    def construct_depths(self, dataset_domain):
-        # Construct depths
-        # xarray method for parsing depth variables:  # --> depth_t ,depth_w
-        print("In construct_depths")
-        if dataset_domain['ln_sco'].values == 1:
-            dataset_domain['deptht_0'], dataset_domain['depthw_0'] = \
-                self.get_depth_as_xr(dataset_domain.e3t_0, dataset_domain.e3w_0)
-        else:
-            print('Reconstruct depths for grids with ln_sco = 1. Not tried other grids yet')
-        return
-
-    def get_depth(self, e3t: np.ndarray, e3w: np.ndarray=None ):
-=======
     
     def set_timezero_depths(self, dataset_domain):
->>>>>>> 7e55383e
+
         """
         Calculates the depths at time zero (from the domain_cfg input file) 
         for the appropriate grid.
         
-        The depths are assigned to NEMO.dataset.depth_0
+        The depths are assigned to domain_dataset.depth_0
 
         """
 
@@ -210,8 +186,8 @@
                 depth_0[1:,:-1,:-1] = depth_0[0,:-1,:-1] + np.cumsum( e3w_0_on_f[1:,:,:], axis=0 ) 
             else:
                 raise ValueError(str(self) + ": " + self.grid_ref + " depth calculation not implemented")
-
-            self.dataset['depth_0'] = xr.DataArray(depth_0,
+            # Write the depth_0 variable to the domain_dataset DataSet
+            dataset_domain['depth_0'] = xr.DataArray(depth_0,
                     dims=['z_dim', 'y_dim', 'x_dim'],
                     attrs={'Units':'m',
                     'standard_name': 'Depth at time zero on the {}'.format(self.grid_ref)})
@@ -234,7 +210,24 @@
         dist2 = xr.ufuncs.square(self.dataset.latitude - lat) + xr.ufuncs.square(self.dataset.longitude - lon)
         [y, x] = np.unravel_index(dist2.argmin(), dist2.shape)
         return [y, x]
-
+      
+    def find_j_i_domain(self, lat, lon, dataset_domain):
+        """
+        A routine to find the nearest y x coordinates for a given latitude and longitude
+        Usage: [y,x] = find_j_i(49, -12, t)
+
+        :param lat: latitude
+        :param lon: longitude
+        :param grid_ref: the gphi/glam version a user wishes to search over
+        :return: the y and x coordinates for the given grid_ref variable within the domain file
+        """
+
+        internal_lat = dataset_domain[f"gphi{self.grid_ref.replace('-grid','')}"]
+        internal_lon = dataset_domain[f"glam{self.grid_ref.replace('-grid','')}"]
+        dist2 = xr.ufuncs.square(internal_lat - lat) \
+                + xr.ufuncs.square(internal_lon - lon)
+        [_, y, x] = np.unravel_index(dist2.argmin(), dist2.shape)
+        return [y, x]
     
     def transect_indices(self, start: tuple, end: tuple) -> tuple:
         """
@@ -245,7 +238,29 @@
         :type end: tuple A lat/lon pair
         :return: array of y indices, array of x indices, number of indices in transect
         """
-<<<<<<< HEAD
+        
+        [j1, i1] = self.find_j_i(start[0], start[1])  # lat , lon
+        [j2, i2] = self.find_j_i(end[0], end[1])  # lat , lon
+
+        line_length = max(np.abs(j2 - j1), np.abs(i2 - i1)) + 1
+
+        jj1 = [int(jj) for jj in np.round(np.linspace(j1, j2, num=line_length))]
+        ii1 = [int(ii) for ii in np.round(np.linspace(i1, i2, num=line_length))]
+        
+        return jj1, ii1, line_length
+      
+
+    def get_depth_as_xr(self, e3t: np.ndarray, e3w: np.ndarray=None ):
+        """
+        Inputs and outputs as xarray DataArrays
+        Returns the depth at t and w points.
+        If the w point scale factors are missing an approximation is made.
+        :param e3t: vertical scale factors at t points
+        :param e3w: (optional) vertical scale factors at w points.
+        :return: tuple of 2 4d arrays (t_dim,z_dim,y_dim,x_dim) containing depth at t
+                    and w points respectively
+                if t_dim has only one value. This dimension is squeezed.
+        """    
         depth_t = np.ma.empty_like( e3t.values )
         depth_w = np.ma.empty_like( e3t.values )
         depth_w[:,0,:,:] = 0.0
@@ -278,11 +293,11 @@
         """
         if (self.dataset['x_dim'].size != dataset_domain['x_dim'].size)  \
                 or (self.dataset['y_dim'].size != dataset_domain['y_dim'].size):
-            #print("The domain and dataset object are different sizes. Trim domain")
+            print("The domain and dataset object are different sizes. Trim domain")
             # Find the corners of the cut out domain.
-            [j0,i0] = self.find_j_i( self.dataset.nav_lat[0,0], 
+            [j0,i0] = self.find_j_i_domain( self.dataset.nav_lat[0,0], 
                                     self.dataset.nav_lon[0,0], dataset_domain )
-            [j1,i1] = self.find_j_i( self.dataset.nav_lat[-1,-1], 
+            [j1,i1] = self.find_j_i_domain( self.dataset.nav_lat[-1,-1], 
                                     self.dataset.nav_lon[-1,-1], dataset_domain )
 
             dataset_subdomain = dataset_domain.isel( 
@@ -306,35 +321,3 @@
             except:
                 pass
     
-    
-  
-                
-    def find_j_i(self, lat, lon, dataset_domain):
-        """
-        A routine to find the nearest y x coordinates for a given latitude and longitude
-        Usage: [y,x] = find_j_i(49, -12, t)
-
-        :param lat: latitude
-        :param lon: longitude
-        :param grid_ref: the gphi/glam version a user wishes to search over
-        :return: the y and x coordinates for the given grid_ref variable within the domain file
-        """
-
-        internal_lat = dataset_domain[f"gphi{self.grid_ref.replace('-grid','')}"]
-        internal_lon = dataset_domain[f"glam{self.grid_ref.replace('-grid','')}"]
-        dist2 = xr.ufuncs.square(internal_lat - lat) \
-                + xr.ufuncs.square(internal_lon - lon)
-        [_, y, x] = np.unravel_index(dist2.argmin(), dist2.shape)
-        return [y, x]
-=======
-
-        [j1, i1] = self.find_j_i(start[0], start[1])  # lat , lon
-        [j2, i2] = self.find_j_i(end[0], end[1])  # lat , lon
-
-        line_length = max(np.abs(j2 - j1), np.abs(i2 - i1)) + 1
-
-        jj1 = [int(jj) for jj in np.round(np.linspace(j1, j2, num=line_length))]
-        ii1 = [int(ii) for ii in np.round(np.linspace(i1, i2, num=line_length))]
-        
-        return jj1, ii1, line_length
->>>>>>> 7e55383e
