from .COAsT import COAsT
from warnings import warn
import numpy as np
<<<<<<< HEAD
import xarray as xa
=======
>>>>>>> e20ff67b

class DOMAIN(COAsT):

    def __init__(self):
        super()
        self.bathy_metry = None
        self.nav_lat = None
        self.nav_lon = None
        self.e1u = None
        self.e1v = None
        self.e1t = None
        self.e1f = None
        self.e2u = None
        self.e2v = None
        self.e2t = None
        self.e2f = None

    def set_command_variables(self):
        """ A method to make accessing the following simpler
                bathy_metry (t,y,x) - float - (m i.e. metres)
                nav_lat (y,x) - float - (deg)
                nav_lon (y,x) - float - (deg)
                e1u, e1v, e1t, e1f (t,y,x) - double - (m)
                e2u, e2v, e2t, e2f (t,y,x) - double - (m)
        """
        try:
            self.bathy_metry = self.dataset.bathy_metry
        except AttributeError as e:
            warn(str(e))

        try:
            self.nav_lat = self.dataset.nav_lat
        except AttributeError as e:
            warn(str(e))

        try:
            self.nav_lon = self.dataset.nav_lon
        except AttributeError as e:
            warn(str(e))

        try:
            self.e1u = self.dataset.e1u
        except AttributeError as e:
            warn(str(e))

        try:
            self.e1v = self.dataset.e1v
        except AttributeError as e:
            print(str(e))

        try:
            self.e1t = self.dataset.e1t
        except AttributeError as e:
            print(str(e))

        try:
            self.e1f = self.dataset.e1f
        except AttributeError as e:
            print(str(e))

        try:
            self.e2u = self.dataset.e2u
        except AttributeError as e:
            print(str(e))

        try:
            self.e2v = self.dataset.e2v
        except AttributeError as e:
            print(str(e))

        try:
            self.e2t = self.dataset.e2t
        except AttributeError as e:
            print(str(e))

        try:
            self.e2f = self.dataset.e2f
        except AttributeError as e:
            print(str(e))

<<<<<<< HEAD

    # TODO this might need to move to DOMAIN subclass
    def find_J_I(self, lat, lon):
        """
            Simple routine to find the nearest J,I coordinates for given lat lon
            Usage: [J,I] = findJI(49, -12, nav_lat_grid_T, nav_lon_grid_T)
            """
        dist2 = xa.ufuncs.square(self.dataset.gphit - lat) + xa.ufuncs.square(self.dataset.glamt - lon)
        [J, I] = np.unravel_index(dist2.argmin(), dist2.shape)
        return [J, I]


    # TODO this might need to move DOMAIN
    def transect_indices(self, start: tuple, end: tuple):
        [J1, I1] = self.find_J_I(start[0], start[1]) # lat , lon
        [J2, I2] = self.find_J_I(end[0], end[1]) # lat , lon

        npts = max(np.abs(J2 - J1), np.abs(I2 - I1))

        JJ = [int(jj) for jj in np.round(np.linspace(J1, J2, num=npts))]
        II = [int(ii) for ii in np.round(np.linspace(I1, I2, num=npts))]
        return JJ, II
=======
    def subset_indices_by_distance(self, centre_lon, centre_lat, radius):
        '''
        This is just a sketch of what this type of routine might look like.
        It would read in model domain location information as well as user specified
        information on a point location: centre and radius (probably km). It
        goes on to calculate the distance between all model points and the
        specified point and compares these distances to the radius.
        '''

        # Flatten NEMO domain stuff.
        lat = self.dataset.nav_lat
        lon = self.dataset.nav_lon

        # Calculate the distances between every model point and the specified
        # centre. Calls another routine dist_haversine.

        nemo_dist = self.dist_haversine(centre_lon, centre_lat, lon, lat)

        # Reshape distance array back to original 2-dimensional form
        # nemo_dist = xa.DataArray(nemo_dist.data.reshape(self.dataset.nav_lat.shape), dims=['y', 'x'])

        # Get boolean array where the distance is less than the specified radius
        # using np.where
        nemo_indices_bool = nemo_dist < radius
        nemo_indices = np.where(nemo_indices_bool.compute())

        # Then these output tuples can be separated into x and y arrays if necessary.

        return nemo_indices
>>>>>>> e20ff67b
<|MERGE_RESOLUTION|>--- conflicted
+++ resolved
@@ -1,10 +1,7 @@
 from .COAsT import COAsT
 from warnings import warn
 import numpy as np
-<<<<<<< HEAD
 import xarray as xa
-=======
->>>>>>> e20ff67b
 
 class DOMAIN(COAsT):
 
@@ -85,30 +82,6 @@
         except AttributeError as e:
             print(str(e))
 
-<<<<<<< HEAD
-
-    # TODO this might need to move to DOMAIN subclass
-    def find_J_I(self, lat, lon):
-        """
-            Simple routine to find the nearest J,I coordinates for given lat lon
-            Usage: [J,I] = findJI(49, -12, nav_lat_grid_T, nav_lon_grid_T)
-            """
-        dist2 = xa.ufuncs.square(self.dataset.gphit - lat) + xa.ufuncs.square(self.dataset.glamt - lon)
-        [J, I] = np.unravel_index(dist2.argmin(), dist2.shape)
-        return [J, I]
-
-
-    # TODO this might need to move DOMAIN
-    def transect_indices(self, start: tuple, end: tuple):
-        [J1, I1] = self.find_J_I(start[0], start[1]) # lat , lon
-        [J2, I2] = self.find_J_I(end[0], end[1]) # lat , lon
-
-        npts = max(np.abs(J2 - J1), np.abs(I2 - I1))
-
-        JJ = [int(jj) for jj in np.round(np.linspace(J1, J2, num=npts))]
-        II = [int(ii) for ii in np.round(np.linspace(I1, I2, num=npts))]
-        return JJ, II
-=======
     def subset_indices_by_distance(self, centre_lon, centre_lat, radius):
         '''
         This is just a sketch of what this type of routine might look like.
@@ -138,4 +111,26 @@
         # Then these output tuples can be separated into x and y arrays if necessary.
 
         return nemo_indices
->>>>>>> e20ff67b
+
+
+    # TODO this might need to move to DOMAIN subclass
+    def find_J_I(self, lat, lon):
+        """
+            Simple routine to find the nearest J,I coordinates for given lat lon
+            Usage: [J,I] = findJI(49, -12, nav_lat_grid_T, nav_lon_grid_T)
+            """
+        dist2 = xa.ufuncs.square(self.dataset.gphit - lat) + xa.ufuncs.square(self.dataset.glamt - lon)
+        [J, I] = np.unravel_index(dist2.argmin(), dist2.shape)
+        return [J, I]
+
+
+    # TODO this might need to move DOMAIN
+    def transect_indices(self, start: tuple, end: tuple):
+        [J1, I1] = self.find_J_I(start[0], start[1]) # lat , lon
+        [J2, I2] = self.find_J_I(end[0], end[1]) # lat , lon
+
+        npts = max(np.abs(J2 - J1), np.abs(I2 - I1))
+
+        JJ = [int(jj) for jj in np.round(np.linspace(J1, J2, num=npts))]
+        II = [int(ii) for ii in np.round(np.linspace(I1, I2, num=npts))]
+        return JJ, II