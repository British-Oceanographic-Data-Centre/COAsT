--- conflicted
+++ resolved
@@ -6,16 +6,11 @@
 
 class DOMAIN(COAsT):
 
-<<<<<<< HEAD
-=======
-
->>>>>>> d8959601
     def __init__(self, *args, **kwargs):
         super().__init__(*args, **kwargs)
         return
 
     def set_dimension_mapping(self):
-<<<<<<< HEAD
         self.dim_mapping = {'t':'t_dim', 'z':'z_dim',
                             'y':'y_dim', 'x':'x_dim'}
         #self.dim_mapping = None
@@ -31,13 +26,6 @@
         self.depth_w.attrs['standard_name'] = 'depth_at_w-points'
 
     def subset_indices_by_distance(self, centre_lon: float, centre_lat: float,
-=======
-        #self.dim_mapping = {'t':'t_dim', 'z':'z_dim', 
-        #                    'y':'y_dim', 'x':'x_dim'}
-        self.dim_mapping = None
-
-    def subset_indices_by_distance(self, centre_lon: float, centre_lat: float, 
->>>>>>> d8959601
                                    radius: float, grid_ref: str='T'):
         """
         This method returns a `tuple` of indices within the `radius` of the lon/lat point given by the user.
@@ -93,14 +81,14 @@
         ff4 = ( lat < latbounds[1] ).astype(int)
         ff = ff1 * ff2 * ff3 * ff4
         return np.where(ff)
-    
+
     def subset_indices_index_box(self, ind0_x: int, ind0_y: int,
                                  n_x: int, n_y: int=-1):
         """
         """
         if n_y <0:
             n_y = n_x
-            
+
         return
 
 
