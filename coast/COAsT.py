from dask import array
import xarray as xr
import numpy as np
from dask.distributed import Client
import copy
from .logging_util import get_slug, debug, info, warn, warning


def setup_dask_client(workers: int = 2, threads: int = 2, memory_limit_per_worker: str = "2GB"):
    Client(n_workers=workers, threads_per_worker=threads, memory_limit=memory_limit_per_worker)


class COAsT:
    def __init__(
        self,
        file: str = None,
        chunks: dict = None,
        multiple=False,
        workers: int = 2,  # TODO Do something with this unused parameter
        threads: int = 2,  # TODO Do something with this unused parameter
        memory_limit_per_worker: str = "2GB",  # TODO Do something with this unused parameter
    ):
        debug(f"Creating a new {get_slug(self)}")
        self.dataset = None
        self.earth_raids = 6371.007176  # Radius of the earth in km TODO Could this be module-level?
        self.set_dimension_mapping()
        self.set_variable_mapping()

        if file is None:
            warn(
                "Object created but no file or directory specified: \n"
                "{0} \n"
                "Use COAsT.load() to load a NetCDF file from file path or directory into this object.".format(
                    str(self)
                ),
                UserWarning,
            )
        else:
            self.load(file, chunks, multiple)
        debug(f"{get_slug(self)} initialised")

    def load(self, file_or_dir, chunks: dict = None, multiple=False):
        """
        Loads a file into a COAsT object's dataset variable using xarray

        Args:
            file_or_dir (str)     : file name or directory to multiple files.
            chunks (dict)  : Chunks to use in Dask [default None]
            multiple (bool): If true, load in multiple files from directory.
                             If false load a single file [default False]
        """
        if multiple:
            self.load_multiple(file_or_dir, chunks)
        else:
            self.load_single(file_or_dir, chunks)

    def __getitem__(self, name: str):
        return self.dataset[name]

    def load_single(self, file, chunks: dict = None):
        """Loads a single file into COAsT object's dataset variable."""
        info(f"Loading a single file ({file} for {get_slug(self)}")
        self.dataset = xr.open_dataset(file, chunks=chunks)

    def load_multiple(self, directory_to_files, chunks: dict = None):
        """Loads multiple files from directory into dataset variable."""
        info(f"Loading a directory ({directory_to_files}) for {get_slug(self)}")
        self.dataset = xr.open_mfdataset(
            directory_to_files, chunks=chunks, parallel=True, combine="by_coords"
        )  # , compat='override')

    def load_dataset(self, dataset):
        """
        :param dataset: The dataset to use
        :type dataset: xarray.Dataset
        """
        self.dataset = dataset
        debug(f"Dataset for {get_slug(self)} set to {get_slug(dataset)}")

    def set_dimension_mapping(self):
        self.dim_mapping = None
        debug(f"dim_mapping for {get_slug(self)} set to {self.dim_mapping}")

    def set_variable_mapping(self):
        self.var_mapping = None
        debug(f"var_mapping for {get_slug(self)} set to {self.var_mapping}")

    def set_grid_ref_attr(self):
        self.grid_ref_attr_mapping = None
        debug(f"grid_ref_attr_mapping for {get_slug(self)} set to {self.grid_ref_attr_mapping}")

    def set_dimension_names(self, dim_mapping: dict):
        """
        Relabel dimensions in COAsT object xarray.dataset to ensure
        consistent naming throughout the COAsT package.

        Args:
            dim_mapping (dict): keys are dimension names to change and values
                                new dimension names
        """
        debug(f"Setting dimension names for {get_slug(self)} with mapping {dim_mapping}")
        if dim_mapping is None:
            return
        for key, value in dim_mapping.items():
            try:
<<<<<<< HEAD
                self.dataset = self.dataset.rename_dims({ key : value })
            except ValueError as err:
                warning(f"{get_slug(self)}: Problem renaming dimension from {get_slug(self.dataset)}: {key} -> {value}."
                        f"{chr(10)}Error message of '{err}'")
                
=======
                self.dataset = self.dataset.rename_dims({key: value})
            except:  # TODO Catch specific exception(s)
                warning(f"{get_slug(self)}: Problem renaming dimension from {get_slug(self.dataset)}: {key} -> {value}")

>>>>>>> 1117015b
    def set_variable_names(self, var_mapping: dict):
        """
        Relabel variables in COAsT object xarray.dataset to ensure
        consistent naming throughout the COAsT package.

        Args:
            var_mapping (dict): keys are variable names to change and values
                                are new variable names
        """
        debug(f"Setting variable names for {get_slug(self)} with mapping {var_mapping}")
        if var_mapping is None:
            return
        for key, value in var_mapping.items():
            try:
<<<<<<< HEAD
                self.dataset = self.dataset.rename_vars({ key : value })
            except ValueError as err:
                warning(f"{get_slug(self)}: Problem renaming variables from {get_slug(self.dataset)}: {key} -> {value}."
                        f"{chr(10)}Error message of '{err}'")
=======
                self.dataset = self.dataset.rename_vars({key: value})
            except:
                warning(f"{get_slug(self)}: Problem renaming variables from {get_slug(self.dataset)}: {key} -> {value}")
>>>>>>> 1117015b

    def set_variable_grid_ref_attribute(self, grid_ref_attr_mapping: dict):  # TODO is this still used?
        """
        Set attributes for variables to access within package.
        Set grid attributes to identify with grid variable is associated with.
        """
        debug(f"Setting variable attributes for {get_slug(self)} with mapping {grid_ref_attr_mapping}")
        if grid_ref_attr_mapping is None:
            return
        for key, value in grid_ref_attr_mapping.items():
            try:
<<<<<<< HEAD
                self.dataset[key].attrs['grid_ref'] = value
            except KeyError as err:
                warning(f"{get_slug(self)}: Problem assigning attributes in {get_slug(self.dataset)}: {key} -> {value}."
                        f"{chr(10)}Error message of '{err}'")
=======
                self.dataset[key].attrs["grid_ref"] = value
            except:
                warning(f"{get_slug(self)}: Problem assigning attributes in {get_slug(self.dataset)}: {key} -> {value}")
>>>>>>> 1117015b

    def copy(self):
        new = copy.copy(self)
        debug(f"Copied {get_slug(self)} to new {get_slug(new)}")
        return new

    def isel(self, indexers: dict = None, drop: bool = False, **kwargs):
        """
        Indexes COAsT object along specified dimensions using xarray isel.
        Input is of same form as xarray.isel. Basic use, hand in either:
            1. Dictionary with keys = dimensions, values = indices
            2. **kwargs of form dimension = indices
        """
        obj_copy = self.copy()
        debug(f"Indexing (isel) {get_slug(obj_copy)}")
        obj_copy.dataset = obj_copy.dataset.isel(indexers, drop, **kwargs)
        return obj_copy

    def sel(self, indexers: dict = None, drop: bool = False, **kwargs):
        """
        Indexes COAsT object along specified dimensions using xarray sel.
        Input is of same form as xarray.sel. Basic use, hand in either:
            1. Dictionary with keys = dimensions, values = indices
            2. **kwargs of form dimension = indices
        """
        obj_copy = self.copy()
        debug(f"Indexing (sel) {get_slug(obj_copy)}")
        obj_copy.dataset = obj_copy.dataset.sel(indexers, drop, **kwargs)
        return obj_copy

    def rename(self, rename_dict, inplace: bool = None, **kwargs):
        debug(f"Renaming {get_slug(self.dataset)} with dict {rename_dict}")
        self.dataset = self.dataset.rename(rename_dict, inplace, **kwargs)
        return  # TODO Should this return something? If not, the statement is not needed

    def subset(self, **kwargs):
        """
        Subsets all variables within the dataset inside self (a COAsT object).
        Input is a set of keyword argument pairs of the form:
            dimension_name = indices
        The entire object is then subsetted along this dimension at indices
        """
        debug(f"Subsetting {get_slug(self)}")
        self.dataset = self.dataset.isel(kwargs)

    def subset_as_copy(self, **kwargs):
        """
        Similar to COAsT.subset() however applies the subsetting to a copy of
        the original COAsT object. This subsetted copy is then returned.
        Useful for preserving the original object whilst creating smaller
        subsetted object copies.
        """
        debug(f"Subsetting as copy {get_slug(self.dataset)}")
        obj_copy = self.copy()
        obj_copy.subset(**kwargs)
        return obj_copy

    def distance_between_two_points(self):
        raise NotImplementedError

    def subset_indices_by_distance(self, centre_lon: float, centre_lat: float, radius: float):
        """
        This method returns a `tuple` of indices within the `radius` of the lon/lat point given by the user.

        Distance is calculated as haversine - see `self.calculate_haversine_distance`

        :param centre_lon: The longitude of the users central point
        :param centre_lat: The latitude of the users central point
        :param radius: The haversine distance (in km) from the central point
        :return: All indices in a `tuple` with the haversine distance of the central point
        """
        debug(f"Subsetting {self} indices by distance")
        # Flatten NEMO domain stuff.
        lon = self.dataset.longitude
        lat = self.dataset.latitude

        # Calculate the distances between every model point and the specified
        # centre. Calls another routine dist_haversine.

        dist = self.calculate_haversine_distance(centre_lon, centre_lat, lon, lat)
        indices_bool = dist < radius
        indices = np.where(indices_bool.compute())

        return xr.DataArray(indices[0]), xr.DataArray(indices[1])

    def subset_indices_lonlat_box(self, lonbounds, latbounds):
        """Generates array indices for data which lies in a given lon/lat box.

        Keyword arguments:
        lon       -- Longitudes, 1D or 2D.
        lat       -- Latitudes, 1D or 2D
        lonbounds -- Array of form [min_longitude=-180, max_longitude=180]
        latbounds -- Array of form [min_latitude, max_latitude]

        return: Indices corresponding to datapoints inside specified box
        """
        debug(f"Subsetting {get_slug(self)} indices within lon/lat")
        lon_str = "longitude"
        lat_str = "latitude"
        lon = self.dataset[lon_str].copy()  # TODO Add a comment explaining why this needs to be copied
        lat = self.dataset[lat_str]
        ff = lon > lonbounds[0]
        ff *= lon < lonbounds[1]
        ff *= lat > latbounds[0]
        ff *= lat < latbounds[1]

        return np.where(ff)

    def calculate_haversine_distance(self, lon1, lat1, lon2, lat2):  # TODO This could be a static method
        """
        # Estimation of geographical distance using the Haversine function.
        # Input can be single values or 1D arrays of locations. This
        # does NOT create a distance matrix but outputs another 1D array.
        # This works for either location vectors of equal length OR a single loc
        # and an arbitrary length location vector.
        #
        # lon1, lat1 :: Location(s) 1.
        # lon2, lat2 :: Location(s) 2.
        """

        debug(f"Calculating haversine distance between {lon1},{lat1} and {lon2},{lat2}")

        # Convert to radians for calculations
        lon1 = xr.ufuncs.deg2rad(lon1)
        lat1 = xr.ufuncs.deg2rad(lat1)
        lon2 = xr.ufuncs.deg2rad(lon2)
        lat2 = xr.ufuncs.deg2rad(lat2)

        # Latitude and longitude differences
        dlat = (lat2 - lat1) / 2
        dlon = (lon2 - lon1) / 2

        # Haversine function.
        distance = xr.ufuncs.sin(dlat) ** 2 + xr.ufuncs.cos(lat1) * xr.ufuncs.cos(lat2) * xr.ufuncs.sin(dlon) ** 2
        distance = 2 * 6371.007176 * xr.ufuncs.arcsin(xr.ufuncs.sqrt(distance))

        return distance

    def get_subset_as_xarray(
        self, var: str, points_x: slice, points_y: slice, line_length: int = None, time_counter: int = 0
    ):
        """
        This method gets a subset of the data across the x/y indices given for the chosen variable.

        Setting time_counter to None will treat `var` as only having 3 dimensions depth, y, x

        there is a check on `var` to see the size of the time_counter, if 1 then time_counter is fixed to index 0.

        :param var: the name of the variable to get data from
        :param points_x: a list/array of indices for the x dimension
        :param points_y: a list/array of indices for the y dimension
        :param line_length: (Optional) the length of your subset (assuming simple line transect)
        :param time_counter: (Optional) which time slice to get data from, if None and the variable only has one a time
                             channel of length 1 then time_counter is fixed too an index of 0
        :return: data across all depths for the chosen variable along the given indices
        """
        debug(f"Subsetting {var} from {get_slug(self)}")
        try:
            [time_size, _, _, _] = self.dataset[var].shape
            if time_size == 1:
                time_counter == 0  # TODO This should probably be =, not ==

        except ValueError:
            time_counter = None

        dx = xr.DataArray(points_x)
        dy = xr.DataArray(points_y)

        if time_counter is None:
            smaller = self.dataset[var].isel(x_dim=dx, y_dim=dy)
        else:
            smaller = self.dataset[var].isel(t_dim=time_counter, x_dim=dx, y_dim=dy)

        return smaller

    def get_2d_subset_as_xarray(
        self, var: str, points_x: slice, points_y: slice, line_length: int = None, time_counter: int = 0
    ):
        """

        :param var:
        :param points_x:
        :param points_y:
        :param line_length:
        :param time_counter:
        :return:
        """

        debug(f"Fetching {var} subset as xarray")
        try:
            [time_size, _, _, _] = self.dataset[var].shape
            if time_size == 1:
                time_counter == 0
        except ValueError:
            time_counter = None

        if time_counter is None:
            smaller = self.dataset[var].isel(x=points_x, y=points_y)
        else:
            smaller = self.dataset[var].isel(time_counter=time_counter, x=points_x, y=points_y)

        return smaller

    def plot_simple_2d(self, x, y, data: xr.DataArray, cmap, plot_info: dict):
        """
        This is a simple method that will plot data in a 2d. It is a wrapper for matplotlib's 'pcolormesh' method.

        `cmap` and `plot_info` are required to run this method, `cmap` is passed directly to `pcolormesh`.

        `plot_info` contains all the required information for setting the figure;
         - ylim
         - xlim
         - clim
         - title
         - fig_size
         - ylabel

        :param x: The variable contain the x axis information
        :param y: The variable contain the y axis information
        :param data: the DataArray a user wishes to plot
        :param cmap:
        :param plot_info:
        :return:
        """
        info("Generating simple 2D plot...")
        import matplotlib.pyplot as plt

        plt.close("all")

        fig = plt.figure()
        plt.rcParams["figure.figsize"] = plot_info["fig_size"]

        ax = fig.add_subplot(411)
        plt.pcolormesh(x, y, data, cmap=cmap)

        plt.ylim(plot_info["ylim"])
        plt.xlim(plot_info["xlim"])
        plt.title(plot_info["title"])
        plt.ylabel(plot_info["ylabel"])
        plt.clim(plot_info["clim"])
        plt.colorbar()

        return plt

    def plot_cartopy(self, var: str, plot_var: array, params, time_counter: int = 0):
        try:
            import cartopy.crs as ccrs  # mapping plots
            import cartopy.feature  # add rivers, regional boundaries etc
            from cartopy.mpl.gridliner import LONGITUDE_FORMATTER, LATITUDE_FORMATTER  # deg symb
            from cartopy.feature import NaturalEarthFeature  # fine resolution coastline
        except ImportError:
            import sys

            warn("No cartopy found - please run\nconda install -c conda-forge cartopy")
            sys.exit(-1)

        import matplotlib.pyplot as plt

        info("Generating CartoPy plot...")
        plt.close("all")
        fig = plt.figure(figsize=(10, 10))
        ax = fig.gca()
        ax = plt.subplot(1, 1, 1, projection=ccrs.PlateCarree())

        cset = (
            self.dataset[var]
            .isel(time_counter=time_counter, deptht=0)
            .plot.pcolormesh(
                np.ma.masked_where(plot_var == np.NaN, plot_var), transform=ccrs.PlateCarree(), cmap=params.cmap
            )
        )

        cset.set_clim([params.levs[0], params.levs[-1]])

        ax.add_feature(cartopy.feature.OCEAN)
        ax.add_feature(cartopy.feature.BORDERS, linestyle=":")
        ax.add_feature(cartopy.feature.RIVERS)
        coast = NaturalEarthFeature(category="physical", scale="10m", facecolor="none", name="coastline")
        ax.add_feature(coast, edgecolor="gray")

        gl = ax.gridlines(
            crs=ccrs.PlateCarree(), draw_labels=True, linewidth=0.5, color="gray", alpha=0.5, linestyle="-"
        )

        gl.xlabels_top = False
        gl.xlabels_bottom = True
        gl.ylabels_right = False
        gl.ylabels_left = True
        gl.xformatter = LONGITUDE_FORMATTER
        gl.yformatter = LATITUDE_FORMATTER

        plt.colorbar(cset, shrink=params.colorbar_shrink, pad=0.05)

        # tmp = self.dataset.votemper
        # tmp.attrs = self.dataset.votemper.attrs
        # tmp.isel(time_counter=time_counter, deptht=0).plot.contourf(ax=ax, transform=ccrs.PlateCarree())
        # ax.set_global()
        # ax.coastlines()
        info("Displaying plot!")
        plt.show()

    def plot_movie(self):
        raise NotImplementedError<|MERGE_RESOLUTION|>--- conflicted
+++ resolved
@@ -103,18 +103,11 @@
             return
         for key, value in dim_mapping.items():
             try:
-<<<<<<< HEAD
                 self.dataset = self.dataset.rename_dims({ key : value })
             except ValueError as err:
                 warning(f"{get_slug(self)}: Problem renaming dimension from {get_slug(self.dataset)}: {key} -> {value}."
                         f"{chr(10)}Error message of '{err}'")
                 
-=======
-                self.dataset = self.dataset.rename_dims({key: value})
-            except:  # TODO Catch specific exception(s)
-                warning(f"{get_slug(self)}: Problem renaming dimension from {get_slug(self.dataset)}: {key} -> {value}")
-
->>>>>>> 1117015b
     def set_variable_names(self, var_mapping: dict):
         """
         Relabel variables in COAsT object xarray.dataset to ensure
@@ -129,16 +122,10 @@
             return
         for key, value in var_mapping.items():
             try:
-<<<<<<< HEAD
                 self.dataset = self.dataset.rename_vars({ key : value })
             except ValueError as err:
                 warning(f"{get_slug(self)}: Problem renaming variables from {get_slug(self.dataset)}: {key} -> {value}."
                         f"{chr(10)}Error message of '{err}'")
-=======
-                self.dataset = self.dataset.rename_vars({key: value})
-            except:
-                warning(f"{get_slug(self)}: Problem renaming variables from {get_slug(self.dataset)}: {key} -> {value}")
->>>>>>> 1117015b
 
     def set_variable_grid_ref_attribute(self, grid_ref_attr_mapping: dict):  # TODO is this still used?
         """
@@ -150,16 +137,10 @@
             return
         for key, value in grid_ref_attr_mapping.items():
             try:
-<<<<<<< HEAD
                 self.dataset[key].attrs['grid_ref'] = value
             except KeyError as err:
                 warning(f"{get_slug(self)}: Problem assigning attributes in {get_slug(self.dataset)}: {key} -> {value}."
                         f"{chr(10)}Error message of '{err}'")
-=======
-                self.dataset[key].attrs["grid_ref"] = value
-            except:
-                warning(f"{get_slug(self)}: Problem assigning attributes in {get_slug(self.dataset)}: {key} -> {value}")
->>>>>>> 1117015b
 
     def copy(self):
         new = copy.copy(self)
