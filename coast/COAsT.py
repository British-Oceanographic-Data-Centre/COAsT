--- conflicted
+++ resolved
@@ -20,7 +20,7 @@
         self.set_variable_mapping()
         #self.set_grid_ref_attr()
         if file is None:
-            print("Object created but no file or directory specified: " + 
+            print("Object created but no file or directory specified: " +
                   str(self) + " \n" +
                   "Use COAsT.load() to load a netCDF file from file path or " +
                   "directory into this object.")
@@ -30,7 +30,7 @@
     def load(self, file_or_dir, chunks:dict=None, multiple=False):
         """
         Loads a file into a COAsT object's dataset variable using xarray
-        
+
         Args:
             file (str)     : file name or directory to multiple files.
             chunks (dict)  : Chunks to use in Dask [default None]
@@ -40,7 +40,7 @@
         if multiple:
             self.load_multiple(file_or_dir, chunks)
         else:
-            self.load_single(file_or_dir, chunks)    
+            self.load_single(file_or_dir, chunks)
 
     def __getitem__(self, name: str):
         return self.dataset[name]
@@ -52,20 +52,20 @@
     def load_multiple(self, directory_to_files, chunks: dict = None):
         """ Loads multiple files from directory into dataset variable. """
         self.dataset = xr.open_mfdataset(
-            directory_to_files, chunks=chunks, parallel=True, 
+            directory_to_files, chunks=chunks, parallel=True,
             combine="by_coords") #, compat='override')
 
     def load_dataset(self, dataset):
-        """        
+        """
         :param dataset: The dataset to use
         :type dataset: xarray.Dataset
         """
-        
+
         self.dataset = dataset
-    
+
     def set_dimension_mapping(self):
         self.dim_mapping = None
-        
+
     def set_variable_mapping(self):
         self.var_mapping = None
 
@@ -73,10 +73,10 @@
         self.grid_ref_attr_mapping = None
 
     def set_dimension_names(self, dim_mapping: dict):
-        """ 
+        """
         Relabel dimensions in COAsT object xarray.dataset to ensure
         consistent naming throughout the COAsT package.
-        
+
         Args:
             dim_mapping (dict): keys are dimension names to change and values
                                 new dimension names
@@ -87,14 +87,14 @@
                 self.dataset = self.dataset.rename_dims({ key : value })
             except:
                 pass
-                #print(str(self) + ': Problem renaming dimension: ' + 
+                #print(str(self) + ': Problem renaming dimension: ' +
                 #      key + ' -> ' + value)
-                
+
     def set_variable_names(self, var_mapping: dict):
-        """ 
+        """
         Relabel variables in COAsT object xarray.dataset to ensure
         consistent naming throughout the COAsT package.
-        
+
         Args:
             var_mapping (dict): keys are variable names to change and values
                                 are new variable names
@@ -105,7 +105,7 @@
                 self.dataset = self.dataset.rename_vars({ key : value })
             except:
                 pass
-                #print(str(self) + ': Problem renaming variable: ' + 
+                #print(str(self) + ': Problem renaming variable: ' +
                 #      key + ' -> ' + value)
 
     def set_variable_grid_ref_attribute(self, grid_ref_attr_mapping: dict):
@@ -124,11 +124,11 @@
 
     def copy(self):
         return copy.copy(self)
-        
+
     def isel(self, indexers: dict = None, drop: bool = False,
              **kwargs):
         '''
-        Indexes COAsT object along specified dimensions using xarray isel. 
+        Indexes COAsT object along specified dimensions using xarray isel.
         Input is of same form as xarray.isel. Basic use, hand in either:
             1. Dictionary with keys = dimensions, values = indices
             2. **kwargs of form dimension = indices
@@ -136,11 +136,11 @@
         obj_copy = self.copy()
         obj_copy.dataset = obj_copy.dataset.isel(indexers, drop, **kwargs)
         return obj_copy
-    
+
     def sel(self, indexers: dict = None, drop: bool = False,
              **kwargs):
         '''
-        Indexes COAsT object along specified dimensions using xarray sel. 
+        Indexes COAsT object along specified dimensions using xarray sel.
         Input is of same form as xarray.sel. Basic use, hand in either:
             1. Dictionary with keys = dimensions, values = indices
             2. **kwargs of form dimension = indices
@@ -148,7 +148,7 @@
         obj_copy = self.copy()
         obj_copy.dataset = obj_copy.dataset.sel(indexers, drop, **kwargs)
         return obj_copy
-    
+
     def rename(self, rename_dict, inplace: bool=None, **kwargs):
         self.dataset = self.dataset.rename(rename_dict, inplace, **kwargs)
         return
@@ -161,7 +161,7 @@
         The entire object is then subsetted along this dimension at indices
         '''
         self.dataset = self.dataset.isel(kwargs)
-        
+
     def subset_as_copy(self, **kwargs):
         '''
         Similar to COAsT.subset() however applies the subsetting to a copy of
@@ -175,8 +175,8 @@
 
     def distance_between_two_points(self):
         raise NotImplementedError
-        
-    def subset_indices_by_distance(self, centre_lon: float, centre_lat: float, 
+
+    def subset_indices_by_distance(self, centre_lon: float, centre_lat: float,
                                    radius: float):
         """
         This method returns a `tuple` of indices within the `radius` of the lon/lat point given by the user.
@@ -190,24 +190,19 @@
         """
 
         # Flatten NEMO domain stuff.
-<<<<<<< HEAD
-        lat = self.dataset[lat_str]
-        lon = self.dataset[lon_str]
-=======
         lat = self.dataset.latitude
         lon = self.dataset.longitude
->>>>>>> 755ef7e0
 
         # Calculate the distances between every model point and the specified
         # centre. Calls another routine dist_haversine.
 
-        dist = self.calculate_haversine_distance(centre_lon, centre_lat, 
+        dist = self.calculate_haversine_distance(centre_lon, centre_lat,
                                                  lon, lat)
         indices_bool = dist < radius
         indices = np.where(indices_bool.compute())
 
         return xr.DataArray(indices[0]), xr.DataArray(indices[1])
-    
+
     def subset_indices_lonlat_box(self, lonbounds, latbounds):
         """Generates array indices for data which lies in a given lon/lat box.
 
@@ -216,7 +211,7 @@
         lat       -- Latitudes, 1D or 2D
         lonbounds -- Array of form [min_longitude=-180, max_longitude=180]
         latbounds -- Array of form [min_latitude, max_latitude]
-        
+
         return: Indices corresponding to datapoints inside specified box
         """
         lon_str = 'longitude'
