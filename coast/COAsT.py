from dask import delayed
from dask import array
import xarray as xr
import numpy as np
from dask.distributed import Client
from warnings import warn
import copy

def setup_dask_clinet(workers=2, threads=2, memory_limit_per_worker='2GB'):
    Client(n_workers=workers, threads_per_worker=threads, memory_limit=memory_limit_per_worker)


class COAsT:
    def __init__(self, file = None, chunks: dict=None, multiple=False,
                 workers=2, threads=2, memory_limit_per_worker='2GB'):
        # self.client = Client(n_workers=workers, threads_per_worker=threads, memory_limit=memory_limit_per_worker)
        self.dataset = None
        self.earth_raids = 6371.007176 # Radius of the earth in km
        self.set_dimension_mapping()
        self.set_variable_mapping()
        #self.set_grid_ref_attr()
        if file is None:
            print("Object created but no file or directory specified: " + 
                  str(self) + " \n" +
                  "Use COAsT.load() to load a netCDF file from file path or " +
                  "directory into this object.")
        else:
            self.load(file, chunks, multiple)

    def load(self, file_or_dir, chunks:dict=None, multiple=False):
        """
        Loads a file into a COAsT object's dataset variable using xarray
        
        Args:
            file (str)     : file name or directory to multiple files.
            chunks (dict)  : Chunks to use in Dask [default None]
            multiple (bool): If true, load in multiple files from directory.
                             If false load a single file [default False]
        """
        if multiple:
            self.load_multiple(file_or_dir, chunks)
        else:
            self.load_single(file_or_dir, chunks)    

    def __getitem__(self, name: str):
        return self.dataset[name]

    def load_single(self, file, chunks: dict = None):
        """ Loads a single file into COAsT object's dataset variable. """
        self.dataset = xr.open_dataset(file, chunks=chunks)

    def load_multiple(self, directory_to_files, chunks: dict = None):
        """ Loads multiple files from directory into dataset variable. """
        self.dataset = xr.open_mfdataset(
            directory_to_files, chunks=chunks, parallel=True, 
            combine="by_coords") #, compat='override')

    def load_dataset(self, dataset):
        """        
        :param dataset: The dataset to use
        :type dataset: xarray.Dataset
        """
        
        self.dataset = dataset
    
    def set_dimension_mapping(self):
        self.dim_mapping = None
        
    def set_variable_mapping(self):
        self.var_mapping = None

    def set_grid_ref_attr(self):
        self.grid_ref_attr_mapping = None

    def set_dimension_names(self, dim_mapping: dict):
        """ 
        Relabel dimensions in COAsT object xarray.dataset to ensure
        consistent naming throughout the COAsT package.
        
        Args:
            dim_mapping (dict): keys are dimension names to change and values
                                new dimension names
        """
        if dim_mapping is None: return
        for key, value in dim_mapping.items():
            try:
                self.dataset = self.dataset.rename_dims({ key : value })
            except:
                pass
                #print(str(self) + ': Problem renaming dimension: ' + 
                #      key + ' -> ' + value)
                
    def set_variable_names(self, var_mapping: dict):
        """ 
        Relabel variables in COAsT object xarray.dataset to ensure
        consistent naming throughout the COAsT package.
        
        Args:
            var_mapping (dict): keys are variable names to change and values
                                are new variable names
        """
        if var_mapping is None: return
        for key, value in var_mapping.items():
            try:
                self.dataset = self.dataset.rename_vars({ key : value })
            except:
                pass
                #print(str(self) + ': Problem renaming variable: ' + 
                #      key + ' -> ' + value)

    def set_variable_grid_ref_attribute(self, grid_ref_attr_mapping: dict):
        """
        Set attributes for variables to access within package.
        Set grid attributes to identify with grid variable is associated with.
        """
        if grid_ref_attr_mapping is None: return
        for key, value in grid_ref_attr_mapping.items():
            try:
                self.dataset[key].attrs['grid_ref'] = value
            except:
                pass
                #print(str(self) + ': Problem assigning ' + key +
                #        'grid_ref attribute ' + value)

    def copy(self):
        return copy.copy(self)
        
    def isel(self, indexers: dict = None, drop: bool = False,
             **kwargs):
        '''
        Indexes COAsT object along specified dimensions using xarray isel. 
        Input is of same form as xarray.isel. Basic use, hand in either:
            1. Dictionary with keys = dimensions, values = indices
            2. **kwargs of form dimension = indices
        '''
        obj_copy = self.copy()
        obj_copy.dataset = obj_copy.dataset.isel(indexers, drop, **kwargs)
        return obj_copy
    
    def sel(self, indexers: dict = None, drop: bool = False,
             **kwargs):
        '''
        Indexes COAsT object along specified dimensions using xarray sel. 
        Input is of same form as xarray.sel. Basic use, hand in either:
            1. Dictionary with keys = dimensions, values = indices
            2. **kwargs of form dimension = indices
        '''
        obj_copy = self.copy()
        obj_copy.dataset = obj_copy.dataset.sel(indexers, drop, **kwargs)
        return obj_copy
    
    def rename(self, rename_dict, inplace: bool=None, **kwargs):
        self.dataset = self.dataset.rename(rename_dict, inplace, **kwargs)
        return

    def subset(self, **kwargs):
        '''
        Subsets all variables within the dataset inside self (a COAsT object).
        Input is a set of keyword argument pairs of the form:
            dimension_name = indices
        The entire object is then subsetted along this dimension at indices
        '''
        self.dataset = self.dataset.isel(kwargs)
        
    def subset_as_copy(self, **kwargs):
        '''
        Similar to COAsT.subset() however applies the subsetting to a copy of
        the original COAsT object. This subsetted copy is then returned.
        Useful for preserving the original object whilst creating smaller
        subsetted object copies.
        '''
        obj_copy = self.copy()
        obj_copy.subset(**kwargs)
        return obj_copy

    def distance_between_two_points(self):
        raise NotImplementedError
        
    def subset_indices_by_distance(self, centre_lon: float, centre_lat: float, 
                                   radius: float):
        """
        This method returns a `tuple` of indices within the `radius` of the lon/lat point given by the user.

        Distance is calculated as haversine - see `self.calculate_haversine_distance`

        :param centre_lon: The longitude of the users central point
        :param centre_lat: The latitude of the users central point
        :param radius: The haversine distance (in km) from the central point
        :return: All indices in a `tuple` with the haversine distance of the central point
        """

        # Flatten NEMO domain stuff.
<<<<<<< HEAD
        lat = self.dataset[lat_str]
        lon = self.dataset[lon_str]
=======
        lat = self.dataset.latitude
        lon = self.dataset.longitude
>>>>>>> 2b11e4ac

        # Calculate the distances between every model point and the specified
        # centre. Calls another routine dist_haversine.

        dist = self.calculate_haversine_distance(centre_lon, centre_lat, 
                                                 lon, lat)
        indices_bool = dist < radius
        indices = np.where(indices_bool.compute())

        return xr.DataArray(indices[0]), xr.DataArray(indices[1])
    
    def subset_indices_lonlat_box(self, lonbounds, latbounds):
        """Generates array indices for data which lies in a given lon/lat box.

        Keyword arguments:
        lon       -- Longitudes, 1D or 2D.
        lat       -- Latitudes, 1D or 2D
        lonbounds -- Array of form [min_longitude=-180, max_longitude=180]
        latbounds -- Array of form [min_latitude, max_latitude]
        
        return: Indices corresponding to datapoints inside specified box
        """
        lon_str = 'longitude'
        lat_str = 'latitude'
        lon = self.dataset[lon_str].copy()
        lat = self.dataset[lat_str]
        ff = ( lon > lonbounds[0] ).astype(int)
        ff = ff*( lon < lonbounds[1] ).astype(int)
        ff = ff*( lat > latbounds[0] ).astype(int)
        ff = ff*( lat < latbounds[1] ).astype(int)
        return np.where(ff)

    def calculate_haversine_distance(self, lon1, lat1, lon2, lat2):
        '''
        # Estimation of geographical distance using the Haversine function.
        # Input can be single values or 1D arrays of locations. This
        # does NOT create a distance matrix but outputs another 1D array.
        # This works for either location vectors of equal length OR a single loc
        # and an arbitrary length location vector.
        #
        # lon1, lat1 :: Location(s) 1.
        # lon2, lat2 :: Location(s) 2.
        '''

        # Convert to radians for calculations
        lon1 = xr.ufuncs.deg2rad(lon1)
        lat1 = xr.ufuncs.deg2rad(lat1)
        lon2 = xr.ufuncs.deg2rad(lon2)
        lat2 = xr.ufuncs.deg2rad(lat2)

        # Latitude and longitude differences
        dlat = (lat2 - lat1) / 2
        dlon = (lon2 - lon1) / 2

        # Haversine function.
        distance = xr.ufuncs.sin(dlat) ** 2 + xr.ufuncs.cos(lat1) * xr.ufuncs.cos(lat2) * xr.ufuncs.sin(dlon) ** 2
        distance = 2 * 6371.007176 * xr.ufuncs.arcsin(xr.ufuncs.sqrt(distance))

        return distance

    def get_subset_as_xarray(self, var: str, points_x: slice, points_y: slice, line_length: int = None,
                             time_counter: int = 0):
        """
        This method gets a subset of the data across the x/y indices given for the chosen variable.

        Setting time_counter to None will treat `var` as only having 3 dimensions depth, y, x

        there is a check on `var` to see the size of the time_counter, if 1 then time_counter is fixed to index 0.

        :param var: the name of the variable to get data from
        :param points_x: a list/array of indices for the x dimension
        :param points_y: a list/array of indices for the y dimension
        :param line_length: (Optional) the length of your subset (assuming simple line transect)
        :param time_counter: (Optional) which time slice to get data from, if None and the variable only has one a time
                             channel of length 1 then time_counter is fixed too an index of 0
        :return: data across all depths for the chosen variable along the given indices
        """

        try:
            [time_size, _, _, _] = self.dataset[var].shape
            if time_size == 1:
                time_counter == 0

        except ValueError:
            time_counter = None

        dx = xr.DataArray(points_x)
        dy = xr.DataArray(points_y)

        if time_counter is None:
            smaller = self.dataset[var].isel(x_dim=dx, y_dim=dy)
        else:
            smaller = self.dataset[var].isel(t_dim=time_counter, x_dim=dx, y_dim=dy)

        return smaller

    def get_2d_subset_as_xarray(self, var: str, points_x: slice, points_y: slice, line_length: int = None,
                                time_counter: int = 0):
        """

        :param var:
        :param points_x:
        :param points_y:
        :param line_length:
        :param time_counter:
        :return:
        """

        try:
            [time_size, _, _, _] = self.dataset[var].shape
            if time_size == 1:
                time_counter == 0
        except ValueError:
            time_counter = None

        if time_counter is None:
            smaller = self.dataset[var].isel(x=points_x, y=points_y)
        else:
            smaller = self.dataset[var].isel(time_counter=time_counter, x=points_x, y=points_y)

        return smaller

    def plot_simple_2d(self, x, y, data: xr.DataArray, cmap, plot_info: dict):
        """
        This is a simple method that will plot data in a 2d. It is a wrapper for matplotlib's 'pcolormesh' method.

        `cmap` and `plot_info` are required to run this method, `cmap` is passed directly to `pcolormesh`.

        `plot_info` contains all the required information for setting the figure;
         - ylim
         - xlim
         - clim
         - title
         - fig_size
         - ylabel

        :param x: The variable contain the x axis information
        :param y: The variable contain the y axis information
        :param data: the DataArray a user wishes to plot
        :param cmap:
        :param plot_info:
        :return:
        """
        import matplotlib.pyplot as plt

        plt.close('all')

        fig = plt.figure()
        plt.rcParams['figure.figsize'] = plot_info['fig_size']

        ax = fig.add_subplot(411)
        plt.pcolormesh(x, y, data, cmap=cmap)

        plt.ylim(plot_info['ylim'])
        plt.xlim(plot_info['xlim'])
        plt.title(plot_info['title'])
        plt.ylabel(plot_info['ylabel'])
        plt.clim(plot_info['clim'])
        plt.colorbar()

        return plt

    def plot_cartopy(self, var: str, plot_var: array, params, time_counter: int = 0):
        try:
            import cartopy.crs as ccrs  # mapping plots
            import cartopy.feature  # add rivers, regional boundaries etc
            from cartopy.mpl.gridliner import LONGITUDE_FORMATTER, LATITUDE_FORMATTER  # deg symb
            from cartopy.feature import NaturalEarthFeature  # fine resolution coastline
        except ImportError:
            import sys
            warn("No cartopy found - please run\nconda install -c conda-forge cartopy")
            sys.exit(-1)

        import matplotlib.pyplot as plt
        plt.close('all')
        fig = plt.figure(figsize=(10, 10))
        ax = fig.gca()
        ax = plt.subplot(1, 1, 1, projection=ccrs.PlateCarree())

        cset = self.dataset[var].isel(time_counter=time_counter, deptht=0).plot.pcolormesh \
            (np.ma.masked_where(plot_var == np.NaN, plot_var), transform=ccrs.PlateCarree(), cmap=params.cmap)

        cset.set_clim([params.levs[0], params.levs[-1]])

        ax.add_feature(cartopy.feature.OCEAN)
        ax.add_feature(cartopy.feature.BORDERS, linestyle=':')
        ax.add_feature(cartopy.feature.RIVERS)
        coast = NaturalEarthFeature(category='physical', scale='10m', facecolor='none', name='coastline')
        ax.add_feature(coast, edgecolor='gray')

        gl = ax.gridlines(crs=ccrs.PlateCarree(), draw_labels=True,
                          linewidth=0.5, color='gray', alpha=0.5, linestyle='-')

        gl.xlabels_top = False
        gl.xlabels_bottom = True
        gl.ylabels_right = False
        gl.ylabels_left = True
        gl.xformatter = LONGITUDE_FORMATTER
        gl.yformatter = LATITUDE_FORMATTER

        plt.colorbar(cset, shrink=params.colorbar_shrink, pad=.05)

        # tmp = self.dataset.votemper
        # tmp.attrs = self.dataset.votemper.attrs
        # tmp.isel(time_counter=time_counter, deptht=0).plot.contourf(ax=ax, transform=ccrs.PlateCarree())
        # ax.set_global()
        # ax.coastlines()
        plt.show()

    def plot_movie(self):
        raise NotImplementedError<|MERGE_RESOLUTION|>--- conflicted
+++ resolved
@@ -190,13 +190,8 @@
         """
 
         # Flatten NEMO domain stuff.
-<<<<<<< HEAD
-        lat = self.dataset[lat_str]
-        lon = self.dataset[lon_str]
-=======
+        lon = self.dataset.longitude
         lat = self.dataset.latitude
-        lon = self.dataset.longitude
->>>>>>> 2b11e4ac
 
         # Calculate the distances between every model point and the specified
         # centre. Calls another routine dist_haversine.
