from dask import array
import xarray as xr
import numpy as np
from dask.distributed import Client
import copy
from .logging_util import get_slug, debug, info, warn, warning


def setup_dask_client(workers: int = 2, threads: int = 2, memory_limit_per_worker: str = "2GB"):
    Client(n_workers=workers, threads_per_worker=threads, memory_limit=memory_limit_per_worker)


class COAsT:
    def __init__(
        self,
        file: str = None,
        chunks: dict = None,
        multiple=False,
        workers: int = 2,  # TODO Do something with this unused parameter
        threads: int = 2,  # TODO Do something with this unused parameter
        memory_limit_per_worker: str = "2GB",  # TODO Do something with this unused parameter
    ):
        debug(f"Creating a new {get_slug(self)}")
        self.dataset = None
        self.earth_raids = 6371.007176  # Radius of the earth in km TODO Could this be module-level?
        self.set_dimension_mapping()
        self.set_variable_mapping()

        if file is None:
            warn(
                "Object created but no file or directory specified: \n"
                "{0} \n"
                "Use COAsT.load() to load a NetCDF file from file path or directory into this object.".format(
                    str(self)
                ),
                UserWarning,
            )
        else:
            self.load(file, chunks, multiple)
        debug(f"{get_slug(self)} initialised")

    def load(self, file_or_dir, chunks: dict = None, multiple=False):
        """
        Loads a file into a COAsT object's dataset variable using xarray

        Args:
            file_or_dir (str)     : file name or directory to multiple files.
            chunks (dict)  : Chunks to use in Dask [default None]
            multiple (bool): If true, load in multiple files from directory.
                             If false load a single file [default False]
        """
        if multiple:
            self.load_multiple(file_or_dir, chunks)
        else:
            self.load_single(file_or_dir, chunks)

    def __getitem__(self, name: str):
        return self.dataset[name]

    def load_single(self, file, chunks: dict = None):
        """Loads a single file into COAsT object's dataset variable."""
        info(f"Loading a single file ({file} for {get_slug(self)}")
        self.dataset = xr.open_dataset(file, chunks=chunks)

    def load_multiple(self, directory_to_files, chunks: dict = None):
        """Loads multiple files from directory into dataset variable."""
        info(f"Loading a directory ({directory_to_files}) for {get_slug(self)}")
        self.dataset = xr.open_mfdataset(
            directory_to_files, chunks=chunks, parallel=True, combine="by_coords"
        )  # , compat='override')

    def load_dataset(self, dataset):
        """
        :param dataset: The dataset to use
        :type dataset: xarray.Dataset
        """
        self.dataset = dataset
        debug(f"Dataset for {get_slug(self)} set to {get_slug(dataset)}")

    def set_dimension_mapping(self):
        self.dim_mapping = None
        debug(f"dim_mapping for {get_slug(self)} set to {self.dim_mapping}")

    def set_variable_mapping(self):
        self.var_mapping = None
        debug(f"var_mapping for {get_slug(self)} set to {self.var_mapping}")

    def set_grid_ref_attr(self):
        self.grid_ref_attr_mapping = None
        debug(f"grid_ref_attr_mapping for {get_slug(self)} set to {self.grid_ref_attr_mapping}")

    def set_dimension_names(self, dim_mapping: dict):
        """
        Relabel dimensions in COAsT object xarray.dataset to ensure
        consistent naming throughout the COAsT package.

        Args:
            dim_mapping (dict): keys are dimension names to change and values
                                new dimension names
        """
        debug(f"Setting dimension names for {get_slug(self)} with mapping {dim_mapping}")
        if dim_mapping is None:
            return
        for key, value in dim_mapping.items():
            try:
                self.dataset = self.dataset.rename_dims({key: value})
<<<<<<< HEAD
            except:  # TODO Catch specific exception(s)
                warning(f"{get_slug(self)}: Problem renaming dimension from {get_slug(self.dataset)}: {key} -> {value}")
=======
            except ValueError as err:
                warning(
                    f"{get_slug(self)}: Problem renaming dimension from {get_slug(self.dataset)}: {key} -> {value}."
                    f"{chr(10)}Error message of '{err}'"
                )
>>>>>>> 467c353a

    def set_variable_names(self, var_mapping: dict):
        """
        Relabel variables in COAsT object xarray.dataset to ensure
        consistent naming throughout the COAsT package.

        Args:
            var_mapping (dict): keys are variable names to change and values
                                are new variable names
        """
        debug(f"Setting variable names for {get_slug(self)} with mapping {var_mapping}")
        if var_mapping is None:
            return
        for key, value in var_mapping.items():
            try:
                self.dataset = self.dataset.rename_vars({key: value})
<<<<<<< HEAD
            except:
                warning(f"{get_slug(self)}: Problem renaming variables from {get_slug(self.dataset)}: {key} -> {value}")

    def set_variable_grid_ref_attribute(self, grid_ref_attr_mapping: dict):
=======
            except ValueError as err:
                warning(
                    f"{get_slug(self)}: Problem renaming variables from {get_slug(self.dataset)}: {key} -> {value}."
                    f"{chr(10)}Error message of '{err}'"
                )

    def set_variable_grid_ref_attribute(self, grid_ref_attr_mapping: dict):  # TODO is this still used?
>>>>>>> 467c353a
        """
        Set attributes for variables to access within package.
        Set grid attributes to identify with grid variable is associated with.
        """
        debug(f"Setting variable attributes for {get_slug(self)} with mapping {grid_ref_attr_mapping}")
        if grid_ref_attr_mapping is None:
            return
        for key, value in grid_ref_attr_mapping.items():
            try:
                self.dataset[key].attrs["grid_ref"] = value
<<<<<<< HEAD
            except:
                warning(f"{get_slug(self)}: Problem assigning attributes in {get_slug(self.dataset)}: {key} -> {value}")
=======
            except KeyError as err:
                warning(
                    f"{get_slug(self)}: Problem assigning attributes in {get_slug(self.dataset)}: {key} -> {value}."
                    f"{chr(10)}Error message of '{err}'"
                )
>>>>>>> 467c353a

    def copy(self):
        new = copy.copy(self)
        debug(f"Copied {get_slug(self)} to new {get_slug(new)}")
        return new

    def isel(self, indexers: dict = None, drop: bool = False, **kwargs):
        """
        Indexes COAsT object along specified dimensions using xarray isel.
        Input is of same form as xarray.isel. Basic use, hand in either:
            1. Dictionary with keys = dimensions, values = indices
            2. **kwargs of form dimension = indices
        """
        obj_copy = self.copy()
        debug(f"Indexing (isel) {get_slug(obj_copy)}")
        obj_copy.dataset = obj_copy.dataset.isel(indexers, drop, **kwargs)
        return obj_copy

    def sel(self, indexers: dict = None, drop: bool = False, **kwargs):
        """
        Indexes COAsT object along specified dimensions using xarray sel.
        Input is of same form as xarray.sel. Basic use, hand in either:
            1. Dictionary with keys = dimensions, values = indices
            2. **kwargs of form dimension = indices
        """
        obj_copy = self.copy()
        debug(f"Indexing (sel) {get_slug(obj_copy)}")
        obj_copy.dataset = obj_copy.dataset.sel(indexers, drop, **kwargs)
        return obj_copy

    def rename(self, rename_dict, inplace: bool = None, **kwargs):
        debug(f"Renaming {get_slug(self.dataset)} with dict {rename_dict}")
        self.dataset = self.dataset.rename(rename_dict, inplace, **kwargs)
        return  # TODO Should this return something? If not, the statement is not needed

    def subset(self, **kwargs):
        """
        Subsets all variables within the dataset inside self (a COAsT object).
        Input is a set of keyword argument pairs of the form:
            dimension_name = indices
        The entire object is then subsetted along this dimension at indices
        """
        debug(f"Subsetting {get_slug(self)}")
        self.dataset = self.dataset.isel(kwargs)

    def subset_as_copy(self, **kwargs):
        """
        Similar to COAsT.subset() however applies the subsetting to a copy of
        the original COAsT object. This subsetted copy is then returned.
        Useful for preserving the original object whilst creating smaller
        subsetted object copies.
        """
        debug(f"Subsetting as copy {get_slug(self.dataset)}")
        obj_copy = self.copy()
        obj_copy.subset(**kwargs)
        return obj_copy

    def distance_between_two_points(self):
        raise NotImplementedError

    def subset_indices_by_distance(self, centre_lon: float, centre_lat: float, radius: float):
        """
        This method returns a `tuple` of indices within the `radius` of the lon/lat point given by the user.

        Distance is calculated as haversine - see `self.calculate_haversine_distance`

        :param centre_lon: The longitude of the users central point
        :param centre_lat: The latitude of the users central point
        :param radius: The haversine distance (in km) from the central point
        :return: All indices in a `tuple` with the haversine distance of the central point
        """
        debug(f"Subsetting {self} indices by distance")
        # Flatten NEMO domain stuff.
        lon = self.dataset.longitude
        lat = self.dataset.latitude

        # Calculate the distances between every model point and the specified
        # centre. Calls another routine dist_haversine.

        dist = self.calculate_haversine_distance(centre_lon, centre_lat, lon, lat)
        indices_bool = dist < radius
        indices = np.where(indices_bool.compute())

        return xr.DataArray(indices[0]), xr.DataArray(indices[1])

    def subset_indices_lonlat_box(self, lonbounds, latbounds):
        """Generates array indices for data which lies in a given lon/lat box.

        Keyword arguments:
        lon       -- Longitudes, 1D or 2D.
        lat       -- Latitudes, 1D or 2D
        lonbounds -- Array of form [min_longitude=-180, max_longitude=180]
        latbounds -- Array of form [min_latitude, max_latitude]

        return: Indices corresponding to datapoints inside specified box
        """
        debug(f"Subsetting {get_slug(self)} indices within lon/lat")
        lon_str = "longitude"
        lat_str = "latitude"
        lon = self.dataset[lon_str].copy()  # TODO Add a comment explaining why this needs to be copied
        lat = self.dataset[lat_str]
        ff = lon > lonbounds[0]
        ff *= lon < lonbounds[1]
        ff *= lat > latbounds[0]
        ff *= lat < latbounds[1]

        return np.where(ff)

    def calculate_haversine_distance(self, lon1, lat1, lon2, lat2):  # TODO This could be a static method
        """
        # Estimation of geographical distance using the Haversine function.
        # Input can be single values or 1D arrays of locations. This
        # does NOT create a distance matrix but outputs another 1D array.
        # This works for either location vectors of equal length OR a single loc
        # and an arbitrary length location vector.
        #
        # lon1, lat1 :: Location(s) 1.
        # lon2, lat2 :: Location(s) 2.
        """

        debug(f"Calculating haversine distance between {lon1},{lat1} and {lon2},{lat2}")

        # Convert to radians for calculations
        lon1 = xr.ufuncs.deg2rad(lon1)
        lat1 = xr.ufuncs.deg2rad(lat1)
        lon2 = xr.ufuncs.deg2rad(lon2)
        lat2 = xr.ufuncs.deg2rad(lat2)

        # Latitude and longitude differences
        dlat = (lat2 - lat1) / 2
        dlon = (lon2 - lon1) / 2

        # Haversine function.
        distance = xr.ufuncs.sin(dlat) ** 2 + xr.ufuncs.cos(lat1) * xr.ufuncs.cos(lat2) * xr.ufuncs.sin(dlon) ** 2
        distance = 2 * 6371.007176 * xr.ufuncs.arcsin(xr.ufuncs.sqrt(distance))

        return distance

    def get_subset_as_xarray(
        self, var: str, points_x: slice, points_y: slice, line_length: int = None, time_counter: int = 0
    ):
        """
        This method gets a subset of the data across the x/y indices given for the chosen variable.

        Setting time_counter to None will treat `var` as only having 3 dimensions depth, y, x

        there is a check on `var` to see the size of the time_counter, if 1 then time_counter is fixed to index 0.

        :param var: the name of the variable to get data from
        :param points_x: a list/array of indices for the x dimension
        :param points_y: a list/array of indices for the y dimension
        :param line_length: (Optional) the length of your subset (assuming simple line transect)
        :param time_counter: (Optional) which time slice to get data from, if None and the variable only has one a time
                             channel of length 1 then time_counter is fixed too an index of 0
        :return: data across all depths for the chosen variable along the given indices
        """
        debug(f"Subsetting {var} from {get_slug(self)}")
        try:
            [time_size, _, _, _] = self.dataset[var].shape
            if time_size == 1:
                time_counter == 0  # TODO This should probably be =, not ==

        except ValueError:
            time_counter = None

        dx = xr.DataArray(points_x)
        dy = xr.DataArray(points_y)

        if time_counter is None:
            smaller = self.dataset[var].isel(x_dim=dx, y_dim=dy)
        else:
            smaller = self.dataset[var].isel(t_dim=time_counter, x_dim=dx, y_dim=dy)

        return smaller

    def get_2d_subset_as_xarray(
        self, var: str, points_x: slice, points_y: slice, line_length: int = None, time_counter: int = 0
    ):
        """

        :param var:
        :param points_x:
        :param points_y:
        :param line_length:
        :param time_counter:
        :return:
        """

        debug(f"Fetching {var} subset as xarray")
        try:
            [time_size, _, _, _] = self.dataset[var].shape
            if time_size == 1:
                time_counter == 0
        except ValueError:
            time_counter = None

        if time_counter is None:
            smaller = self.dataset[var].isel(x=points_x, y=points_y)
        else:
            smaller = self.dataset[var].isel(time_counter=time_counter, x=points_x, y=points_y)

        return smaller

    def plot_simple_2d(self, x, y, data: xr.DataArray, cmap, plot_info: dict):
        """
        This is a simple method that will plot data in a 2d. It is a wrapper for matplotlib's 'pcolormesh' method.

        `cmap` and `plot_info` are required to run this method, `cmap` is passed directly to `pcolormesh`.

        `plot_info` contains all the required information for setting the figure;
         - ylim
         - xlim
         - clim
         - title
         - fig_size
         - ylabel

        :param x: The variable contain the x axis information
        :param y: The variable contain the y axis information
        :param data: the DataArray a user wishes to plot
        :param cmap:
        :param plot_info:
        :return:
        """
        info("Generating simple 2D plot...")
        import matplotlib.pyplot as plt

        plt.close("all")

        fig = plt.figure()
        plt.rcParams["figure.figsize"] = plot_info["fig_size"]

        ax = fig.add_subplot(411)
        plt.pcolormesh(x, y, data, cmap=cmap)

        plt.ylim(plot_info["ylim"])
        plt.xlim(plot_info["xlim"])
        plt.title(plot_info["title"])
        plt.ylabel(plot_info["ylabel"])
        plt.clim(plot_info["clim"])
        plt.colorbar()

        return plt

    def plot_cartopy(self, var: str, plot_var: array, params, time_counter: int = 0):
        try:
            import cartopy.crs as ccrs  # mapping plots
            import cartopy.feature  # add rivers, regional boundaries etc
            from cartopy.mpl.gridliner import LONGITUDE_FORMATTER, LATITUDE_FORMATTER  # deg symb
            from cartopy.feature import NaturalEarthFeature  # fine resolution coastline
        except ImportError:
            import sys

            warn("No cartopy found - please run\nconda install -c conda-forge cartopy")
            sys.exit(-1)

        import matplotlib.pyplot as plt

        info("Generating CartoPy plot...")
        plt.close("all")
        fig = plt.figure(figsize=(10, 10))
        ax = fig.gca()
        ax = plt.subplot(1, 1, 1, projection=ccrs.PlateCarree())

        cset = (
            self.dataset[var]
            .isel(time_counter=time_counter, deptht=0)
            .plot.pcolormesh(
                np.ma.masked_where(plot_var == np.NaN, plot_var), transform=ccrs.PlateCarree(), cmap=params.cmap
            )
        )

        cset.set_clim([params.levs[0], params.levs[-1]])

        ax.add_feature(cartopy.feature.OCEAN)
        ax.add_feature(cartopy.feature.BORDERS, linestyle=":")
        ax.add_feature(cartopy.feature.RIVERS)
        coast = NaturalEarthFeature(category="physical", scale="10m", facecolor="none", name="coastline")
        ax.add_feature(coast, edgecolor="gray")

        gl = ax.gridlines(
            crs=ccrs.PlateCarree(), draw_labels=True, linewidth=0.5, color="gray", alpha=0.5, linestyle="-"
        )

        gl.xlabels_top = False
        gl.xlabels_bottom = True
        gl.ylabels_right = False
        gl.ylabels_left = True
        gl.xformatter = LONGITUDE_FORMATTER
        gl.yformatter = LATITUDE_FORMATTER

        plt.colorbar(cset, shrink=params.colorbar_shrink, pad=0.05)

        # tmp = self.dataset.votemper
        # tmp.attrs = self.dataset.votemper.attrs
        # tmp.isel(time_counter=time_counter, deptht=0).plot.contourf(ax=ax, transform=ccrs.PlateCarree())
        # ax.set_global()
        # ax.coastlines()
        info("Displaying plot!")
        plt.show()

    def plot_movie(self):
        raise NotImplementedError<|MERGE_RESOLUTION|>--- conflicted
+++ resolved
@@ -104,16 +104,11 @@
         for key, value in dim_mapping.items():
             try:
                 self.dataset = self.dataset.rename_dims({key: value})
-<<<<<<< HEAD
-            except:  # TODO Catch specific exception(s)
-                warning(f"{get_slug(self)}: Problem renaming dimension from {get_slug(self.dataset)}: {key} -> {value}")
-=======
             except ValueError as err:
                 warning(
                     f"{get_slug(self)}: Problem renaming dimension from {get_slug(self.dataset)}: {key} -> {value}."
                     f"{chr(10)}Error message of '{err}'"
                 )
->>>>>>> 467c353a
 
     def set_variable_names(self, var_mapping: dict):
         """
@@ -130,12 +125,6 @@
         for key, value in var_mapping.items():
             try:
                 self.dataset = self.dataset.rename_vars({key: value})
-<<<<<<< HEAD
-            except:
-                warning(f"{get_slug(self)}: Problem renaming variables from {get_slug(self.dataset)}: {key} -> {value}")
-
-    def set_variable_grid_ref_attribute(self, grid_ref_attr_mapping: dict):
-=======
             except ValueError as err:
                 warning(
                     f"{get_slug(self)}: Problem renaming variables from {get_slug(self.dataset)}: {key} -> {value}."
@@ -143,7 +132,6 @@
                 )
 
     def set_variable_grid_ref_attribute(self, grid_ref_attr_mapping: dict):  # TODO is this still used?
->>>>>>> 467c353a
         """
         Set attributes for variables to access within package.
         Set grid attributes to identify with grid variable is associated with.
@@ -154,16 +142,11 @@
         for key, value in grid_ref_attr_mapping.items():
             try:
                 self.dataset[key].attrs["grid_ref"] = value
-<<<<<<< HEAD
-            except:
-                warning(f"{get_slug(self)}: Problem assigning attributes in {get_slug(self.dataset)}: {key} -> {value}")
-=======
             except KeyError as err:
                 warning(
                     f"{get_slug(self)}: Problem assigning attributes in {get_slug(self.dataset)}: {key} -> {value}."
                     f"{chr(10)}Error message of '{err}'"
                 )
->>>>>>> 467c353a
 
     def copy(self):
         new = copy.copy(self)
