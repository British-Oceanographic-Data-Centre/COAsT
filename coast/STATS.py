import numpy as np
import xarray as xr
from warnings import warn
import matplotlib.pyplot as plt
from .CDF import CDF
from .interpolate_along_dimension import interpolate_along_dimension
from .CRPS import CRPS
import sklearn.neighbors as nb

class STATS():
<<<<<<< HEAD
    '''
    For basic comparisons between observed and modelled variable data. On
    initialisation, model data is interpolated from model coordinates to 
    model coordinates. This is done in both time and space (independently). 
    Spatial interpolation is done using a nearest neighbour interpolation
    (using sklearn.neighbours.BallTree's haversine method). Time interpolation
    is done using xarray.interp(), which uses scipy.interpolate.interp1d. The
    method used for time interpolation can be specified by the user, but by 
    default is nearest neighbour.
            
    Currently the object only holds interpolated model values in its own 
    xarray.dataset, which is of the same format as the inputted observation
    object. For depth, no interpolation is currently done, only the first
    index is taken.
    
    Example usage:
    --------------
    # Initialise COAsT objects
    nemo_t = coast.NEMO( fn_data, fn_domain, grid_ref='t-grid' )
    altimetry = coast.ALTIMETRY(fn_alt)
    
    # Create STATS object for sea surface height
    stats = coast.STATS(nemo_t, altimetry, 'sossheig', 'sla_filtered')
    
    # Interrogate object's dataset to access interpolated data.
    
    Parameters
    ----------
    model : model object (e.g. NEMO)
    observations : observations object (e.g. ALTIMETRY)
    mod_var: variable name string to use from model object
    obs_var: variable name string to use from observations object
    time_interp: time interpolation method (optional, default: 'nearest')
            This can take any string scipy.interpolate would take. e.g.
            'nearest', 'linear' or 'cubic'
    Returns
    -------
    Self (STATS object).
    '''  
    
    def __init__(self, model, observations, 
                 mod_var_name:str, obs_var_name:str,
                 time_interp = 'nearest'):
        
        # Get data arrays
        mod_var = model.dataset[mod_var_name]
        obs_var = observations.dataset[obs_var_name]
        self.dataset = observations.dataset[['longitude','latitude']]
        self.dataset.attrs = {}
        
        # Cast lat/lon to numpy arrays
        mod_lon = np.array(mod_var.longitude).flatten()
        mod_lat = np.array(mod_var.latitude).flatten()
        obs_lon = np.array(obs_var.longitude).flatten()
        obs_lat = np.array(obs_var.latitude).flatten()
        
        # Put lons and lats into 2D location arrays for BallTree: [lat, lon]
        mod_locs = np.vstack((mod_lat, mod_lon)).transpose()
        obs_locs = np.vstack((obs_lat, obs_lon)).transpose()
        
        # Convert lat/lon to radians for BallTree
        print('a')
        mod_locs = np.radians(mod_locs)
        obs_locs = np.radians(obs_locs)
        print('b')
        
        # Do nearest neighbour interpolation using BallTree (gets indices)
        tree = nb.BallTree(mod_locs, leaf_size=5, metric='haversine')
        _, ind_1d = tree.query(obs_locs, k=1)
        print('c')
        
        # Get 2D indices from 1D index output from BallTree
        ind_y, ind_x = np.unravel_index(ind_1d, mod_var.longitude.shape)
        ind_y = ind_y.squeeze()
        ind_x = ind_x.squeeze()
        ind_y = xr.DataArray(ind_y)
        ind_x = xr.DataArray(ind_x)
        print('d')
        
        # Geographical interpolation (using BallTree indices)
        mod_interp = mod_var.isel(x_dim=ind_x, y_dim=ind_y)
        print('e')
        
        # Depth interpolation -> for now just take 0 index
        if 'z_dim' in mod_var.dims:
            mod_interp = mod_interp.isel(z_dim=0)
        print('f')
        # Time interpolation
        if 't_dim' in mod_var.dims:
            mod_interp = mod_interp.rename({'t_dim':'time'})
            mod_interp = mod_interp.interp(time = obs_var['time'],
                                           method = time_interp,
                                           kwargs={'fill_value':'extrapolate'})
            mod_interp = mod_interp.rename({'time':'t_dim'})
        print('g')
            
        diag_len = mod_interp.shape[0]
        diag_ind = xr.DataArray(np.arange(0, diag_len))
        self.mod_interp = mod_interp.isel(dim_0=diag_ind, t_dim=diag_ind)

        self.dataset['interpolated'] = mod_interp
        return
=======

    def __init__(self, mod_data, mod_dom, obs_object):
        self.mod_data = mod_data
        self.mod_dom = mod_dom
        self.obs_object = obs_object
        return

    def __setitem__(self):
        return

    def __str__(self):
        return

    def crps(self, mod_var:str, obs_var:str, nh_radius: float=111,
             nh_type: str="radius", cdf_type: str="empirical",
             time_interp:str="nearest"):
        return CRPS(self.mod_data, self.mod_dom, self.obs_object,
                    mod_var, obs_var, nh_radius, nh_type, cdf_type,
                    time_interp)

#    def errors(self, mod_var, obs_var, space_interp: str='nearest',
#               time_interp: str='nearest'):
#        return ERRORS(self.mod_data, self.mod_dom, self.obs_object,
#                    mod_var, obs_var, space_interp, time_interp)
>>>>>>> e9023426
<|MERGE_RESOLUTION|>--- conflicted
+++ resolved
@@ -8,7 +8,6 @@
 import sklearn.neighbors as nb
 
 class STATS():
-<<<<<<< HEAD
     '''
     For basic comparisons between observed and modelled variable data. On
     initialisation, model data is interpolated from model coordinates to 
@@ -110,30 +109,4 @@
         self.mod_interp = mod_interp.isel(dim_0=diag_ind, t_dim=diag_ind)
 
         self.dataset['interpolated'] = mod_interp
-        return
-=======
-
-    def __init__(self, mod_data, mod_dom, obs_object):
-        self.mod_data = mod_data
-        self.mod_dom = mod_dom
-        self.obs_object = obs_object
-        return
-
-    def __setitem__(self):
-        return
-
-    def __str__(self):
-        return
-
-    def crps(self, mod_var:str, obs_var:str, nh_radius: float=111,
-             nh_type: str="radius", cdf_type: str="empirical",
-             time_interp:str="nearest"):
-        return CRPS(self.mod_data, self.mod_dom, self.obs_object,
-                    mod_var, obs_var, nh_radius, nh_type, cdf_type,
-                    time_interp)
-
-#    def errors(self, mod_var, obs_var, space_interp: str='nearest',
-#               time_interp: str='nearest'):
-#        return ERRORS(self.mod_data, self.mod_dom, self.obs_object,
-#                    mod_var, obs_var, space_interp, time_interp)
->>>>>>> e9023426
+        return