--- conflicted
+++ resolved
@@ -34,11 +34,7 @@
         debug(f"{get_slug(self)} initialised")
 
     def set_x_bounds(self):
-<<<<<<< HEAD
-        """ Calculate x bounds for CDF plotting """
-=======
         """Calculate x bounds for CDF plotting"""
->>>>>>> 467c353a
         # Is input a single value (st. dev == 0)
         single_value = True if self.sigma == 0 else False  # TODO This could just be: single_value = self.sigma == 0
         if single_value:
