--- conflicted
+++ resolved
@@ -9,8 +9,5 @@
 from .CRPS import CRPS
 from .INTERNALTIDE import INTERNALTIDE
 from .TIDEGAUGE import TIDEGAUGE
-<<<<<<< HEAD
 from .CONTOUR import Contour, Contour_f, Contour_t
-=======
-from . import logging_util
->>>>>>> 2f014166
+from . import logging_util