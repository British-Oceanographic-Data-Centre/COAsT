--- conflicted
+++ resolved
@@ -7,11 +7,8 @@
 from .CDF import CDF
 from .INTERNALTIDE import INTERNALTIDE
 from .TIDEGAUGE import TIDEGAUGE
-<<<<<<< HEAD
 from .PROFILE import PROFILE
-=======
 from .climatology import CLIMATOLOGY
->>>>>>> fe262a0c
 from . import logging_util
 from . import general_utils
 from . import plot_util
