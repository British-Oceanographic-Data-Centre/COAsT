--- conflicted
+++ resolved
@@ -23,14 +23,9 @@
 from .tidegauge import Tidegauge
 from .tidegauge_multiple import TidegaugeMultiple
 from .config_parser import ConfigParser
-<<<<<<< HEAD
-
-import logging
-=======
 from .xesmf_convert import xesmf_convert
 
 # Set default for logging level when coast is imported
 import logging
 
->>>>>>> 0785fbf5
 logging_util.setup_logging(level=logging.CRITICAL)