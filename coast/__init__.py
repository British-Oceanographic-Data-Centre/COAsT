--- conflicted
+++ resolved
@@ -15,9 +15,6 @@
 from . import general_utils
 from . import plot_util
 from . import crps_util
-<<<<<<< HEAD
-from .CONTOUR import Contour, Contour_f, Contour_t
-from .eof import *
 from .index import Indexed
 from .track import Track
 from .lagrangian import Lagrangian
@@ -28,7 +25,5 @@
 from .timeseries import Timeseries
 from .tidegauge import Tidegauge
 from .profile import Profile
-=======
 from .contour import Contour, ContourF, ContourT
-from .eof import compute_eofs, compute_hilbert_eofs
->>>>>>> e85d7224
+from .eof import compute_eofs, compute_hilbert_eofs