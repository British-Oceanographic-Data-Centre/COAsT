--- conflicted
+++ resolved
@@ -15,22 +15,12 @@
     A Python class containing methods for lazily creating climatologies of
     NEMO data (or any xarray datasets) and writing to file. Also for resampling
     methods.
-<<<<<<< HEAD
-    '''
-=======
     """
->>>>>>> 1117015b
 
     def __init__(self):
         return
 
     @staticmethod
-<<<<<<< HEAD
-    def make_climatology(ds, output_frequency, monthly_weights=False,
-                         time_var_name='time', time_dim_name='t_dim',
-                         fn_out=None, missing_values=False):
-        '''
-=======
     def make_climatology(
         ds,
         output_frequency,
@@ -40,8 +30,7 @@
         fn_out=None,
         missing_values=False,
     ):
-        """
->>>>>>> 1117015b
+        '''
         Calculates a climatology for all variables in a supplied dataset.
         The resulting xarray dataset will NOT be loaded to RAM. Instead,
         it is a set of dask operations. To load to RAM use, e.g. .compute().
@@ -65,7 +54,6 @@
         fn_out :: string defining full output netcdf file path and name.
         missing_values :: boolean where True indicates the data has missing values
             that should be ignored. Missing values must be represented by NaNs.
-<<<<<<< HEAD
         '''
 
         frequency_str = time_var_name + '.' + output_frequency
@@ -81,20 +69,6 @@
                     ds_mean[var_name] = data / total_points
                 except Exception as e:
                     error(f"Problem with {var_name}: {e}")
-=======
-        """
-
-        frequency_str = time_var_name + "." + output_frequency
-        print("Calculating climatological mean")
-
-        if missing_values:
-            ds_mean = xr.Dataset()
-            for varname, da in ds.data_vars.items():
-                mask = xr.where(uf.isnan(da), 0, 1)
-                data = da.groupby(frequency_str).sum(dim=time_dim_name)
-                N = mask.groupby(frequency_str).sum(dim=time_dim_name)
-                ds_mean[varname] = data / N
->>>>>>> 1117015b
         else:
             if monthly_weights:
                 month_length = ds[time_var_name].dt.days_in_month
@@ -110,17 +84,12 @@
                 ds = ds.drop_vars("clim_mean_ones_tmp")
 
         if fn_out is not None:
-<<<<<<< HEAD
             info('Saving to file. May take some time..')
-=======
-            print("Saving to file. May take some time..")
->>>>>>> 1117015b
             with ProgressBar():
                 ds_mean.to_netcdf(fn_out)
 
         return ds_mean
 
-<<<<<<< HEAD
     @staticmethod
     def _get_date_ranges(years, month_periods):
         """Calculates a list of datetime date ranges for a given list of years and a specified start/end month.
@@ -228,7 +197,4 @@
     SUMMER = [(6, 9)]
     AUTUMN = [(10, 11)]
     WINTER = [(12, 2)]
-    ALL = [(3, 5), (6, 9), (10, 11), (12, 2)]
-=======
-        return
->>>>>>> 1117015b
+    ALL = [(3, 5), (6, 9), (10, 11), (12, 2)]