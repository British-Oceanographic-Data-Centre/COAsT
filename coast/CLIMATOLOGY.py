import calendar
from datetime import date
import traceback
from typing import List, Tuple

from dask.diagnostics import ProgressBar
import numpy as np
import pandas as pd
import xarray as xr

from .COAsT import COAsT
from .logging_util import info, warn, error


class CLIMATOLOGY(COAsT):
    """
    A Python class containing methods for lazily creating climatologies of
    NEMO data (or any xarray datasets) and writing to file. Also for resampling
    methods.
    """

    def __init__(self):
        return

    @staticmethod
    def make_climatology(
<<<<<<< HEAD
        ds,
        output_frequency,
        monthly_weights=False,
        time_var_name="time",
        time_dim_name="t_dim",
        fn_out=None,
        missing_values=False,
=======
        ds, output_frequency, monthly_weights=False, time_var_name="time", time_dim_name="t_dim", fn_out=None
>>>>>>> 467c353a
    ):
        """
        Calculates a climatology for all variables in a supplied dataset.
        The resulting xarray dataset will NOT be loaded to RAM. Instead,
        it is a set of dask operations. To load to RAM use, e.g. .compute().
        However, if the original data was large, this may take a long time and
        a lot of memory. Make sure you have the available RAM or chunking
        and parallel processes are specified correctly.

        Otherwise, it is recommended that you access the climatology data
        in an indexed way. I.E. compute only at specific parts of the data
        are once.

        The resulting cliamtology dataset can be written to disk using
        .to_netcdf(). Again, this may take a while for larger datasets.

        ds :: xarray dataset object from a COAsT object.
        output_frequency :: any xarray groupby string. i.e:
            'month'
            'season'
        time_var_name :: the string name of the time variable in dataset
        time_dim_name :: the string name of the time dimension variable in dataset
        fn_out :: string defining full output netcdf file path and name.
<<<<<<< HEAD
        missing_values :: boolean where True indicates the data has missing values
            that should be ignored. Missing values must be represented by NaNs.
        """

        frequency_str = time_var_name + "." + output_frequency
        print("Calculating climatological mean")

        if missing_values:
            ds_mean = xr.Dataset()
            for varname, da in ds.data_vars.items():
                mask = xr.where(uf.isnan(da), 0, 1)
                data = da.groupby(frequency_str).sum(dim=time_dim_name)
                N = mask.groupby(frequency_str).sum(dim=time_dim_name)
                ds_mean[varname] = data / N
        else:
            if monthly_weights:
                month_length = ds[time_var_name].dt.days_in_month
                grouped = month_length.groupby(frequency_str)
            else:
                ds["clim_mean_ones_tmp"] = (time_dim_name, np.ones(ds[time_var_name].shape[0]))
                grouped = ds["clim_mean_ones_tmp"].groupby(frequency_str)

            weights = grouped / grouped.sum()
            ds_mean = (ds * weights).groupby(frequency_str).sum(dim=time_dim_name)

            if not monthly_weights:
                ds = ds.drop_vars("clim_mean_ones_tmp")

        if fn_out is not None:
            print("Saving to file. May take some time..")
=======
        """

        frequency_str = time_var_name + "." + output_frequency
        info("Calculating climatological mean")

        if monthly_weights:
            month_length = ds[time_var_name].dt.days_in_month
            grouped = month_length.groupby(frequency_str)
            weights = grouped / grouped.sum()
            ds_mean = (ds * weights).groupby(frequency_str).sum(dim=time_dim_name)
        else:
            ds_mean = xr.Dataset()
            for var_name, da in ds.data_vars.items():
                try:
                    da_mean = da.groupby(frequency_str).mean(dim=time_dim_name, skipna=True)
                    ds_mean[var_name] = da_mean
                except ArithmeticError:
                    error(f"Skipped mean calculation for {var_name} due to error: {traceback.format_exc()}")

        if fn_out is not None:
            info("Saving to file. May take some time..")
>>>>>>> 467c353a
            with ProgressBar():
                ds_mean.to_netcdf(fn_out)

        return ds_mean

<<<<<<< HEAD
        return
=======
    @staticmethod
    def _get_date_ranges(years: List[int], month_periods: List[Tuple[int, int]]) -> List[Tuple[date, date]]:
        """Calculates a list of datetime date ranges for a given list of years and a specified start/end month.

        Args:
            years (list): A list of years to calculate date ranges for.
            month_periods (list): A list containing tuples of start and end month integers.
            (i.e. [(3,5),(12, 2)] is Mar -> May, Dec -> Feb). Must be in chronological order.

            Returns:
                date_ranges (list): A list of tuples, each containing a start and end datetime.date object.
        """
        date_ranges = []
        for y in sorted(set(years)):
            y = int(y)
            for period in month_periods:
                start = period[0]
                end = period[1]
                begin_date = date(y, start, 1)
                if start > end:
                    end_day = calendar.monthrange(y + 1, end)[1]
                    end_date = date(y + 1, end, end_day)
                else:
                    end_day = calendar.monthrange(y, end)[1]
                    end_date = date(y, end, end_day)
                date_ranges.append((begin_date, end_date))
        return date_ranges

    @classmethod
    def multiyear_averages(
        cls, ds: xr.Dataset, month_periods: List[Tuple[int, int]], time_var: str = "time", time_dim: str = "t_dim"
    ) -> xr.Dataset:
        """Calculate multiyear means for all Data variables in a dataset between a given start and end month.

        Args:
            ds (xr.Dataset): xarray dataset containing data.
            month_periods (list): A list containing tuples of start and end month integers.
            (i.e. [(3,5),(12, 2)] is Mar -> May, Dec -> Feb). Must be in chronological order.
            The seasons module can be used for convenience (e.g. seasons.WINTER, seasons.ALL etc. )
            time_var (str): String representing the time variable name within the dataset.
            time_dim (str): String representing the time dimension name within the dataset.
        returns:
            ds_mean (xr.Dataset): A new dataset containing mean averages for each data variable across all years and
            date periods. Indexed by the multi-index 'year_period' (i.e. (2000, 'Dec-Feb')).
        """

        time_dim_da = ds[f"{time_dim}"]
        time_var_da = ds[f"{time_var}"]

        new_ds = ds
        # If time dimension isn't np.datetime64 but time variable is, then swap time variable to be the dimension.
        # There should be a 1 to 1 mapping between time dimension values and time variable values.
        # A datetime type is required for slicing dates over a dimension using xarray's sel() method.
        if not np.issubdtype(time_dim_da.dtype, np.datetime64) and np.issubdtype(time_var_da.dtype, np.datetime64):
            warn("Time dimension is not np.datatime64 but time variable is. Swapping time dimension for data variable.")
            # Swap time_var with time_dim.
            new_ds = ds.swap_dims({f"{time_dim}": f"{time_var}"})
            time_dim = time_var
        elif not np.issubdtype(time_dim_da.dtype, np.datetime64) and not np.issubdtype(
            time_var_da.dtype, np.datetime64
        ):
            # Slicing will most likely fail for non np.datetime64 datatypes.
            warn("Neither time dimension or time variable data are np.datetime64. Time slicing may fail.")

        # Get years of data.
        data_years = list(new_ds[f"{time_dim}.year"].data)
        # Append first year - 1, to account for possible WINTER month data of year prior to data beginning.
        data_years.insert(0, data_years[0] - 1)

        # Generate date ranges from years and given month periods.
        date_ranges = CLIMATOLOGY._get_date_ranges(data_years, month_periods)

        # Extract data from dataset between these date ranges and index each range with a common multi-index.
        datasets = []
        year_index = []
        month_index = []
        for date_range in date_ranges:
            sel_args = {f"{time_dim}": slice(date_range[0], date_range[1])}
            filtered = new_ds.sel(**sel_args)
            datasets.append(filtered)
            year_index = year_index + ([date_range[0].year] * filtered.sizes[time_dim])
            month_label = f"{calendar.month_abbr[date_range[0].month]}-{calendar.month_abbr[date_range[1].month]}"
            month_index = month_index + ([month_label] * filtered.sizes[time_dim])

        # New dataset built from extracted data between date ranges.
        filtered = xr.concat(datasets, dim=time_dim)
        # Data from same date range use common year-period multi-index so they can be grouped together.
        period_idx = pd.MultiIndex.from_arrays([year_index, month_index], names=("year", "period"))
        filtered.coords["year_period"] = (f"{time_dim}", period_idx)

        # For each data variable, group on year-period multi-index and find the mean.
        # New dataset containing means across date ranges is returned.
        ds_mean = xr.Dataset()
        for var_name, da in filtered.data_vars.items():
            try:
                # Apply .mean() to grouped data.
                # skipna flag used to ignore NaN values.
                da_mean = da.groupby("year_period").mean(dim=time_dim, skipna=True)
                ds_mean[f"{var_name}"] = da_mean
            except ArithmeticError:
                warn(f"Skipped mean calculation for {var_name} due to error: {traceback.format_exc()}")
        return ds_mean
>>>>>>> 467c353a
<|MERGE_RESOLUTION|>--- conflicted
+++ resolved
@@ -24,17 +24,7 @@
 
     @staticmethod
     def make_climatology(
-<<<<<<< HEAD
-        ds,
-        output_frequency,
-        monthly_weights=False,
-        time_var_name="time",
-        time_dim_name="t_dim",
-        fn_out=None,
-        missing_values=False,
-=======
         ds, output_frequency, monthly_weights=False, time_var_name="time", time_dim_name="t_dim", fn_out=None
->>>>>>> 467c353a
     ):
         """
         Calculates a climatology for all variables in a supplied dataset.
@@ -58,38 +48,6 @@
         time_var_name :: the string name of the time variable in dataset
         time_dim_name :: the string name of the time dimension variable in dataset
         fn_out :: string defining full output netcdf file path and name.
-<<<<<<< HEAD
-        missing_values :: boolean where True indicates the data has missing values
-            that should be ignored. Missing values must be represented by NaNs.
-        """
-
-        frequency_str = time_var_name + "." + output_frequency
-        print("Calculating climatological mean")
-
-        if missing_values:
-            ds_mean = xr.Dataset()
-            for varname, da in ds.data_vars.items():
-                mask = xr.where(uf.isnan(da), 0, 1)
-                data = da.groupby(frequency_str).sum(dim=time_dim_name)
-                N = mask.groupby(frequency_str).sum(dim=time_dim_name)
-                ds_mean[varname] = data / N
-        else:
-            if monthly_weights:
-                month_length = ds[time_var_name].dt.days_in_month
-                grouped = month_length.groupby(frequency_str)
-            else:
-                ds["clim_mean_ones_tmp"] = (time_dim_name, np.ones(ds[time_var_name].shape[0]))
-                grouped = ds["clim_mean_ones_tmp"].groupby(frequency_str)
-
-            weights = grouped / grouped.sum()
-            ds_mean = (ds * weights).groupby(frequency_str).sum(dim=time_dim_name)
-
-            if not monthly_weights:
-                ds = ds.drop_vars("clim_mean_ones_tmp")
-
-        if fn_out is not None:
-            print("Saving to file. May take some time..")
-=======
         """
 
         frequency_str = time_var_name + "." + output_frequency
@@ -111,15 +69,11 @@
 
         if fn_out is not None:
             info("Saving to file. May take some time..")
->>>>>>> 467c353a
             with ProgressBar():
                 ds_mean.to_netcdf(fn_out)
 
         return ds_mean
 
-<<<<<<< HEAD
-        return
-=======
     @staticmethod
     def _get_date_ranges(years: List[int], month_periods: List[Tuple[int, int]]) -> List[Tuple[date, date]]:
         """Calculates a list of datetime date ranges for a given list of years and a specified start/end month.
@@ -221,5 +175,4 @@
                 ds_mean[f"{var_name}"] = da_mean
             except ArithmeticError:
                 warn(f"Skipped mean calculation for {var_name} due to error: {traceback.format_exc()}")
-        return ds_mean
->>>>>>> 467c353a
+        return ds_mean