"""Profile Class"""
from .index import Indexed
import numpy as np
import xarray as xr
import gsw
from .._utils import general_utils, plot_util
import matplotlib.pyplot as plt
import glob
import datetime
from .._utils.logging_util import get_slug, debug, info, warn, warning, error

from typing import Union
from pathlib import Path
import pandas as pd


class Profile(Indexed):
    """
    INDEXED type class for storing data from a CTD Profile (or similar
    down and up observations). The structure of the class is based around having
    discrete profile locations with independent depth dimensions and coords.
    The class dataset should contain two dimensions:

        > id_dim      :: The profiles dimension. Each element of this dimension
                     contains data (e.g. cast) for an individual location.
        > z_dim   :: The dimension for depth levels. A profile object does not
                     need to have shared depths, so NaNs might be used to
                     pad any depth array.

    Alongside these dimensions, the following minimal coordinates should also
    be available:

        > longitude (id_dim)   :: 1D array of longitudes, one for each id_dim
        > latitude  (id_dim)   :: 1D array of latitudes, one for each id_dim
        > time      (id_dim)   :: 1D array of times, one for each id_dim
        > depth     (id_dim, z_dim)  :: 2D array of depths, with different depth
                                    levels being provided for each profile.
                                    Note that these depth levels need to be
                                    stored in a 2D array, so NaNs can be used
                                    to pad out profiles with shallower depths.
        > id_name   (id_dim)   :: [Optional] Name of id_dim/case or id_dim number.

    You may create an empty profile object by using profile = coast.Profile().
    You may then add your own dataset to the object profile or use one of the
    functions within Profile() for reading common profile datasets:

        > read_en4()
        > read_wod()

    Optionally, you may pass a dataset to the Profile object on creation:

        profile = coast.Profile(dataset = profile_dataset)

    A config file can also be provided, in which case any netcdf read functions
    will rename dimensions and variables as dictated.
    """

    def __init__(self, dataset=None, config: Union[Path, str] = None):
        """Initialization and file reading. You may initialize

        Args:
            config (Union[Path, str]): path to json config file.
        """
        debug(f"Creating a new {get_slug(self)}")
        self.config = config
        super().__init__(self.config)

        # If dataset is provided, put inside this object
        if dataset is not None:
            self.dataset = dataset
            self.apply_config_mappings()

        debug(f"{get_slug(self)} initialised")

    def read_en4(self, fn_en4, chunks: dict = {}, multiple=False) -> None:
        """
        Reads a single or multiple EN4 netCDF files into the COAsT profile
        data structure.

        Parameters
        ----------
        fn_en4 : TYPE
            path to data file.
        chunks : dict, optional
            Chunking specification
        multiple : TYPE, optional
            True if reading multiple files otherwise False

        Returns
        -------
        None. Populates dataset within Profile object.
        """

        # If not multiple then just read the netcdf file
        if not multiple:
            self.dataset = xr.open_dataset(fn_en4, chunks=chunks)

        # If multiple, then we have to get all file names and read them in a
        # loop, followed by concatenation
        else:
            # Check a list is provided
            if type(fn_en4) is not list:
                fn_en4 = [fn_en4]

            # Use glob to get a list of file paths from input
            file_to_read = []
            for file in fn_en4:
                if "*" in file:
                    wildcard_list = glob.glob(file)
                    file_to_read = file_to_read + wildcard_list
                else:
                    file_to_read.append(file)

            # Reorder files to read
            file_to_read = np.array(file_to_read)
            dates = [ff[-9:-3] for ff in file_to_read]  # Assumes monthly filename structure: EN*yyyymm.nc
            dates = [datetime.datetime(int(dd[0:4]), int(dd[4:6]), 1) for dd in dates]
            sort_ind = np.argsort(dates)
            file_to_read = file_to_read[sort_ind]

            # Loop over all files, open them and concatenation them into one
            for ff in range(0, len(file_to_read)):
                file = file_to_read[ff]
                data_tmp = xr.open_dataset(file, chunks=chunks)
                if ff == 0:
                    self.dataset = data_tmp
                else:
                    self.dataset = xr.concat((self.dataset, data_tmp), dim="N_PROF")

        # Apply config settings
        self.apply_config_mappings()

    def read_wod(self, fn_wod, chunks: dict = {}) -> None:
        """Reads a single World Ocean Database netCDF files into the COAsT profile data structure.

        Args:
            fn_wod (str): path to data file
            chunks (dict): chunks
        """
        self.dataset = xr.open_dataset(fn_wod, chunks=chunks)
        self.apply_config_mappings()

    """======================= Manipulate ======================="""

    def subset_indices_lonlat_box(self, lonbounds, latbounds):
        """Get a subset of this Profile() object in a spatial box.

        lonbounds -- Array of form [min_longitude=-180, max_longitude=180]
        latbounds -- Array of form [min_latitude, max_latitude]

        return: A new profile object containing subsetted data
        """
        ind = general_utils.subset_indices_lonlat_box(
            self.dataset.longitude, self.dataset.latitude, lonbounds[0], lonbounds[1], latbounds[0], latbounds[1]
        )
        return Profile(dataset=self.dataset.isel(id_dim=ind[0]))

    """======================= Plotting ======================="""

    def plot_profile(self, var: str, profile_indices=None):
        fig = plt.figure(figsize=(7, 10))

        if profile_indices is None:
            profile_indices = np.arange(0, self.dataset.dims["id_dim"])
            pass

        for ii in profile_indices:
            prof_var = self.dataset[var].isel(id_dim=ii)
            prof_depth = self.dataset.depth.isel(id_dim=ii)
            ax = plt.plot(prof_var, prof_depth)

        plt.gca().invert_yaxis()
        plt.xlabel(var + "(" + self.dataset[var].units + ")")
        plt.ylabel("Depth (" + self.dataset.depth.units + ")")
        plt.grid()
        return fig, ax

    def plot_map(self, var_str=None):
        profiles = self.dataset

        if var_str is None:
            fig, ax = plot_util.geo_scatter(profiles.longitude.values, profiles.latitude.values, s=5)
        else:
            c = profiles[var_str]
            fig, ax = plot_util.geo_scatter(profiles.longitude.values, profiles.latitude.values, c=c, s=5)
        return fig, ax

    def plot_ts_diagram(self, profile_index, var_t="potential_temperature", var_s="practical_salinity"):
        profile = self.dataset.isel(id_dim=profile_index)
        temperature = profile[var_t].values
        salinity = profile[var_s].values
        depth = profile.depth.values
        fig, ax = plot_util.ts_diagram(temperature, salinity, depth)

        return fig, ax

    """======================= Model Comparison ======================="""

    def process_en4(self, sort_time=True, remove_flagged_neighbours=False):
        """
        VERSION 1.4 (05/07/2021)

        PREPROCESSES EN4 data ready for comparison with model data.
        This routine will cut out a desired geographical box of EN4 data and
        then apply quality control according to the available flags in the
        netCDF files. Quality control happens in two steps:
            1. Where a whole data profile is flagged, it is completely removed
               from the dataset
            2. Where a single datapoint is rejected in either temperature or
               salinity, it is set to NaN.
        This routine attempts to use xarray/dask chunking magic to keep
        memory useage low however some memory is still needed for loading
        flags etc. May be slow if using large EN4 datasets.

        Routine will return a processed profile object dataset and can write
        the new dataset to file if fn_out is defined. If saving to the
        PROFILE object, be aware that DASK computations will not have happened
        and will need to be done using .load(), .compute() or similar before
        accessing the values. IF using multiple EN4 files or large dataset,
        make sure you have chunked the data over N_PROF dimension.

        INPUTS
         fn_out (str)      : Full path to a desired output file. If unspecified
                             then nothing is written.

        remove_flagged_neighbours: EN offers a profile flag that indicates there are
                other profiles within 0.2 deg of latitude and longitude and 1 hour that
                appear to be of higher quality. In previous versions of the dataset these
                profiles would have not been stored in the data files. Setting this flag
                as True removes these profiles.

        EXAMPLE USEAGE:
         profile = coast.PROFILE()
         profile.read_EN4(fn_en4, chunks={'N_PROF':10000})
         fn_out = '~/output_file.nc'
         new_profile = profile.preprocess_en4(fn_out = fn_out,
                                              lonbounds = [-10, 10],
                                              latbounds = [45, 65])
        """

        ds = self.dataset

        # Load in the quality control flags
        debug(f" Applying QUALITY CONTROL to EN4 data...")
        ds.qc_flags_profiles.load()

        # This line reads converts the QC integer to a binary string.
        # Each bit of this string is a different QC flag. Which flag is which can
        # be found on the EN4 website:
        # https://www.metoffice.gov.uk/hadobs/en4/en4-0-2-profile-file-format.html
        qc_str = [
            np.binary_repr(ds.qc_flags_profiles.astype(int).values[pp]).zfill(32)[::-1]
            for pp in range(ds.sizes["id_dim"])
        ]

        # Determine indices of the profiles that we want to keep
        reject_tem_prof = np.array([int(qq[0]) for qq in qc_str], dtype=bool)
        reject_sal_prof = np.array([int(qq[1]) for qq in qc_str], dtype=bool)
        reject_both_prof = np.logical_and(reject_tem_prof, reject_sal_prof)
        if remove_flagged_neighbours:
            reject_close_flagged_prof = np.array([int(qq[2]) for qq in qc_str], dtype=bool)
            reject_both_prof = np.logical_or(reject_both_prof, reject_close_flagged_prof)
        ds["reject_tem_prof"] = (["id_dim"], reject_tem_prof)
        ds["reject_sal_prof"] = (["id_dim"], reject_sal_prof)
        debug("     >>> QC: Completely rejecting {0} / {1} id_dims".format(np.sum(reject_both_prof), ds.dims["id_dim"]))

        # Subset profile dataset to remove profiles that are COMPLETELY empty
        ds = ds.isel(id_dim=~reject_both_prof)
        reject_tem_prof = reject_tem_prof[~reject_both_prof]
        reject_sal_prof = reject_sal_prof[~reject_both_prof]
        debug(f" QC: Additional profiles converted to NaNs: ")
        debug(f"     >>> {0} temperature profiles ".format(np.sum(reject_tem_prof)))
        debug(f"     >>> {0} salinity profiles ".format(np.sum(reject_sal_prof)))

        debug(f"MASKING rejected profiles, replacing with NaNs...")
        reject_tem_prof_arr = ds.reject_tem_prof.broadcast_like(ds.potential_temperature).values
        reject_sal_prof_arr = ds.reject_sal_prof.broadcast_like(ds.practical_salinity).values
        ds["temperature"] = xr.where(~reject_tem_prof_arr, ds["temperature"], np.nan)
        ds["potential_temperature"] = xr.where(~reject_tem_prof_arr, ds["potential_temperature"], np.nan)
        ds["practical_salinity"] = xr.where(~reject_sal_prof_arr, ds["practical_salinity"], np.nan)

        # Get new QC flags array
        qc_lev = ds.qc_flags_levels.values
        #
        reject_tem_lev = np.zeros((ds.dims["id_dim"], ds.dims["z_dim"]), dtype=bool)
        reject_sal_lev = np.zeros((ds.dims["id_dim"], ds.dims["z_dim"]), dtype=bool)

        # Get lists of QC integers that marks levels for masking
        int_tem, int_sal, int_both = self.calculate_en4_qc_flags_levels()
        for ii in range(len(int_tem)):
            reject_tem_lev[qc_lev == int_tem[ii]] = 1
        for ii in range(len(int_sal)):
            reject_sal_lev[qc_lev == int_sal[ii]] = 1
        for ii in range(len(int_both)):
            reject_tem_lev[qc_lev == int_both[ii]] = 1
            reject_sal_lev[qc_lev == int_both[ii]] = 1

        ds["reject_tem_datapoint"] = (["id_dim", "z_dim"], reject_tem_lev)
        ds["reject_sal_datapoint"] = (["id_dim", "z_dim"], reject_sal_lev)

        debug(f"MASKING rejected datapoints, replacing with NaNs...")
        ds["temperature"] = xr.where(~reject_tem_lev, ds["temperature"], np.nan)
        ds["potential_temperature"] = xr.where(~reject_tem_lev, ds["potential_temperature"], np.nan)
        ds["practical_salinity"] = xr.where(~reject_sal_lev, ds["practical_salinity"], np.nan)

        if sort_time:
            debug(f"Sorting Time Dimension...")
            ds = ds.sortby("time")

        debug(f"Finished processing data. Returning new Profile object.")

        return_prof = Profile()
        return_prof.dataset = ds
        return return_prof

    def obs_operator(self, gridded, mask_bottom_level=True):
        """
        VERSION 2.0 (04/10/2021)
        Author: David Byrne

        Does a spatial and time interpolation of a gridded object's data.
        A nearest neighbour approach is used for both interpolations. Both
        datasets (the Profile and Gridded objects) must contain longitude,
        latitude and time coordinates. This routine expects there to be a
        landmask variable in the gridded object. This is is not available,
        then place an array of zeros into the dataset, with dimensions
        (y_dim, x_dim).

        This routine will do the interpolation based on the chunking applied
        to the Gridded object. Please ensure you have the available memory to
        have an entire Gridded chunk loaded to memory. If multiple files are
        used, then using one chunk per file will be most efficient. Time
        chunking is generally the better option for this routine.

        INPUTS:
         gridded (Gridded)        : gridded object created on t-grid
         mask_bottom_level (bool) : Whether or not to mask any data below the
                                    model's bottom level. If True, then ensure
                                    the Gridded object's dataset contain's a
                                    bottom_level variable with dims
                                    (y_dim, x_dim).

        OUTPUTS:
         Returns a new PROFILE object containing a computed dataset of extracted
         profiles.
        """

        # Read EN4, then extract desired variables
        en4 = self.dataset
        gridded = gridded.dataset

        # CHECKS
        # 1. Check that bottom_level is in dataset if mask_bottom_level is True
        if mask_bottom_level:
            if "bottom_level" not in gridded.variables:
                raise ValueError(
                    "bottom_level not found in input dataset. Please ensure variable is present or set mask_bottom_level to False"
                )

        # Use only observations that are within model time window.
        en4_time = en4.time.values
        mod_time = gridded.time.values

        # SPATIAL indices - nearest neighbour
        ind_x, ind_y = general_utils.nearest_indices_2d(
            gridded["longitude"], gridded["latitude"], en4["longitude"], en4["latitude"], mask=gridded.landmask
        )
        debug(f"Spatial Indices Calculated")

        # TIME indices - model nearest to obs time
        en4_time = en4.time.values
        ind_t = [np.argmin(np.abs(mod_time - en4_time[tt])) for tt in range(en4.dims["id_dim"])]
        ind_t = xr.DataArray(ind_t)
        debug(f"Time Indices Calculated")

        # Find out which variables have both depth and profile
        # This is for applying the bottom_level mask later
        var_list = list(gridded.keys())
        bl_var_list = []
        for vv in var_list:
            cond1 = "z_dim" not in gridded[vv].dims
            if cond1:
                bl_var_list.append(vv)

        # Get chunks along the time dimension and determine whether chunks
        # are described by a single equal size, or a tuples of sizes
        time_chunks = gridded.unify_chunks().chunks["t_dim"]
        time_dim = gridded.dims["t_dim"]
        start_ii = 0  # Starting index for loading data. Increments each loop
        count_ii = 0  # Counting index for allocating data. Increments 1 each loop

        while start_ii < time_dim:
            end_ii = start_ii + time_chunks[count_ii]
            debug(f"{0}: {1} > {2}".format(count_ii, start_ii, end_ii))

            # Determine which time indices lie in this chunk
            ind_in_chunk = np.logical_and(ind_t >= start_ii, ind_t < end_ii)

            # Check There are some indices at all
            if np.sum(ind_in_chunk) == 0:
                start_ii = end_ii
                if count_ii == 0:
                    mod_profiles = xr.Dataset()

                count_ii = count_ii + 1
                continue

            # Pull out x,y and t indices
            ind_x_in_chunk = ind_x[ind_in_chunk]
            ind_y_in_chunk = ind_y[ind_in_chunk]
            ind_t_in_chunk = ind_t[ind_in_chunk] - start_ii

            # Index a temporary chunk and read it to memory
            ds_tmp = gridded.isel(t_dim=np.arange(start_ii, end_ii)).load()

            # Index loaded chunk and rename dim_0 to profile
            ds_tmp_indexed = ds_tmp.isel(x_dim=ind_x_in_chunk, y_dim=ind_y_in_chunk, t_dim=ind_t_in_chunk)
            ds_tmp_indexed = ds_tmp_indexed.rename({"dim_0": "id_dim"})

            # Mask out all levels deeper than bottom_level
            # Here I have used set_coords() and reset_coords() to omit variables
            # with no z_dim from the masking. Otherwise xr.where expands these
            # dimensions into full 2D arrays.
            if mask_bottom_level:
                n_z_tmp = ds_tmp_indexed.dims["z_dim"]
                bl_array = ds_tmp_indexed.bottom_level.values
                z_index, bl_index = np.meshgrid(np.arange(0, n_z_tmp), bl_array)
                mask2 = xr.DataArray(z_index < bl_index, dims=["id_dim", "z_dim"])
                ds_tmp_indexed = ds_tmp_indexed.set_coords(bl_var_list)
                ds_tmp_indexed = ds_tmp_indexed.where(mask2)
                ds_tmp_indexed = ds_tmp_indexed.reset_coords(bl_var_list)

            # If not first iteration, concatenate this indexed chunk onto
            # final output dataset
            if count_ii == 0:
                mod_profiles = ds_tmp_indexed
            else:
                if len(mod_profiles.data_vars) == 0:
                    mod_profiles = xr.merge((mod_profiles, ds_tmp_indexed))
                else:
                    mod_profiles = xr.concat((mod_profiles, ds_tmp_indexed), dim="id_dim")

            # Update counters
            start_ii = end_ii
            count_ii = count_ii + 1

        # Put obs time into the output array
        mod_profiles["obs_time"] = (["id_dim"], en4_time)

        # Calculate interpolation distances
        interp_dist = general_utils.calculate_haversine_distance(
            en4.longitude, en4.latitude, mod_profiles.longitude, mod_profiles.latitude
        )
        mod_profiles["interp_dist"] = (["id_dim"], interp_dist.values)

        # Calculate interpolation time lags
        interp_lag = (mod_profiles.time.values - en4_time).astype("timedelta64[h]")
        mod_profiles["interp_lag"] = (["id_dim"], interp_lag)

        # Put x and y indices into dataset
        mod_profiles["nearest_index_x"] = (["id_dim"], ind_x.values)
        mod_profiles["nearest_index_y"] = (["id_dim"], ind_y.values)
        mod_profiles["nearest_index_t"] = (["id_dim"], ind_t.values)
        return Profile(dataset=mod_profiles)

    def match_to_grid(self, gridded, limits=[0, 0, 0, 0], rmax=7.0) -> None:
        """Match profiles locations to grid, finding 4 nearest neighbours for each profile.
<<<<<<< HEAD

        Args:
            gridded (Gridded): Gridded object.
            limits (List): [jmin,jmax,imin,imax] - Subset to this region.
            rmax (int): 7 km - maxmimum search distance (metres).

            Adds to the profile object:
            ind_x, ind_y (int array ) (id_dim,4)
                        Index of the 4 closest grid cells to each profile, in distance order.
                        Profiles outside the gridded region are set to -9999
            rmin_prf  float array  (id_dim,4)
                        Distance (km) of the losest grid cells to each profile, in distance order

=======

        Args:
            gridded (Gridded): Gridded object.
            limits (List): [jmin,jmax,imin,imax] - Subset to this region.
            rmax (int): 7 km - maxmimum search distance (metres).

            Adds to the profile object:
            ind_x, ind_y (int array ) (id_dim,4)
                        Index of the 4 closest grid cells to each profile, in distance order.
                        Profiles outside the gridded region are set to -9999
            rmin_prf  float array  (id_dim,4)
                        Distance (km) of the losest grid cells to each profile, in distance order

>>>>>>> ebe69519
        """

        if sum(limits) != 0:
            gridded.subset(ydim=range(limits[0], limits[1] + 0), xdim=range(limits[2], limits[3] + 1))
        # keep the grid or subset on the hydrographic profiles object
        gridded.dataset["limits"] = limits

        prf = self.dataset
        grd = gridded.dataset
        grd["landmask"] = grd.bottom_level == 0
        lon_prf = prf["longitude"]
        lat_prf = prf["latitude"]
        lon_grd = grd["longitude"]
        lat_grd = grd["latitude"]
        # SPATIAL indices - 4 nearest neighbour
        ind_x, ind_y = general_utils.nearest_indices_2d(
            lon_grd, lat_grd, lon_prf, lat_prf, mask=grd.landmask, number_of_neighbors=4
        )
        ind_x = ind_x.values
        ind_y = ind_y.values

        # Exclude out of bound points
        i_exc = np.concatenate(
            (
                np.where(lon_prf < lon_grd.values.ravel().min())[0],
                np.where(lon_prf > lon_grd.values.ravel().max())[0],
                np.where(lat_prf < lat_grd.values.ravel().min())[0],
                np.where(lat_prf > lat_grd.values.ravel().max())[0],
            )
        )
        ind_x[i_exc, :] = -9999
        ind_y[i_exc, :] = -9999
        prf["ind_x_min"] = limits[2]  # reference back to original grid
        prf["ind_y_min"] = limits[0]

        ind_x_min = limits[2]
        ind_y_min = limits[0]

        # Sort 4 NN by distance on grid

        ind_good = np.where(np.logical_and(ind_x[:, 0] >= 0, ind_y[:, 0] >= 0))[0]  # good points

        lon_prf4 = np.repeat(lon_prf.values[ind_good, np.newaxis], 4, axis=1).ravel()
        lat_prf4 = np.repeat(lat_prf.values[ind_good, np.newaxis], 4, axis=1).ravel()
        r = np.ones(ind_x.shape) * np.nan
        # distance between nearest neighbors and grid
        rr = general_utils.calculate_haversine_distance(
            lon_prf4,
            lat_prf4,
            lon_grd.values[ind_y[ind_good, :].ravel(), ind_x[ind_good, :].ravel()],
            lat_grd.values[ind_y[ind_good, :].ravel(), ind_x[ind_good, :].ravel()],
        )
<<<<<<< HEAD

        r[ind_good, :] = np.reshape(rr, (ind_good.size, 4))
        # sort by distance and re-order the indices with closest first
        ii = np.argsort(r, axis=1)
        rmin_prf = np.take_along_axis(r, ii, axis=1)
        ind_x = np.take_along_axis(ind_x, ii, axis=1)
        ind_y = np.take_along_axis(ind_y, ii, axis=1)

        ii = np.nonzero(np.min(r, axis=1) > rmax)
        # Reference to original grid
        ind_x = ind_x + ind_x_min
        ind_y = ind_y + ind_y_min
        # mask bad values with -9999
        ind_x[ii, :] = -9999
        ind_y[ii, :] = -9999
        ind_x[i_exc, :] = -9999
        ind_y[i_exc, :] = -9999
        ind_good = np.where(np.logical_and(ind_x[:, 0] >= 0, ind_y[:, 0] >= 0))[0]

        # Add to profile object
        self.dataset["ind_x"] = xr.DataArray(ind_x, dims=["id_dim", "NNs"])
        self.dataset["ind_y"] = xr.DataArray(ind_y, dims=["id_dim", "NNs"])
        self.dataset["rmin_prf"] = xr.DataArray(rmin_prf, dims=["id_dim", "NNs"])
        self.dataset["ind_good"] = xr.DataArray(ind_good, dims=["Ngood"])

    def gridded_to_profile_2d(self, gridded, variable) -> None:
        """
        Evaluated a gridded data variable on each profile. Here just 2D, but could be extended to 3 or 4D

        Args:
            gridded (Gridded): Gridded object
            variable string : Name of variable in gridded object to interpolate

            Output variable is distance weighted mean and is added to profile object with
            same name as in the  gridded object


        """
        # ensure there are indices in profile
        if not "ind_x" in self.dataset:
            self.match_to_grid(gridded)
        #
        prf = self.dataset
        grd = gridded.dataset
        grd["landmask"] = grd.bottom_level == 0
        nprof = self.dataset.id_dim.shape[0]
        var = np.ma.masked_where(grd["landmask"], grd[variable])
        ig = prf.ind_good
        # Distance weighted mean
        v = var[prf.ind_y[ig, :], prf.ind_x[ig, :]] / prf.rmin_prf[ig, :]
        norm = 1.0 / prf.rmin_prf[ig, :]
        norm = np.ma.masked_where(v.mask, norm)
        var_int = np.nansum(v, axis=1) / np.nansum(norm, axis=1)
        var_prf = np.ones(nprof) * np.nan
        var_prf[ig] = var_int
        self.dataset[variable] = xr.DataArray(var_prf, dims=["id_dim"])

    def calculate_en4_qc_flags_levels(self):
        """
        Brute force method for identifying all rejected points according to
        EN4 binary integers. It can be slow to convert large numbers of integers
        to a sequence of bits and is actually quicker to just generate every
        combination of possible QC integers. That's what this routine does.
        Used in Profile.process_en4().

        INPUTS
         NO INPUTS
=======
>>>>>>> ebe69519

        r[ind_good, :] = np.reshape(rr, (ind_good.size, 4))
        # sort by distance and re-order the indices with closest first
        ii = np.argsort(r, axis=1)
        rmin_prf = np.take_along_axis(r, ii, axis=1)
        ind_x = np.take_along_axis(ind_x, ii, axis=1)
        ind_y = np.take_along_axis(ind_y, ii, axis=1)

        ii = np.nonzero(np.min(r, axis=1) > rmax)
        # Reference to original grid
        ind_x = ind_x + ind_x_min
        ind_y = ind_y + ind_y_min
        # mask bad values with -9999
        ind_x[ii, :] = -9999
        ind_y[ii, :] = -9999
        ind_x[i_exc, :] = -9999
        ind_y[i_exc, :] = -9999
        ind_good = np.where(np.logical_and(ind_x[:, 0] >= 0, ind_y[:, 0] >= 0))[0]

        # Add to profile object
        self.dataset["ind_x"] = xr.DataArray(ind_x, dims=["id_dim", "NNs"])
        self.dataset["ind_y"] = xr.DataArray(ind_y, dims=["id_dim", "NNs"])
        self.dataset["rmin_prf"] = xr.DataArray(rmin_prf, dims=["id_dim", "NNs"])
        self.dataset["ind_good"] = xr.DataArray(ind_good, dims=["Ngood"])

    def gridded_to_profile_2d(self, gridded, variable) -> None:
        """
        Evaluated a gridded data variable on each profile. Here just 2D, but could be extended to 3 or 4D

<<<<<<< HEAD
        reject_tem_ind = 0
        reject_sal_ind = 1
        if "4.2.0" in self.dataset.history:
            # from https://www.metoffice.gov.uk/hadobs/en4/en4-0-2-profile-file-format.html
            reject_tem_reasons = [2, 3, 8, 9, 10, 11, 12, 13, 14, 15, 16]
            reject_sal_reasons = [2, 3, 20, 21, 22, 23, 24, 25, 26, 27, 28, 29]
        elif "4.2.2" in self.dataset.history:
            # from https://www.metoffice.gov.uk/hadobs/en4/en4-2-2-profile-file-format.html
            reject_tem_reasons = [2, 3, 8, 9, 10, 11, 12, 13, 14, 15, 16]
            reject_sal_reasons = [2, 3, 21, 22, 23, 24, 25, 26, 27, 28, 29]
        else:
            reject_tem_reasons = [2, 3, 8, 9, 10, 11, 12, 13, 14, 15, 16]
            reject_sal_reasons = [2, 3, 21, 22, 23, 24, 25, 26, 27, 28, 29]
            debug(
                f"Assume QC flags following 4.2.2: https://www.metoffice.gov.uk/hadobs/en4/en4-2-2-profile-file-format.html"
            )

        qc_integers_tem = []
        qc_integers_sal = []
        qc_integers_both = []
        n_tem_reasons = len(reject_tem_reasons)
        n_sal_reasons = len(reject_sal_reasons)
        bin_len = 32

        # IF reject_tem = 1, reject_sal = 0
        for ii in range(n_tem_reasons):
            bin_tmp = np.zeros(bin_len, dtype=int)
            bin_tmp[reject_tem_ind] = 1
            bin_tmp[reject_tem_reasons[ii]] = 1
            qc_integers_tem.append(int("".join(str(jj) for jj in bin_tmp)[::-1], 2))
=======
        Args:
            gridded (Gridded): Gridded object
            variable string : Name of variable in gridded object to interpolate
>>>>>>> ebe69519

            Output variable is distance weighted mean and is added to profile object with
            same name as in the  gridded object


        """
        # ensure there are indices in profile
        if not "ind_x" in self.dataset:
            self.match_to_grid(gridded)
        #
        prf = self.dataset
        grd = gridded.dataset
        grd["landmask"] = grd.bottom_level == 0
        nprof = self.dataset.id_dim.shape[0]
        var = np.ma.masked_where(grd["landmask"], grd[variable])
        ig = prf.ind_good
        # Distance weighted mean
        v = var[prf.ind_y[ig, :], prf.ind_x[ig, :]] / prf.rmin_prf[ig, :]
        norm = 1.0 / prf.rmin_prf[ig, :]
        norm = np.ma.masked_where(v.mask, norm)
        var_int = np.nansum(v, axis=1) / np.nansum(norm, axis=1)
        var_prf = np.ones(nprof) * np.nan
        var_prf[ig] = var_int
        self.dataset[variable] = xr.DataArray(var_prf, dims=["id_dim"])

    """================Reshape to 2D================"""

    def reshape_2d(self, var_user_want):
        """
        OBSERVATION type class for reshaping World Ocean Data (WOD) or similar that
        contains 1D profiles (profile * depth levels)  into a 2D array.
        Note that its variable has its own dimention and in some profiles
        only some variables are present. WOD can be observed depth or a
        standard depth as regrided by NOAA.
           Args:
            > X     --      The variable (e.g,Temperatute, Salinity, Oxygen, DIC ..)
            > X_N    --     Dimensions of observed variable as 1D
                            (essentially number of obs variable = casts * osberved depths)
            > casts --      Dimension for locations of observations (ie. profiles)
            > z_N   --      Dimension for depth levels of all observations as 1D
                            (essentially number of depths = casts * osberved depths)
            > X_row_size -- Gives the vertical index (number of depths)
                            for each variable
        """

        """reshape the 1D variable into 2D variable (id_dimß, z_dim)    
        Args:
            profile       ::   The profile dimension. Called cast in WOD, 
                               common in all variables, but nans if 
                                a variable is not observed at a location
            z_dim         ::   The dimension for depth levels.
            var_user_want ::   List of observations the user wants to reshape       
        """

        # find maximum z levels in any of the profiles
        d_max = int(np.max(self.dataset.z_row_size.values))
        # number of profiles
        prof_size = self.dataset.z_row_size.shape[0]

        # set a 2D array (relevant to maximum depth)
        depth_2d = np.empty(
            (
                prof_size,
                d_max,
            )
        )
        depth_2d[:] = np.nan
        # reshape depth information from 1D to 2D
        if np.isnan(self.dataset.z_row_size.values[0]) == False:
            I_SIZE = int(self.dataset.z_row_size.values[0])
            depth_2d[0, :I_SIZE] = self.dataset.depth[0:I_SIZE].values
        for iJ in range(1, prof_size):
            if np.isnan(self.dataset.z_row_size.values[iJ]) == False:
                I_START = int(np.nansum(self.dataset.z_row_size.values[:iJ]))
                I_END = int(np.nansum(self.dataset.z_row_size.values[: iJ + 1]))
                I_SIZE = int(self.dataset.z_row_size.values[iJ])
                depth_2d[iJ, 0:I_SIZE] = self.dataset.depth[I_START:I_END].values

        # check reshape
        T_OBS1 = np.delete(np.ravel(depth_2d), np.isnan(np.ravel(depth_2d)))
        T_OBS2 = np.delete(self.dataset.depth.values, np.isnan(self.dataset.depth.values))
        if T_OBS1.size == T_OBS2.size and (int(np.min(T_OBS1 - T_OBS2)) == 0 or int(np.max(T_OBS1 - T_OBS2)) == 0):
            print("Depth OK reshape successful")
        else:
            print("Depth WRONG!! reshape")

        # reshape obs for each variable from 1D to 2D
        var_all = np.empty(
            (
                len(var_user_want),
                prof_size,
                d_max,
            )
        )
        var_list = var_user_want[:]
        counter_i = 0
        for iN in range(0, len(var_user_want)):
            print(var_user_want[iN])
            # check that variable exist in the WOD observations file
            if var_user_want[iN] in self.dataset:
                print("observed variable exist")
                # reshape it into 2D
                var_2d = np.empty(
                    (
                        prof_size,
                        d_max,
                    )
                )
                var_2d[:] = np.nan
                # populate array but make sure that the indexing for number of levels
                # is not nan, as in the data there are nan indexings for number of levels
                # indicating no observations there
                if np.isnan(self.dataset[var_user_want[iN] + "_row_size"][0].values) == False:
                    I_SIZE = int(self.dataset[var_user_want[iN] + "_row_size"][0].values)
                    var_2d[0, :I_SIZE] = self.dataset[var_user_want[iN]][0:I_SIZE].values
                for iJ in range(1, prof_size):
                    if np.isnan(self.dataset[var_user_want[iN] + "_row_size"].values[iJ]) == False:
                        I_START = int(np.nansum(self.dataset[var_user_want[iN] + "_row_size"].values[:iJ]))
                        I_END = int(np.nansum(self.dataset[var_user_want[iN] + "_row_size"].values[: iJ + 1]))
                        I_SIZE = int(self.dataset[var_user_want[iN] + "_row_size"].values[iJ])
                        var_2d[iJ, 0:I_SIZE] = self.dataset[var_user_want[iN]].values[I_START:I_END]

                # all variables in one array
                var_all[counter_i, :, :] = var_2d
                counter_i = counter_i + 1
                # check that you did everything correctly and the obs in yoru reshaped
                # array match the observations in original array
                T_OBS1 = np.delete(np.ravel(var_2d), np.isnan(np.ravel(var_2d)))
                del I_START, I_END, I_SIZE, var_2d
                T_OBS2 = np.delete(
                    self.dataset[var_user_want[iN]].values, np.isnan(self.dataset[var_user_want[iN]].values)
                )

                if T_OBS1.size == T_OBS2.size and (
                    int(np.min(T_OBS1 - T_OBS2)) == 0 or int(np.max(T_OBS1 - T_OBS2)) == 0
                ):
                    print("OK reshape successful")
                else:
                    print("WRONG!! reshape")

            else:
                print("variable not in observations")
                var_list[iN] = "NO"

        # REMOVE DUBLICATES
        var_list = list(dict.fromkeys(var_list))
        # REMOVE the non-observed variables from the list of variables
        var_list.remove("NO")

        # create the new 2D dataset array
        wod_profiles_2d = xr.Dataset(
            {
                "depth": (["id_dim", "z_dim"], depth_2d),
            },
            coords={
                "time": (["id_dim"], self.dataset.time.values),
                "latitude": (["id_dim"], self.dataset.latitude.values),
                "longitude": (["id_dim"], self.dataset.longitude.values),
            },
        )
        for iN in range(0, len(var_list)):
            wod_profiles_2d[var_list[iN]] = (["id_dim", "z_dim"], var_all[iN, :, :])

        return_prof = Profile()
        return_prof.dataset = wod_profiles_2d
        return return_prof

    def time_slice(self, date0, date1):
        """Return new Gridded object, indexed between dates date0 and date1"""
        dataset = self.dataset
        t_ind = pd.to_datetime(dataset.time.values) >= date0
        dataset = dataset.isel(id_dim=t_ind)
        t_ind = pd.to_datetime(dataset.time.values) < date1
        dataset = dataset.isel(id_dim=t_ind)
        return Profile(dataset=dataset)

    def calculate_vertical_spacing(self):
        """
        Profile data is given at depths, z, however for some calculations a thickness measure, dz, is required
        Define the upper thickness: dz[0] = 0.5*(z[0] + z[1]) and thereafter the centred difference:
        dz[k] = 0.5*(z[k-1] - z[k+1])

        Notionally, dz is the separation between w-points, when w-points are estimated from depths
        at t-points.
        """

        if hasattr(self.dataset, "dz"):  # Requires spacing variable. Test to see if variable exists
            pass
        else:
            # Compute dz on w-pts
            depth_t = self.dataset.depth
            self.dataset["dz"] = xr.where(
                depth_t == depth_t.min(dim="z_dim"),
                0.5 * (depth_t + depth_t.shift(z_dim=-1)),
                0.5 * (depth_t.shift(z_dim=-1) - depth_t.shift(z_dim=+1)),  # .fillna(0.)
            )
        attributes = {"units": "m", "standard name": "centre difference thickness"}
        self.dataset.dz.attrs = attributes

    def construct_density(
        self, eos="EOS10", rhobar=False, Zd_mask: xr.DataArray = None, CT_AS=False, pot_dens=False, Tbar=True, Sbar=True
    ):
        """
            Constructs the in-situ density using the salinity, temperature and
            depth fields. Adds a density attribute to the profile dataset

            Requirements: The supplied Profile dataset must contain the
            Practical Salinity and the Potential Temperature variables. The depth
            field must also be supplied. The GSW package is used to calculate
            The Absolute Pressure, Absolute Salinity and Conservative Temperature.

            Note that currently density can only be constructed using the EOS10
            equation of state.

        Parameters
        ----------
        eos : equation of state, optional
            DESCRIPTION. The default is 'EOS10'.

        rhobar : Calculate density with depth mean T and S
            DESCRIPTION. The default is 'False'.
        Zd_mask : (xr.DataArray) Provide a (id_dim, z_dim) mask for rhobar calculation
            Calculate using calculate_vertical_mask
            DESCRIPTION. The default is empty.

        CT_AS  : Conservative Temperature and Absolute Salinity already provided
            DESCRIPTION. The default is 'False'.
        pot_dens :Calculation at zero pressure
            DESCRIPTION. The default is 'False'.
        Tbar and Sbar : If rhobar is True then these can be switch to False to allow one component to
                        remain depth varying. So Tbar=Flase gives temperature component, Sbar=False gives Salinity component
            DESCRIPTION. The default is 'True'.

        Returns
        -------
        None.
        adds attribute profile.dataset.density

        """
        debug(f'Constructing in-situ density for {get_slug(self)} with EOS "{eos}"')

        try:
            if eos != "EOS10":
                raise ValueError(str(self) + ": Density calculation for " + eos + " not implemented.")

            try:
                shape_ds = (
                    self.dataset.id_dim.size,
                    self.dataset.z_dim.size,
                    # jth                    self.dataset.z_dim.size,
                    #                    self.dataset.id_dim.size,
                )
                sal = self.dataset.practical_salinity.to_masked_array()
                temp = self.dataset.potential_temperature.to_masked_array()

                if np.shape(sal) != shape_ds:
                    sal = sal.T
                    temp = temp.T
            except AttributeError:
                error(f"We have a problem with {self.dataset.dims}")

            density = np.ma.zeros(shape_ds)

            # print(f"shape sal:{np.shape(sal)}")
            # print(f"shape rho:{np.shape(density)}")

            s_levels = self.dataset.depth.to_masked_array()
            if np.shape(s_levels) != shape_ds:
                s_levels = s_levels.T

            lat = self.dataset.latitude.values
            lon = self.dataset.longitude.values
            if not pot_dens or not CT_AS:
                lat = np.repeat(lat[:, np.newaxis], shape_ds[1], axis=1)
                lon = np.repeat(lon[:, np.newaxis], shape_ds[1], axis=1)
            # Absolute Pressure
            if pot_dens:
                pressure_absolute = 0.0  # calculate potential density
            else:
                pressure_absolute = np.ma.masked_invalid(gsw.p_from_z(-s_levels, lat))  # depth must be negative
            if not rhobar:  # calculate full depth
                # Absolute Salinity
                if not CT_AS:  # abs salinity not provided
                    sal_absolute = np.ma.masked_invalid(gsw.SA_from_SP(sal, pressure_absolute, lon, lat))
                else:  # abs salinity provided
                    sal_absolute = np.ma.masked_invalid(sal)
                sal_absolute = np.ma.masked_less(sal_absolute, 0)
                # Conservative Temperature
                if not CT_AS:  # conservative temp not provided
                    temp_conservative = np.ma.masked_invalid(gsw.CT_from_pt(sal_absolute, temp))
                else:  # conservative temp provided
                    temp_conservative = np.ma.masked_invalid(temp)
                # In-situ density
                density = np.ma.masked_invalid(gsw.rho(sal_absolute, temp_conservative, pressure_absolute))
                new_var_name = "density"
            else:  # calculate density with depth integrated T S
                if hasattr(self.dataset, "dz"):  # Requires spacing variable. Test to see if variable exists
                    pass
                else:  # Create it
                    self.calculate_vertical_spacing()

                # prepare coordinate variables
                if Zd_mask is None:
                    DZ = self.dataset.dz
                else:
                    DZ = self.dataset.dz * Zd_mask
                DP = DZ.sum(dim="z_dim").to_masked_array()
                DZ = DZ.to_masked_array()
                if np.shape(DZ) != shape_ds:
                    DZ = DZ.T
                # DP=np.repeat(DP[np.newaxis,:,:],shape_ds[1],axis=0)

                # DZ = np.repeat(DZ[np.newaxis, :, :, :], shape_ds[0], axis=0)
                # DP = np.repeat(DP[np.newaxis, :, :], shape_ds[0], axis=0)

                # Absolute Salinity
                if not CT_AS:  # abs salinity not provided
                    sal_absolute = np.ma.masked_invalid(gsw.SA_from_SP(sal, pressure_absolute, lon, lat))
                else:  # abs salinity provided
                    sal_absolute = np.ma.masked_invalid(sal)

                # Conservative Temperature
                if not CT_AS:  # Conservative temperature not provided
                    temp_conservative = np.ma.masked_invalid(gsw.CT_from_pt(sal_absolute, temp))
                else:  # conservative temp provided
                    temp_conservative = np.ma.masked_invalid(temp)

                if pot_dens and (Sbar and Tbar):  # usual case pot_dens and depth averaged everything
                    sal_absolute = np.sum(np.ma.masked_less(sal_absolute, 0) * DZ, axis=1) / DP
                    temp_conservative = np.sum(np.ma.masked_less(temp_conservative, 0) * DZ, axis=1) / DP
                    density = np.ma.masked_invalid(gsw.rho(sal_absolute, temp_conservative, pressure_absolute))
                    density = np.repeat(density[:, np.newaxis], shape_ds[1], axis=1)

                else:  # Either insitu density or one of Tbar or Sbar False
                    if Sbar:
                        sal_absolute = np.repeat(
                            (np.sum(np.ma.masked_less(sal_absolute, 0) * DZ, axis=1) / DP)[:, np.newaxis],
                            shape_ds[1],
                            axis=1,
                        )
                    if Tbar:
                        temp_conservative = np.repeat(
                            (np.sum(np.ma.masked_less(temp_conservative, 0) * DZ, axis=1) / DP)[:, np.newaxis],
                            shape_ds[1],
                            axis=1,
                        )
                    density = np.ma.masked_invalid(gsw.rho(sal_absolute, temp_conservative, pressure_absolute))

                if Tbar and Sbar:
                    new_var_name = "density_bar"

                else:
                    if not Tbar:
                        new_var_name = "density_T"
                    else:
                        new_var_name = "density_S"

            # rho and rhobar
            coords = {
                "time": (("id_dim"), self.dataset.time.values),
                "latitude": (("id_dim"), self.dataset.latitude.values),
                "longitude": (("id_dim"), self.dataset.longitude.values),
            }
            #            dims = ["z_dim", "id_dim"]
            dims = ["id_dim", "z_dim"]

            if pot_dens:
                attributes = {"units": "kg / m^3", "standard name": "Potential density "}
            else:
                attributes = {"units": "kg / m^3", "standard name": "In-situ density "}

            density = np.squeeze(density)
            self.dataset[new_var_name] = xr.DataArray(density, coords=coords, dims=dims, attrs=attributes)

        except AttributeError as err:
            error(err)

    def calculate_vertical_mask(self, Zmax=200):
        """
        Calculates a mask to a specified level Zmax. 1 for sea; 0 for below sea bed
        and linearly ramped for last level

        Inputs:
            Zmax float - max depth (m)
        Returns
        Zd_mask (id_dim, z_dim)  xr.DataArray, float mask.
        kmax (id_dim) deepest index above Zmax
        """

        depth_t = self.dataset.depth
        ##construct a W array, zero at surface 1/2 way between T-points

        depth_w = xr.zeros_like(depth_t)
        I = np.arange(depth_w.shape[1] - 1)
        depth_w[:, 0] = 0.0
        depth_w[:, I + 1] = 0.5 * (depth_t[:, I] + depth_t[:, I + 1])

        ## Contruct a mask array that is:
        # zeros below Zmax
        # ones above Zmax, except the closest shallower depth which has a value [0,1] that is the weighted distance to Zmax

        ## prepare depth profiles

        # remove deep nans
        # depth_t = depth_t.fillna(1E6)
        # depth_t = depth_t.interpolate_na(dim="z_dim", method="nearest", fill_value="extrapolate")
        # print(depth_t)

        ## construct a mask to identify location of and separation from Zmax

        # mask_arr = np.zeros((depth_t.shape))*np.nan
        # print(np.shape(mask_arr))
        # mask_arr[depth_t <= Zmax] = 1
        # mask_arr[depth_t > Zmax] = 0
        # mask = xr.DataArray( mask_arr, dims=["id_dim", "z_dim"])
        mask = depth_w * np.nan

        mask = xr.where(depth_w <= Zmax, 1, mask)
        mask = xr.where(depth_w > Zmax, 0, mask)

        # print(mask)
        # print('\n')

        max_shallower_depth = (depth_w * mask).max(dim="z_dim")
        min_deeper_depth = (depth_w.roll(z_dim=-1) * mask).max(dim="z_dim")
        # NB if max_shallower_depth was already deepest value in profile, then this produces the same value
        # I.e.
        # max_shallower_depth <= Zmax
        # min_deeper_depth > Zmax or min_deeper_depth = max_shallower_depth

        # print(f"max_shallower_depth:{max_shallower_depth}")
        # print(f"min_deeper_depth:{min_deeper_depth}")
        # print('\n')

        # Compute fraction, the relative closeness of Zmax to max_shallower_depth from 1 to 0 (as Zmax -> min_deeper_depth)
        fraction = xr.where(
            min_deeper_depth != max_shallower_depth,
            (Zmax - max_shallower_depth) / (min_deeper_depth - max_shallower_depth),
            1,
        )

        max_shallower_depth_2d = max_shallower_depth.expand_dims(dim={"z_dim": depth_w.sizes["z_dim"]})
        fraction_2d = fraction.expand_dims(dim={"z_dim": depth_t.sizes["z_dim"]})

        # locate the depth index for the deepest level above Zmax
        kmax = xr.where(depth_w == max_shallower_depth, 1, 0).argmax(dim="z_dim")
        # print(kmax)

        # replace mask values with fraction_2d at depth above Zmax)
        mask = xr.where(depth_w == max_shallower_depth_2d, fraction_2d, mask)

        return mask, kmax<|MERGE_RESOLUTION|>--- conflicted
+++ resolved
@@ -465,7 +465,6 @@
 
     def match_to_grid(self, gridded, limits=[0, 0, 0, 0], rmax=7.0) -> None:
         """Match profiles locations to grid, finding 4 nearest neighbours for each profile.
-<<<<<<< HEAD
 
         Args:
             gridded (Gridded): Gridded object.
@@ -479,21 +478,6 @@
             rmin_prf  float array  (id_dim,4)
                         Distance (km) of the losest grid cells to each profile, in distance order
 
-=======
-
-        Args:
-            gridded (Gridded): Gridded object.
-            limits (List): [jmin,jmax,imin,imax] - Subset to this region.
-            rmax (int): 7 km - maxmimum search distance (metres).
-
-            Adds to the profile object:
-            ind_x, ind_y (int array ) (id_dim,4)
-                        Index of the 4 closest grid cells to each profile, in distance order.
-                        Profiles outside the gridded region are set to -9999
-            rmin_prf  float array  (id_dim,4)
-                        Distance (km) of the losest grid cells to each profile, in distance order
-
->>>>>>> ebe69519
         """
 
         if sum(limits) != 0:
@@ -546,7 +530,6 @@
             lon_grd.values[ind_y[ind_good, :].ravel(), ind_x[ind_good, :].ravel()],
             lat_grd.values[ind_y[ind_good, :].ravel(), ind_x[ind_good, :].ravel()],
         )
-<<<<<<< HEAD
 
         r[ind_good, :] = np.reshape(rr, (ind_good.size, 4))
         # sort by distance and re-order the indices with closest first
@@ -612,40 +595,7 @@
         combination of possible QC integers. That's what this routine does.
         Used in Profile.process_en4().
 
-        INPUTS
-         NO INPUTS
-=======
->>>>>>> ebe69519
-
-        r[ind_good, :] = np.reshape(rr, (ind_good.size, 4))
-        # sort by distance and re-order the indices with closest first
-        ii = np.argsort(r, axis=1)
-        rmin_prf = np.take_along_axis(r, ii, axis=1)
-        ind_x = np.take_along_axis(ind_x, ii, axis=1)
-        ind_y = np.take_along_axis(ind_y, ii, axis=1)
-
-        ii = np.nonzero(np.min(r, axis=1) > rmax)
-        # Reference to original grid
-        ind_x = ind_x + ind_x_min
-        ind_y = ind_y + ind_y_min
-        # mask bad values with -9999
-        ind_x[ii, :] = -9999
-        ind_y[ii, :] = -9999
-        ind_x[i_exc, :] = -9999
-        ind_y[i_exc, :] = -9999
-        ind_good = np.where(np.logical_and(ind_x[:, 0] >= 0, ind_y[:, 0] >= 0))[0]
-
-        # Add to profile object
-        self.dataset["ind_x"] = xr.DataArray(ind_x, dims=["id_dim", "NNs"])
-        self.dataset["ind_y"] = xr.DataArray(ind_y, dims=["id_dim", "NNs"])
-        self.dataset["rmin_prf"] = xr.DataArray(rmin_prf, dims=["id_dim", "NNs"])
-        self.dataset["ind_good"] = xr.DataArray(ind_good, dims=["Ngood"])
-
-    def gridded_to_profile_2d(self, gridded, variable) -> None:
-        """
-        Evaluated a gridded data variable on each profile. Here just 2D, but could be extended to 3 or 4D
-
-<<<<<<< HEAD
+        """
         reject_tem_ind = 0
         reject_sal_ind = 1
         if "4.2.0" in self.dataset.history:
@@ -676,35 +626,30 @@
             bin_tmp[reject_tem_ind] = 1
             bin_tmp[reject_tem_reasons[ii]] = 1
             qc_integers_tem.append(int("".join(str(jj) for jj in bin_tmp)[::-1], 2))
-=======
-        Args:
-            gridded (Gridded): Gridded object
-            variable string : Name of variable in gridded object to interpolate
->>>>>>> ebe69519
-
-            Output variable is distance weighted mean and is added to profile object with
-            same name as in the  gridded object
-
-
-        """
-        # ensure there are indices in profile
-        if not "ind_x" in self.dataset:
-            self.match_to_grid(gridded)
-        #
-        prf = self.dataset
-        grd = gridded.dataset
-        grd["landmask"] = grd.bottom_level == 0
-        nprof = self.dataset.id_dim.shape[0]
-        var = np.ma.masked_where(grd["landmask"], grd[variable])
-        ig = prf.ind_good
-        # Distance weighted mean
-        v = var[prf.ind_y[ig, :], prf.ind_x[ig, :]] / prf.rmin_prf[ig, :]
-        norm = 1.0 / prf.rmin_prf[ig, :]
-        norm = np.ma.masked_where(v.mask, norm)
-        var_int = np.nansum(v, axis=1) / np.nansum(norm, axis=1)
-        var_prf = np.ones(nprof) * np.nan
-        var_prf[ig] = var_int
-        self.dataset[variable] = xr.DataArray(var_prf, dims=["id_dim"])
+
+        # IF reject_tem = 0, reject_sal = 1
+        for ii in range(n_sal_reasons):
+            bin_tmp = np.zeros(bin_len, dtype=int)
+            bin_tmp[reject_sal_ind] = 1
+            bin_tmp[reject_sal_reasons[ii]] = 1
+            qc_integers_sal.append(int("".join(str(jj) for jj in bin_tmp)[::-1], 2))
+
+        # IF reject_tem = 1, reject_sal = 1
+        for tt in range(n_tem_reasons):
+            for ss in range(n_sal_reasons):
+                bin_tmp = np.zeros(bin_len, dtype=int)
+                bin_tmp[reject_tem_ind] = 1
+                bin_tmp[reject_sal_ind] = 1
+                bin_tmp[reject_tem_reasons[tt]] = 1
+                bin_tmp[reject_sal_reasons[ss]] = 1
+                qc_integers_both.append(int("".join(str(jj) for jj in bin_tmp)[::-1], 2))
+
+        qc_integers_tem = list(set(qc_integers_tem))
+        qc_integers_sal = list(set(qc_integers_sal))
+        qc_integers_both = list(set(qc_integers_both))
+
+        return qc_integers_tem, qc_integers_sal, qc_integers_both
+
 
     """================Reshape to 2D================"""
 
