"""The coast class is the main access point into this package."""
<<<<<<< HEAD
from typing import Optional
=======
from typing import Any, Dict, List

>>>>>>> 36b1927b
from dask import array
import xarray as xr
import matplotlib
import matplotlib.pyplot as plt
import numpy as np
from dask.distributed import Client
import copy
from .._utils.logging_util import get_slug, debug, info, warn, warning
from .._utils.coordinates import Coordinates, Coordinates3D, Coordinates4D, Coordinate
from .opendap import OpendapInfo


def setup_dask_client(workers: int = 2, threads: int = 2, memory_limit_per_worker: str = "2GB"):
    Client(n_workers=workers, threads_per_worker=threads, memory_limit=memory_limit_per_worker)


class Coast:
    def __init__(
        self,
        file: str = None,
        chunks: dict = None,
        multiple: bool = False,
        workers: int = 2,  # TODO Do something with this unused parameter or delete it
        threads: int = 2,  # TODO Do something with this unused parameter or delete it
        memory_limit_per_worker: str = "2GB",  # TODO Do something with this unused parameter or delete it
    ):
        """This is the constructor method.

        This is the access point into the COAsT class. From here all the magic happens.

        Args:
            file (str): Input file.
            chunks (dict): how/where to break up the data when reading it in.
            multiple (bool): Specify whether you are loading multiple files or not.
            workers (int): optional Dask related input.
            threads (int): optional Dask related input.
            memory_limit_per_worker (str): optional Dask related input.
        """
        debug(f"Creating a new {get_slug(self)}")
        self.dataset = None
        self.earth_raids = 6371.007176  # Radius of the earth in km TODO Could this be module-level?
        self.set_dimension_mapping()
        self.set_variable_mapping()

        if file is None:
            warn(
                "Object created but no file or directory specified: \n"
                "{0} \n"
                "Use COAsT.load() to load a NetCDF file from file path or directory into this object.".format(
                    str(self)
                ),
                UserWarning,
            )
        else:
            self.load(file, chunks, multiple)
        debug(f"{get_slug(self)} initialised")

    def load(self, file_or_dir: str, chunks: Dict = None, multiple: bool = False):
        """Loads a file into a COAsT object's dataset variable using xarray.

        Args:
            file_or_dir (str): file name, OPeNDAP accessor, or directory to multiple files.
            chunks (dict): Chunks to use in Dask [default None].
            multiple (bool): If true, load in multiple files from directory. If false load a single file [default False].
        """
        if (opendap := isinstance(file_or_dir, OpendapInfo)) and multiple:
            raise NotImplementedError("Loading multiple OPeNDAP datasets is not supported")
        elif opendap:
            self.load_dataset(file_or_dir.open_dataset(chunks=chunks))
        elif multiple:
            self.load_multiple(file_or_dir, chunks)
        else:
            self.load_single(file_or_dir, chunks)

    def __getitem__(self, name: str):
        return self.dataset[name]

    def load_single(self, file: str, chunks: Dict = None):
        """Loads a single file into COAsT object's dataset variable.

        Args:
            file (str): Input file.
            chunks (Dict): Chunks to use in Dask [default None].
        """
        info(f"Loading a single file ({file} for {get_slug(self)}")
        self.dataset = xr.open_dataset(file, chunks=chunks)

    def load_multiple(self, directory_to_files: str, chunks: Dict = None):
        """Loads multiple files from directory into dataset variable.

        Args:
            directory_to_files (str):
            chunks (Dict): Chunks to use in Dask [default None].
        """
        info(f"Loading a directory ({directory_to_files}) for {get_slug(self)}")
        self.dataset = xr.open_mfdataset(directory_to_files, chunks=chunks, parallel=True, combine="by_coords")

    def load_dataset(self, dataset: xr.Dataset):
        """Loads a dataset.

        Args:
            dataset (xr.Dataset): Dataset to load.
        """
        self.dataset = dataset
        debug(f"Dataset for {get_slug(self)} set to {get_slug(dataset)}")

    def set_dimension_mapping(self):
        """Set mapping of dimensions."""
        self.dim_mapping = None  # TODO Object attributes should be defined in the __init__
        debug(f"dim_mapping for {get_slug(self)} set to {self.dim_mapping}")

    def set_variable_mapping(self):
        """Set mapping of variable."""
        self.var_mapping = None  # TODO Object attributes should be defined in the __init__
        debug(f"var_mapping for {get_slug(self)} set to {self.var_mapping}")

    def set_grid_ref_attribute(self):
        """Set grid reference attribute."""
        self.grid_ref_attr_mapping = None  # TODO Object attributes should be defined in the __init__
        debug(f"grid_ref_attr_mapping for {get_slug(self)} set to {self.grid_ref_attr_mapping}")

    def set_dimension_names(self, dim_mapping: Dict):
        """Relabel dimensions in COAsT object xarray.dataset to ensure consistent naming throughout the COAsT package.

        Args:
            dim_mapping (Dict): keys are dimension names to change and values new dimension names.
        """
        debug(f"Setting dimension names for {get_slug(self)} with mapping {dim_mapping}")
        if dim_mapping is None:
            return
        for key, value in dim_mapping.items():
            try:
                self.dataset = self.dataset.rename_dims({key: value})
            except ValueError as err:
                warning(
                    f"{get_slug(self)}: Problem renaming dimension from {get_slug(self.dataset)}: {key} -> {value}."
                    f"{chr(10)}Error message of '{err}'"
                )

    def set_variable_names(self, var_mapping: Dict):
        """Relabel variables in COAsT object xarray.dataset to ensure consistent naming throughout the COAsT package.

        Args:
            var_mapping (Dict): keys are variable names to change and values are new variable names
        """
        debug(f"Setting variable names for {get_slug(self)} with mapping {var_mapping}")
        if var_mapping is None:
            return
        for key, value in var_mapping.items():
            try:
                self.dataset = self.dataset.rename_vars({key: value})
            except ValueError as err:
                warning(
                    f"{get_slug(self)}: Problem renaming variables from {get_slug(self.dataset)}: {key} -> {value}."
                    f"{chr(10)}Error message of '{err}'"
                )

    def set_variable_grid_ref_attribute(self, grid_ref_attr_mapping: Dict):  # TODO is this still used?
        """Set attributes for variables to access within package and set grid attributes to identify which grid variable is associated with.

        Args:
            grid_ref_attr_mapping (Dict): Dict containing mappings.
        """
        debug(f"Setting variable attributes for {get_slug(self)} with mapping {grid_ref_attr_mapping}")
        if grid_ref_attr_mapping is None:
            return
        for key, value in grid_ref_attr_mapping.items():
            try:
                self.dataset[key].attrs["grid_ref"] = value
            except KeyError as err:
                warning(
                    f"{get_slug(self)}: Problem assigning attributes in {get_slug(self.dataset)}: {key} -> {value}."
                    f"{chr(10)}Error message of '{err}'"
                )

    def copy(self):
        """Method to copy self."""
        new = copy.copy(self)
        debug(f"Copied {get_slug(self)} to new {get_slug(new)}")
        return new

    def isel(self, indexers: Dict = None, drop: bool = False, **kwargs):
        """Indexes COAsT object along specified dimensions using xarray isel.

        Input is of same form as xarray.isel. Basic use, hand in either:
        1. dictionary with keys = dimensions, values = indices
        2. **kwargs of form dimension = indices.

        Args:
            indexers (Dict): A dict with keys matching dimensions and values given by integers, slice objects or arrays.
            drop (bool): If drop=True, drop coordinates variables indexed by integers instead of making them scalar.
            **kwargs (Any): The keyword arguments form of indexers. One of indexers or indexers_kwargs must be provided.
        """
        obj_copy = self.copy()
        debug(f"Indexing (isel) {get_slug(obj_copy)}")
        obj_copy.dataset = obj_copy.dataset.isel(indexers, drop, **kwargs)
        return obj_copy

    def sel(self, indexers: Dict = None, drop: bool = False, **kwargs):
        """Indexes COAsT object along specified dimensions using xarray sel.

        Input is of same form as xarray.sel. Basic use, hand in either:
            1. Dictionary with keys = dimensions, values = indices
            2. **kwargs of form dimension = indices

        Args:
            indexers (Dict): A dict with keys matching dimensions and values given by scalars, slices or arrays of tick labels.
            drop (bool): If drop=True, drop coordinates variables in indexers instead of making them scalar.
            **kwargs (Any): The keyword arguments form of indexers. One of indexers or indexers_kwargs must be provided.
        """
        obj_copy = self.copy()
        debug(f"Indexing (sel) {get_slug(obj_copy)}")
        obj_copy.dataset = obj_copy.dataset.sel(indexers, drop, **kwargs)
        return obj_copy

    def rename(self, rename_dict: Dict, **kwargs):
        """Rename dataset.

        Args:
            rename_dict (Dict): Dictionary whose keys are current variable or dimension names and whose values are the desired names.
            **kwargs (Any): Keyword form of name_dict. One of name_dict or names must be provided.
        """
        debug(f"Renaming {get_slug(self.dataset)} with dict {rename_dict}")
        self.dataset = self.dataset.rename(rename_dict, **kwargs)
        return  # TODO Should this return something? If not, the statement is not needed

    def subset(self, **kwargs):
        """Subsets all variables within the dataset inside self (a COAsT object).

        Input is a set of keyword argument pairs of the form: dimension_name = indices.
        The entire object is then subsetted along this dimension at indices

        Args:
            **kwargs (Any): The keyword arguments form of indexers. One of indexers or indexers_kwargs must be provided.
        """
        debug(f"Subsetting {get_slug(self)}")
        self.dataset = self.dataset.isel(kwargs)

    def subset_as_copy(self, **kwargs):
        """Similar to COAsT.subset() however applies the subsetting to a copy of the original COAsT object.

        This subsetted copy is then returned.Useful for preserving the original object whilst creating smaller subsetted object copies.

        Args:
            **kwargs (Any): The keyword arguments form of indexers. One of indexers or indexers_kwargs must be provided.
        """
        debug(f"Subsetting as copy {get_slug(self.dataset)}")
        obj_copy = self.copy()
        obj_copy.subset(**kwargs)
        return obj_copy

    def distance_between_two_points(self):
        raise NotImplementedError  # TODO Should this class be decorated as an abstractclass?

    def subset_indices_by_distance(self, centre_lon: float, centre_lat: float, radius: float):
        """This method returns a `tuple` of indices within the `radius` of the lon/lat point given by the user.

        Distance is calculated as haversine - see `self.calculate_haversine_distance`.

        Args:
            centre_lon (float): The longitude of the users central point.
            centre_lat (float): The latitude of the users central point.
            radius (float): The haversine distance (in km) from the central point.

        Return:
            Tuple[xr.DataArray, xr.DataArray]: All indices in a `tuple` with the haversine distance of the central point.
        """
        debug(f"Subsetting {self} indices by distance")
        # Flatten NEMO domain stuff.
        lon = self.dataset.longitude
        lat = self.dataset.latitude

        # Calculate the distances between every model point and the specified
        # centre. Calls another routine dist_haversine.

        dist = self.calculate_haversine_distance(centre_lon, centre_lat, lon, lat)
        indices_bool = dist < radius
        indices = np.where(indices_bool.compute())

        return xr.DataArray(indices[0]), xr.DataArray(indices[1])

    def subset_indices_lonlat_box(self, lonbounds: List, latbounds: List) -> np.ndarray:
        """Generates array indices for data which lies in a given lon/lat box.

        Args:
            lonbounds: Longitude boundaries. List of form [min_longitude=-180, max_longitude=180].
            latbounds: Latitude boundaries. List of form [min_latitude, max_latitude].

        Returns:
            np.ndarray: Indices corresponding to datapoints inside specified box.
        """
        debug(f"Subsetting {get_slug(self)} indices within lon/lat")
        lon_str = "longitude"
        lat_str = "latitude"
        lon = self.dataset[lon_str].copy()  # TODO Add a comment explaining why this needs to be copied
        lat = self.dataset[lat_str]
        ff = lon > lonbounds[0]
        ff *= lon < lonbounds[1]
        ff *= lat > latbounds[0]
        ff *= lat < latbounds[1]

        return np.where(ff)

    @staticmethod
    def calculate_haversine_distance(
        lon1: Any, lat1: Any, lon2: Any, lat2: Any
    ) -> float:  # TODO This could be a static method
        """Estimation of geographical distance using the Haversine function.

        Input can be single values or 1D arrays of locations. This does NOT create a distance matrix but outputs another 1D array.
        This works for either location vectors of equal length OR a single location and an arbitrary length location vector.

        Args:
            lon1 (Any): Angles in degrees.
            lat1 (Any): Angles in degrees.
            lon2 (Any): Angles in degrees.
            lat2 (Any): Angles in degrees.

        Returns:
            float: Haversine distance between points.
        """

        debug(f"Calculating haversine distance between {lon1},{lat1} and {lon2},{lat2}")

        # Convert to radians for calculations
        lon1 = np.deg2rad(lon1)
        lat1 = np.deg2rad(lat1)
        lon2 = np.deg2rad(lon2)
        lat2 = np.deg2rad(lat2)

        # Latitude and longitude differences
        dlat = (lat2 - lat1) / 2
        dlon = (lon2 - lon1) / 2

        # Haversine function.
        distance = np.sin(dlat) ** 2 + np.cos(lat1) * np.cos(lat2) * np.sin(dlon) ** 2
        distance = 2 * 6371.007176 * np.arcsin(np.sqrt(distance))

        return distance

    def get_subset_as_xarray(
        self, var: str, points_x: slice, points_y: slice, line_length: int = None, time_counter: int = 0
    ) -> xr.DataArray:
        """This method gets a subset of the data across the x/y indices given for the chosen variable.

        Setting time_counter to None will treat `var` as only having 3 dimensions depth, y, x
        there is a check on `var` to see the size of the time_counter, if 1 then time_counter is fixed to index 0.

        Args:
            var (str): The name of the variable to get data from.
            points_x (slice): A list/array of indices for the x dimension.
            points_y (slice): A list/array of indices for the y dimension.
            line_length (int): The length of your subset (assuming simple line transect). TODO This is unused.
            time_counter (int): Which time slice to get data from, if None and the variable only has one a time
                channel of length 1 then time_counter is fixed too an index of 0.

        Returns:
            xr.DataArray: Data across all depths for the chosen variable along the given indices.
        """
        debug(f"Subsetting {var} from {get_slug(self)}")
        try:
            [time_size, _, _, _] = self.dataset[var].shape
            if time_size == 1:
                time_counter == 0  # TODO This should probably be =, not ==

        except ValueError:
            time_counter = None

        dx = xr.DataArray(points_x)
        dy = xr.DataArray(points_y)

        if time_counter is None:
            smaller = self.dataset[var].isel(x_dim=dx, y_dim=dy)
        else:
            smaller = self.dataset[var].isel(t_dim=time_counter, x_dim=dx, y_dim=dy)

        return smaller

    def get_2d_subset_as_xarray(
        self, var: str, points_x: slice, points_y: slice, line_length: int = None, time_counter: int = 0
    ):
        """Get 2d subset as an xarray.

        Args:
            var (str): Member of dataset.
            points_x (slice): Keys matching dimensions.
            points_y (slice): Keys matching dimensions.
            line_length (int): Unused.
            time_counter (int): Time counter.

        Return:
            xr.Dataset: Subset.
        """

        debug(f"Fetching {var} subset as xarray")
        try:
            [time_size, _, _, _] = self.dataset[var].shape
            if time_size == 1:
                time_counter == 0  # TODO This should probably be =, not ==
        except ValueError:
            time_counter = None

        if time_counter is None:
            smaller = self.dataset[var].isel(x=points_x, y=points_y)
        else:
            smaller = self.dataset[var].isel(time_counter=time_counter, x=points_x, y=points_y)

        return smaller

    def plot_simple_2d(
        self, x: xr.Variable, y: xr.Variable, data: xr.DataArray, cmap: matplotlib.cm, plot_info: Dict
    ) -> plt:
        """This is a simple method that will plot data in a 2d. It is a wrapper for matplotlib's 'pcolormesh' method.

        `cmap` and `plot_info` are required to run this method, `cmap` is passed directly to `pcolormesh`.
        `plot_info` contains all the required information for setting the figure;
            - ylim
            - xlim
            - clim
            - title
            - fig_size
            - ylabel

        Args:
            x (xr.Variable): The variable contain the x axis information.
            y (xr.Variable): The variable contain the y axis information.
            data (xr.DataArray): the DataArray a user wishes to plot.
            cmap (matplotlib.cm): Matplotlib color map.
            plot_info (Dict): Dict containing all the required information for setting the figure.
        """
        info("Generating simple 2D plot...")

        plt.close("all")

        fig = plt.figure()
        plt.rcParams["figure.figsize"] = plot_info["fig_size"]

        fig.add_subplot(411)
        plt.pcolormesh(x, y, data, cmap=cmap)

        plt.ylim(plot_info["ylim"])
        plt.xlim(plot_info["xlim"])
        plt.title(plot_info["title"])
        plt.ylabel(plot_info["ylabel"])
        plt.clim(plot_info["clim"])
        plt.colorbar()

        return plt

    def plot_cartopy(self, var: str, plot_var: array, params, time_counter: int = 0):
        """Plot cartopy."""
        try:
            import cartopy.crs as ccrs  # mapping plots
            import cartopy.feature  # add rivers, regional boundaries etc
            from cartopy.mpl.gridliner import LONGITUDE_FORMATTER, LATITUDE_FORMATTER  # deg symb
            from cartopy.feature import NaturalEarthFeature  # fine resolution coastline
        except ImportError:
            import sys

            warn("No cartopy found - please run\nconda install -c conda-forge cartopy")
            sys.exit(-1)

        import matplotlib.pyplot as plt

        info("Generating CartoPy plot...")
        plt.close("all")
        fig = plt.figure(figsize=(10, 10))
        fig.gca()
        ax = plt.subplot(1, 1, 1, projection=ccrs.PlateCarree())

        cset = (
            self.dataset[var]
            .isel(time_counter=time_counter, deptht=0)
            .plot.pcolormesh(
                np.ma.masked_where(plot_var == np.NaN, plot_var), transform=ccrs.PlateCarree(), cmap=params.cmap
            )
        )

        cset.set_clim([params.levs[0], params.levs[-1]])

        ax.add_feature(cartopy.feature.OCEAN)
        ax.add_feature(cartopy.feature.BORDERS, linestyle=":")
        ax.add_feature(cartopy.feature.RIVERS)
        coast = NaturalEarthFeature(category="physical", scale="10m", facecolor="none", name="coastline")
        ax.add_feature(coast, edgecolor="gray")

        gl = ax.gridlines(
            crs=ccrs.PlateCarree(), draw_labels=True, linewidth=0.5, color="gray", alpha=0.5, linestyle="-"
        )

        gl.xlabels_top = False
        gl.xlabels_bottom = True
        gl.ylabels_right = False
        gl.ylabels_left = True
        gl.x_formatter = LONGITUDE_FORMATTER
        gl.y_formatter = LATITUDE_FORMATTER

        plt.colorbar(cset, shrink=params.colorbar_shrink, pad=0.05)

        # tmp = self.dataset.votemper
        # tmp.attrs = self.dataset.votemper.attrs
        # tmp.isel(time_counter=time_counter, deptht=0).plot.contourf(ax=ax, transform=ccrs.PlateCarree())
        # ax.set_global()
        # ax.coastlines()
        info("Displaying plot!")
        plt.show()

    def set_constraint(self, start: Coordinates, end: Coordinates, drop: bool = True) -> None:
        """Constrain the underlying dataset to values within an arbitrarily sized hyperrectangle.

        Args:
            start: The start coordinates of the shape to define.
            end: The end coordinates of the shape to define.
            drop: Whether values should be dropped from the constrained dataset (if False, they will be NaNed).
        """
        self.dataset = self.constrain(start, end, drop=drop)

    def constrain(self, start: Coordinates, end: Coordinates, drop: bool = True) -> xr.Dataset:
        """Return the underlying dataset with values constrained to an arbitrarily sized hyperrectangle.

        Args:
            start: The start coordinates of the shape to define.
            end: The end coordinates of the shape to define.
            drop: Whether values should be dropped from the constrained dataset (if False, they will be NaNed).

        Returns:
            The underlying dataset with values constrained to within the defined selection.
        """
        return constrain(self.dataset, start, end, drop=drop)

    @property
    def x_dim(self) -> xr.DataArray:
        """Return the X coordinate array of the underlying dataset."""
        return x_dim(self.dataset)

    @property
    def y_dim(self) -> xr.DataArray:
        """Return the Y coordinate array of the underlying dataset."""
        return y_dim(self.dataset)

    @property
    def z_dim(self) -> xr.DataArray:
        """Return the Z coordinate array of the underlying dataset."""
        return z_dim(self.dataset)

    @property
    def t_dim(self) -> xr.DataArray:
        """Return the T[ime] coordinate array of the underlying dataset."""
        return t_dim(self.dataset)

    def get_coord(self, dim: str) -> xr.DataArray:
        """Get the coordinate array for a dimension from the underlying dataset.

        Args:
            dim: The name of the dimension (i.e. "x", "y", "z", or "t").

        Returns:
            The corresponding coordinate array from the underlying dataset.
        """
        return get_coord(self.dataset, dim)

    def plot_movie(self):
<<<<<<< HEAD
        raise NotImplementedError


def create_constraint(start: Coordinate, end: Coordinate, dim: xr.DataArray) -> np.typing.NDArray[bool]:
    """Create a mask to exclude coordinates that do not fall within a range of two arbitrary values.

    Args:
        start: The start of the range of values to constrain within.
        end: The end of the range of values ot constrain within.
        dim: The coordinate array to constrain values from.

    Returns:
        A mask that can be applied to dim to exclude unwanted values.
    """
    minimum = dim.min().item()
    maximum = dim.max().item()

    mask = np.logical_and(dim >= start, dim <= end)
    if start < minimum or start > maximum:
        diff = start % minimum
        mask = np.logical_or(mask, dim >= maximum + diff)
    if end > maximum or end < minimum:
        diff = end % maximum
        mask = np.logical_or(mask, dim <= minimum + diff)

    return mask


def get_coord(dataset: xr.Dataset, dim: str) -> xr.DataArray:
    """Get the coordinate array for a dimension in a dataset.

    Args:
        dataset: The dataset to interrogate.
        dim: The name of the dimension (i.e. "x", "y", "z", or "t").

    Returns:
        The corresponding coordinate array from the provided dataset.
    """
    # TODO Really not a fan of this, is there an easier way to get the mapping?
    return dataset[list(dataset[f"{dim.lower()}_dim"].coords)[0]]


def x_dim(dataset: xr.Dataset) -> xr.DataArray:
    """Get the X coordinate array for a dimension in a dataset.

    Args:
        dataset: The dataset to interrogate.

    Returns:
        The corresponding coordinate array from the provided dataset.
    """
    return get_coord(dataset, "x")


def y_dim(dataset: xr.Dataset) -> xr.DataArray:
    """Get the Y coordinate array for a dimension in a dataset.

    Args:
        dataset: The dataset to interrogate.

    Returns:
        The corresponding coordinate array from the provided dataset.
    """
    return get_coord(dataset, "y")


def z_dim(dataset: xr.Dataset) -> xr.DataArray:
    """Get the Z coordinate array for a dimension in a dataset.

    Args:
        dataset: The dataset to interrogate.

    Returns:
        The corresponding coordinate array from the provided dataset.
    """
    return get_coord(dataset, "z")


def t_dim(dataset: xr.Dataset) -> xr.DataArray:
    """Get the T[ime] coordinate array for a dimension in a dataset.

    Args:
        dataset: The dataset to interrogate.

    Returns:
        The corresponding coordinate array from the provided dataset.
    """
    return get_coord(dataset, "t")


def constrain(dataset: xr.Dataset, start: Coordinates, end: Coordinates, drop: bool = True) -> xr.Dataset:
    """Constrain values within a dataset to an arbitrarily sized hyperrectangle.

    Args:
        dataset: The dataset to constrain values from.
        start: The start coordinates of the shape to define.
        end: The end coordinates of the shape to define.
        drop: Whether values should be dropped from the constrained dataset (if False, they will be NaNed).

    Returns:
        The provided dataset with values constrained to within the defined selection.
    """
    assert type(start) == type(end), "Coordinates must be of the same dimensionality!"

    constrained = dataset
    if (x_start := start.x is not None) and (x_end := end.x is not None):
        assert x_start == x_end, "Tried to constrain on X with a missing paired value!"
        constrained = constrained.where(create_constraint(start.x, end.x, x_dim(constrained)), drop=drop)
    if (y_start := start.y is not None) and (y_end := end.y is not None):
        assert y_start == y_end, "Tried to constrain on Y with a missing paired value!"
        constrained = constrained.where(create_constraint(start.y, end.y, y_dim(constrained)), drop=drop)
    if isinstance(start, Coordinates3D) and (z_start := start.z is not None) and (z_end := end.z is not None):
        assert z_start == z_end, "Tried to constrain on Z with a missing paired value!"
        constrained = constrained.where(create_constraint(start.z, end.y, z_dim(constrained)), drop=drop)
    if isinstance(start, Coordinates4D) and (t_start := start.t is not None) and (t_end := end.t is not None):
        assert t_start == t_end, "Tried to constrain on Z with a missing paired value!"
        constrained = constrained.where(create_constraint(start.t, end.t, t_dim(constrained)), drop=drop)
    return constrained
=======
        """Plot movie."""
        raise NotImplementedError
>>>>>>> 36b1927b
<|MERGE_RESOLUTION|>--- conflicted
+++ resolved
@@ -1,10 +1,5 @@
 """The coast class is the main access point into this package."""
-<<<<<<< HEAD
-from typing import Optional
-=======
-from typing import Any, Dict, List
-
->>>>>>> 36b1927b
+from typing import Any, Dict, List, Optional
 from dask import array
 import xarray as xr
 import matplotlib
@@ -567,7 +562,7 @@
         return get_coord(self.dataset, dim)
 
     def plot_movie(self):
-<<<<<<< HEAD
+        """Plot movie."""
         raise NotImplementedError
 
 
@@ -685,8 +680,4 @@
     if isinstance(start, Coordinates4D) and (t_start := start.t is not None) and (t_end := end.t is not None):
         assert t_start == t_end, "Tried to constrain on Z with a missing paired value!"
         constrained = constrained.where(create_constraint(start.t, end.t, t_dim(constrained)), drop=drop)
-    return constrained
-=======
-        """Plot movie."""
-        raise NotImplementedError
->>>>>>> 36b1927b
+    return constrained