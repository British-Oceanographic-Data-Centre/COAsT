"""Tide Gauge class"""
import glob
import re
from pathlib import Path
from typing import Union

import matplotlib.pyplot as plt
import numpy as np
import pandas as pd
import pytz
import xarray as xr

from .._utils import general_utils, plot_util
from .._utils.logging_util import debug, deprecated, get_slug, info
from .timeseries import Timeseries


class Tidegauge(Timeseries):
    """
    This is an object for storage and manipulation of tide gauge data
    in a single dataset. This may require some processing of the observations
    such as interpolation to a common time step.

    This object's dataset should take the form (as with Timeseries):

        Dimensions:
            id_dim   : The locations dimension. Each time series has an index
            time : The time dimension. Each datapoint at each port has an index

        Coordinates:
            longitude (id_dim) : Longitude values for each port index
            latitude  (id_dim) : Latitude values for each port index
            time      (time) : Time values for each time index (datetime)
            id_name   (id_dim)   : Name of index, e.g. port name or mooring id.

    An example data variable could be ssh, or ntr (non-tidal residual). This
    object can also be used for other instrument types, not just tide gauges.
    For example moorings.

    Every id index for this object should use the same time coordinates.
    Therefore, timeseries need to be aligned before being placed into the
    object. If there is any padding needed, then NaNs should be used. NaNs
    should also be used for quality control/data rejection.
    """

    def __init__(self, dataset=None, config: Union[Path, str] = None, new_time_coords=None):
        """
        Initialise TIDEGAUGE object as empty or by providing an existing
        dataset or tidegauge object. There are read functions within Tidegauge()
        which can subsequently read into this object's dataset.'

        Example usage:
        --------------
        # Create empty tidegauge object
        tidegauge = coast.Tidegauge()

        # Create new tidegauge object containing an existing xarray dataset
        tidegauge = coast.Tidegauge(dataset = dataset_name)

        # Create new tidegauge object containing existing xarray dataset and
        # create new time coordinate (will remove all variables)
        tidegauge = coast.Tidegage(tidegauge0.dataset, new_coords = time_array)

        INPUTS
        ----------
        dataset (xr.Dataset)    :: Xarray dataset to insert into new object
        config  (Path or Str)   :: Configuration file to use when calling
                                   read functions (saved in object) [Optional]
        new_time_coords (array) :: New time coords to create [Optional]

        Returns
        -------
        New Tidegauge object.
        """
        debug(f"Creating a new ..... {get_slug(self)}")
        super().__init__(config)

        # If file list is supplied, read files from directory
        if dataset is not None:
            self.dataset = dataset.copy()
            self.apply_config_mappings()

            # If new_time_coords, replace existing time dimension with new
            if new_time_coords is not None:
                ds_coords = xr.Dataset(self.dataset.coords).drop_vars("time")
                ds_coords["time"] = ("t_dim", new_time_coords)
                ds_coords = ds_coords.set_coords("time")
                self.dataset = ds_coords.copy()
        else:
            self.dataset = None

        print(f"{get_slug(self)} initialised")

    ############ tide gauge methods ###########################################
    @deprecated("Please use the 'read_gesla' method instead.")
    def read_gesla_v3(self, fn_gesla, date_start=None, date_end=None):
        """
        Depreciated method.
        Call generalised method.
        Returns eiter a tidegauge object or a list of tidegauge objects
        """
        # See if its a file list input, or a glob
        if not isinstance(fn_gesla, list):
            file_list = glob.glob(fn_gesla)
        else:
            file_list = fn_gesla

        if len(file_list) > 1:  # return list of tidegauge objects
            # multiple = True
            self.read_gesla(fn_gesla, date_start=date_start, date_end=date_end, format="v3")
        else:  # return single tidegauge obj
            # multiple = False
            self.read_gesla(fn_gesla, date_start=date_start, date_end=date_end, format="v3")

    def read_gesla(self, fn_gesla, date_start=None, date_end=None, format="v3"):
        """
        For reading from a GESLA2 (Format version 3.0) or GESLA3 (Format v5.0)
        file(s) into an xarray dataset.

        v3 formatting according to Woodworth et al. (2017).
        v5 formatting ....

        Website: https://www.gesla.org/
        If no data lies between the specified dates, a dataset is still created
        containing information on the tide gauge, but the time dimension will
        be empty.
        Parameters
        ----------
        fn_gesla (str) : path to gesla tide gauge file, list of files or a glob
        date_start (datetime) : start date for returning data
        date_end (datetime) : end date for returning data
        format (str) : accepts "v3" or "v5"

        Returns
        -------
        Creates xarray.dataset within tidegauge object containing loaded data.
        If multiple files are provided then instead returns a list of NEW
        tidegauge objects.
        """
        if format != "v3" and format != "v5":
            raise NotImplementedError(f"Not written code for format {format}")

        debug(f'Reading "{fn_gesla}" as a GESLA file with {get_slug(self)}')
        # TODO Maybe include start/end dates
        dataset = None

        # See if its a file list input, or a glob
        if not isinstance(fn_gesla, list):
            file_list = glob.glob(fn_gesla)
        else:
            file_list = fn_gesla

        multiple = False
        if len(file_list) > 1:
            multiple = True

        ds_list = []
        # Loop over files and put resulting dataset into an output list
        for fn in file_list:
            try:
                if format == "v3":
                    header_dict = self._read_gesla_header_v3(fn)
                elif format == "v5":
                    header_dict = self._read_gesla_header_v5(fn)
                dataset = self._read_gesla_data(fn, date_start, date_end, header_length=header_dict["header_length"])
            except:
                raise Exception("Problem reading GESLA file: " + fn)
            # Attributes
            dataset["longitude"] = ("id_dim", [header_dict["longitude"]])
            dataset["latitude"] = ("id_dim", [header_dict["latitude"]])
            dataset["site_name"] = ("id_dim", [header_dict["site_name"]])
            dataset = dataset.set_coords(["longitude", "latitude", "site_name"])

            # Create tidegauge object, save dataset and append to list
            if multiple:
                tg_tmp = Tidegauge()
                tg_tmp.dataset = dataset
                tg_tmp.apply_config_mappings()
                ds_list.append(tg_tmp)

        # If there is only one file, then just return the dataset, not a list
        if multiple:
            return ds_list
        else:
            self.dataset = dataset
            self.apply_config_mappings()

    @classmethod
    def _read_gesla_header_v5(cls, fn_gesla):
        """
        Reads header from a GESLA file (format version 5.0).

        Parameters
        ----------
        fn_gesla (str) : path to gesla tide gauge file

        Returns
        -------
        dictionary of attributes
        """
        debug(f'Reading GESLA header from "{fn_gesla}"')
        with open(fn_gesla, encoding="utf-8") as fid:
            # Read lines one by one (hopefully formatting is consistent)
            format_version = float(fid.readline().split()[3])
            # Geographical stuff
            site_name = fid.readline().split()[3:]
            site_name = "_".join(site_name)
            site_code = fid.readline().split()[3:]
            site_code = "_".join(site_code)
            country = fid.readline().split()[2:]
            country = "_".join(country)
            contributor = fid.readline().split()[2:]
            contributor = "_".join(contributor)
            contributor_url = fid.readline().split()[3:]
            contributor_url = "_".join(contributor_url)
            contributor_contact = fid.readline().split()[3:]
            contributor_contact = "_".join(contributor_contact)
            originator = fid.readline().split()[2:]
            originator = "_".join(originator)
            originator_url = fid.readline().split()[3:]
            originator_url = "_".join(originator_url)
            originator_contact = fid.readline().split()[3:]
            originator_contact = "_".join(originator_contact)
            # Coordinates
            latitude = float(fid.readline().split()[2])
            longitude = float(fid.readline().split()[2])
            coordinate_system = fid.readline().split()[3:]
            coordinate_system = "_".join(coordinate_system)
            # Dates
            start_date = fid.readline().split()[3:5]
            start_date = " ".join(start_date)
            start_date = pd.to_datetime(start_date)
            end_date = fid.readline().split()[3:5]
            end_date = " ".join(end_date)
            end_date = pd.to_datetime(end_date)
            number_of_years = float(fid.readline().split()[4])
            time_zone_hours = float(fid.readline().split()[4])
            # Other
            datum = fid.readline().split()[3:]
            datum = " ".join(datum)
            instrument = fid.readline().split()[2:]
            instrument = " ".join(instrument)
            precision = float(fid.readline().split()[2])
            null_value = float(fid.readline().split()[3])
            gauge_type = fid.readline().split()[3:]
            gauge_type = " ".join(gauge_type)
            record_qual = fid.readline().split()[4:]
            record_qual = " ".join(record_qual)

        # Put all header info into an attributes dictionary
        header_dict = {
            "format_version": format_version,
            "site_name": site_name,
            "site_code": site_code,
            "country": country,
            "contributor": contributor,
            "contributor_url": contributor_url,
            "contributor_contact": contributor_contact,
            "originator": originator,
            "originator_url": originator_url,
            "originator_contact": originator_contact,
            "latitude": latitude,
            "longitude": longitude,
            "coordinate_system": coordinate_system,
            "original_start_date": start_date,
            "original_end_date": end_date,
            "number_of_years": number_of_years,
            "time_zone_hours": time_zone_hours,
            "datum": datum,
            "instrument": instrument,
            "precision": precision,
            "null_value": null_value,
            "gauge_type": gauge_type,
            "record_qual": record_qual,
            "header_length": 42,
        }
        return header_dict

    @classmethod
    def _read_gesla_header_v3(cls, fn_gesla):
        """
        Reads header from a GESLA file (format version 3.0).

        Parameters
        ----------
        fn_gesla (str) : path to gesla tide gauge file

        Returns
        -------
        dictionary of attributes
        """
        debug(f'Reading GESLA header from "{fn_gesla}"')
        with open(fn_gesla, encoding="utf-8") as fid:
            # Read lines one by one (hopefully formatting is consistent)
            format_version = float(fid.readline().split()[3])
            # Geographical stuff
            site_name = fid.readline().split()[3:]
            site_name = "_".join(site_name)
            country = fid.readline().split()[2:]
            country = "_".join(country)
            contributor = fid.readline().split()[2:]
            contributor = "_".join(contributor)
            # Coordinates
            latitude = float(fid.readline().split()[2])
            longitude = float(fid.readline().split()[2])
            coordinate_system = fid.readline().split()[3:]
            coordinate_system = "_".join(coordinate_system)
            # Dates
            start_date = fid.readline().split()[3:5]
            start_date = " ".join(start_date)
            start_date = pd.to_datetime(start_date)
            end_date = fid.readline().split()[3:5]
            end_date = " ".join(end_date)
            end_date = pd.to_datetime(end_date)
            time_zone_hours = float(fid.readline().split()[4])
            # Other
            datum = fid.readline().split()[3:]
            datum = " ".join(datum)
            instrument = fid.readline().split()[2:]
            instrument = " ".join(instrument)
            precision = float(fid.readline().split()[2])
            null_value = float(fid.readline().split()[3])

        # Put all header info into an attributes dictionary
        header_dict = {
            "format_version": format_version,
            "site_name": site_name,
            "country": country,
            "contributor": contributor,
            "latitude": latitude,
            "longitude": longitude,
            "coordinate_system": coordinate_system,
            "original_start_date": start_date,
            "original_end_date": end_date,
            "time_zone_hours": time_zone_hours,
            "datum": datum,
            "instrument": instrument,
            "precision": precision,
            "null_value": null_value,
            "header_length": 32,
        }
        return header_dict

    @classmethod
    def _read_gesla_data(cls, fn_gesla, date_start=None, date_end=None, header_length: int = 32):
        """
        Reads observation data from a GESLA file (format version 3.0 and 5.0).

        Parameters
        ----------
        fn_gesla (str) : path to gesla tide gauge file
        date_start (datetime) : start date for returning data
        date_end (datetime) : end date for returning data
        header_length (int) : number of lines in header (to skip when reading)

        Returns
        -------
        xarray.Dataset containing times, sealevel and quality control flags
        """
        # Initialise empty dataset and lists
        debug(f'Reading GESLA data from "{fn_gesla}"')
        dataset = xr.Dataset()
        time = []
        ssh = []
        qc_flags = []
        # Open file and loop until EOF
        with open(fn_gesla, encoding="utf-8") as file:
            line_count = 1
            for line in file:
                # Read all data. Date boundaries are set later.
                if line_count > header_length:
                    working_line = line.split()
                    if working_line[0] != "#":
                        time.append(working_line[0] + " " + working_line[1])
                        ssh.append(float(working_line[2]))
                        qc_flags.append(int(working_line[3]))

                line_count = line_count + 1
            debug(f'Read done, close file "{fn_gesla}"')

        # Convert time list to datetimes using pandas
        time = np.array(pd.to_datetime(time))

        # Return only values between stated dates
        start_index = 0
        end_index = len(time)
        if date_start is not None:
            date_start = np.datetime64(date_start)
            start_index = np.argmax(time >= date_start)
        if date_end is not None:
            date_end = np.datetime64(date_end)
            end_index = np.argmax(time > date_end)
        time = time[start_index:end_index]
        ssh = ssh[start_index:end_index]
        qc_flags = qc_flags[start_index:end_index]

        # Set null values to nan
        ssh = np.array(ssh)
        qc_flags = np.array(qc_flags)
        ssh[qc_flags == 5] = np.nan

        # Assign arrays to Dataset
        dataset["ssh"] = xr.DataArray(ssh, dims=["t_dim"]).expand_dims("id_dim")
        dataset["qc_flags"] = xr.DataArray(qc_flags, dims=["t_dim"]).expand_dims("id_dim")
        dataset = dataset.assign_coords(time=("t_dim", time))

        # Assign local dataset to object-scope dataset
        return dataset

    ### tide table methods (HLW)
    def read_hlw(self, fn_hlw, date_start=None, date_end=None, latitude=None, longitude=None):
        """
        For reading from a file of tidetable High and Low Waters (HLW) data into an
        xarray dataset. File contains high water and low water heights and times

        If no data lies between the specified dates, a dataset is still created
        containing information on the tide gauge, but the time dimension will
        be empty.

        The data takes the form:
        LIVERPOOL (GLADSTONE DOCK)    TZ: UT(GMT)/BST     Units: METRES    Datum: Chart Datum
        01/10/2020  06:29    1.65
        01/10/2020  11:54    9.01
        01/10/2020  18:36    1.87
        ...

        Parameters
        ----------
        fn_hlw (str) : path to tabulated High Low Water file
        date_start (datetime) : start date for returning data
        date_end (datetime) : end date for returning data

        Returns
        -------
        xarray.Dataset object.
        """
        debug(f'Reading "{fn_hlw}" as a HLW file with {get_slug(self)}')
        # TODO Maybe include start/end dates
        # try:
        header_dict = self._read_hlw_header(fn_hlw)
        header_dict["latitude"] = latitude
        header_dict["longitude"] = longitude
        dataset = self._read_hlw_data(fn_hlw, header_dict, date_start, date_end)
        if header_dict["field"] == "TZ:UT(GMT)/BST":
            debug("Read in as BST, stored as UTC")
        elif header_dict["field"] == "TZ:GMTonly":
            debug("Read and store as GMT/UTC")
        else:
            debug("Not expecting that timezone")

        # except:
        #     raise Exception("Problem reading HLW file: " + fn_hlw)

        dataset.attrs = header_dict
        self.dataset = dataset
        self.apply_config_mappings()

    @classmethod
    def _read_hlw_header(cls, filnam):
        """
        Reads header from a HWL file.

        The data takes the form:
        LIVERPOOL (GLADSTONE DOCK) TZ: UT(GMT)/BST Units: METRES Datum: Chart Datum
        01/10/2020  06:29    1.65
        01/10/2020  11:54    9.01
        01/10/2020  18:36    1.87
        ...

        Parameters
        ----------
        filnam (str) : path to file

        Returns
        -------
        dictionary of attributes
        """
        debug(f'Reading HLW header from "{filnam}" ')

        # Read just the first line
        with open(filnam, "r", encoding="utf-8") as file:
            first_line = file.readline().strip()

        debug(f'Read done, close file "{filnam}"')

        header = re.split(r"\s{2,}", first_line)
        site_name = header[0].replace(" ", "")
        field = header[1].replace(" ", "")
        units = header[2].replace(" ", "")
        datum = header[3].replace(" ", "")
        # Put all header info into an attributes dictionary
        header_dict = {"site_name": site_name, "field": field, "units": units, "datum": datum}
        return header_dict

    @classmethod
    def _read_hlw_data(cls,
                       filnam,
                       header_dict,
                       date_start=None,
                       date_end=None,
                       header_length: int = 1):
        """
        Reads HLW data from a tidetable file.

        Parameters
        ----------
        filnam (str) : path to HLW tide gauge file
        date_start (np.datetime64) : start date for returning data.
        date_end (np.datetime64) : end date for returning data.
        header_length (int) : number of lines in header (to skip when reading)

        Returns
        -------
        xarray.Dataset containing times, High and Low water values
        """
        # Initialise empty dataset and lists
        debug(f'Reading HLW data from "{filnam}"')

        df = pd.read_csv(filnam, skiprows=1, header=None, delim_whitespace=True)
        df["datetime"] = pd.to_datetime(df[0] + " " + df[1], format="%d/%m/%Y %H:%M", utc=False)
        df["ssh"] = df[2]
        df.drop(columns=[0, 1, 2], inplace=True)
        debug(f'Read done, close file "{filnam}"')
        if header_dict["field"] == "TZ:UT(GMT)/BST":
<<<<<<< HEAD
            df["datetime_new"] = df["datetime"].dt.tz_localize("Europe/London",
                                                           ambiguous="NaT")
            ambigous_date_values = df[df['datetime_new'].isna()]['datetime']
            if not ambigous_date_values.empty:
                bst_obj = pytz.timezone("Europe/London")
                for idx, ambigous_date_value in df[df['datetime_new'].isna()]['datetime'].items():
                    df.loc[idx, "datetime_new"] = bst_obj.localize(
                        ambigous_date_value)
            df['datetime'] = df['datetime_new'].dt.tz_convert(pytz.utc).dt.tz_localize(None)
=======
            localtime_flag = True
        else:
            localtime_flag = False

        # Open file and loop until EOF
        with open(filnam, encoding="utf-8") as file:
            line_count = 1
            for line in file:
                # Read all data. Date boundaries are set later.
                if line_count > header_length:
                    working_line = line.split()
                    if working_line[0] != "#":
                        time_str = working_line[0] + " " + working_line[1]
                        # Read time as datetime.datetime because it can handle
                        # local timezone easily AND the unusual date format
                        datetime_obj = datetime.datetime.strptime(time_str, "%d/%m/%Y %H:%M")
                        if localtime_flag is True:
                            bst_obj = pytz.timezone("Europe/London")
                            time.append(
                                np.datetime64(
                                    bst_obj.localize(datetime_obj).astimezone(pytz.utc).replace(tzinfo=None)
                                ).astype("datetime64[ns]")
                            )
                        else:
                            time.append(np.datetime64(datetime_obj).astype("datetime64[ns]"))
                        ssh.append(float(working_line[2]))
                line_count = line_count + 1
            debug(f'Read done, close file "{filnam}"')

        # Return only values between stated dates
        start_index = 0
        end_index = len(time)
>>>>>>> 8704e26b
        if date_start is not None:
            date_start = np.datetime64(date_start)
            df = df[df["datetime"] >= date_start]
            debug(f"date_start: {date_start}")
        if date_end is not None:
            date_end = np.datetime64(date_end)
            df = df[df["datetime"] <= date_end]
            debug(f"date_end: {date_end}")
        dataset = xr.Dataset()
        dataset["ssh"] = xr.DataArray(np.expand_dims(df["ssh"].values, axis=0),
                                      dims=["id_dim", "t_dim"])
        coords = {
            "time": ("t_dim", df["datetime"]),
            "longitude": ("id_dim", [header_dict["longitude"]]),
            "latitude": ("id_dim", [header_dict["latitude"]]),
            "site_name": ("id_dim", [header_dict["site_name"]]),
        }
        dataset.coords.update(coords)
        # Assign local dataset to object-scope dataset
        return dataset

    def show(self, timezone: str = None):
        """
        Print out the values in the xarray
        Displays with specified timezone
        """
        # debug(" Saltney pred",
        #       np.datetime_as_string(Saltney_time_pred[i],
        #                             unit='m',
        #                             timezone=pytz.timezone('Europe/London')),
        #       ". Height: {:.2f} m".format( HT.values[i] ))
        if timezone is None:
<<<<<<< HEAD
            for idx, ssh in enumerate(self.dataset.ssh):
=======
            for ssh, idx in enumerate(self.dataset.ssh):
                # debug('time:', self.dataset.time[i].values,
>>>>>>> 8704e26b
                debug(
                    "time (UTC):",
                    general_utils.day_of_week(self.dataset.time[idx].values),
                    np.datetime_as_string(self.dataset.time[idx], unit="m"),
                    "height:",
                    ssh.values,
                    "m",
                )
        else:  # display timezone aware times
<<<<<<< HEAD
            for idx, ssh in enumerate(self.dataset.ssh):
                debug(
                    "time (" + timezone + "):",
                    general_utils.day_of_week(self.dataset.time[idx].values),
                    np.datetime_as_string(self.dataset.time[idx],
                                            unit="m",
                                            timezone=pytz.timezone(timezone)),
                    "heighdxt:",
=======
            for ssh, idx in enumerate(self.dataset.ssh):
                # debug('time:', self.dataset.time[i].values,
                debug(
                    "time (" + timezone + "):",
                    general_utils.day_of_week(self.dataset.time[idx].values),
                    np.datetime_as_string(self.dataset.time[idx], unit="m", timezone=pytz.timezone(timezone)),
                    "height:",
>>>>>>> 8704e26b
                    ssh.values,
                    "m",
                )

    def get_tide_table_times(
        self,
        time_guess: np.datetime64 = None,
        time_var: str = "time",
        measure_var: str = "ssh",
        method: str = "window",
        winsize=None,
    ):
        """
        Get tide times and heights from tide table.
        input:
        time_guess : np.datetime64 or datetime
                assumes utc
        time_var : name of time variable [default: 'time']
        measure_var : name of ssh variable [default: 'ssh']

        method =
            window:  +/- hours window size, winsize, (int) return values in that window
                uses additional variable winsize (int) [default 2hrs]
            nearest_1: return only the nearest event, if in winsize [default:None]
            nearest_2: return nearest event in future and the nearest in the past
<<<<<<< HEAD
                (i.e. high and a low), if in winsize [default:None]
            nearest_HW: return nearest High Water event (computed as the max of
                `nearest_2`), if in winsize [default:None]
=======
        (i.e. high and a low), if in winsize [default:None]
            nearest_HW: return nearest High Water event (computed as the max of
        `nearest_2`), if in winsize [default:None]
>>>>>>> 8704e26b

        returns: xr.DataArray( measure_var, coords=time_var)
            E.g. ssh (m), time (utc)
            If value is not found, it returns a NaN with time value as the
            guess value.

        """
        # Ensure the date objects are datetime
        if not isinstance(time_guess, np.datetime64):
            debug("Convert date to np.datetime64")
            time_guess = np.datetime64(time_guess)
        if time_guess is None:
            debug("Use today's date")
            time_guess = np.datetime64("now")

        if method == "window":
            if winsize is None:
                winsize = 2
            winsize_hours = np.timedelta64(winsize, "h")
            ssh = self.dataset.where(
                (self.dataset['time'] >= time_guess - winsize_hours) &
                (self.dataset['time'] <= time_guess + winsize_hours),
                drop=True)['ssh']
            # initialise start_index and end_index
            return ssh[0]

        if method == "nearest_1":
            index = np.argsort(np.abs(self.dataset[time_var] - time_guess)).values
            return self.dataset[measure_var].isel(t_dim=index[0 : 1])[0]
        if method == "nearest_2":
            index = np.argsort(np.abs(self.dataset[time_var] - time_guess)).values
            return self.dataset[measure_var].isel(t_dim=index[0 : 1 + 1])[0]

        if method == "nearest_HW":
            index = np.argsort(np.abs(self.dataset[time_var] - time_guess)).values
            nearest_2 = self.dataset[measure_var].isel(t_dim=index[0 : 1 + 1])[0]
            return nearest_2.isel(t_dim=np.argmax(nearest_2.data))

        else:
            debug("Not expecting that option / method")

    ############ environment.data.gov.uk gauge methods ###########################
    @classmethod
    def read_ea_api_to_xarray(
        cls,
        n_days: int = 5,
        date_start: np.datetime64 = None,
        date_end: np.datetime64 = None,
        station_id="E70124"
    ):
        """
        load gauge data via environment.data.gov.uk EA API
        Either loads last n_days, or from date_start:date_end

        API Source:
        https://environment.data.gov.uk/flood-monitoring/doc/reference

        Details of available tidal stations are recovered with:
        https://environment.data.gov.uk/flood-monitoring/id/stations?type=TideGauge
        Recover the "stationReference" for the gauge of interest and pass as
        station_id:str. The default station_id="E70124" is Liverpool.

        INPUTS:
            n_days : int. Extact the last n_days from now.
            date_start : datetime. UTC format string "yyyy-MM-dd" E.g 2020-01-05
            date_end : datetime
            station_id : int. Station id. Also referred to as stationReference in
             EA API. Default value is for Liverpool.
        OUTPUT:
            ssh, time : xr.Dataset
        """
        import json

        import requests

        cls.n_days = n_days
        cls.date_start = date_start
        cls.date_end = date_end
        cls.station_id = station_id  # EA id: stationReference

        # Obtain and process header information
        info("load station info")
        url = "https://environment.data.gov.uk/flood-monitoring/id/stations/" + cls.station_id + ".json"
        try:
            request_raw = requests.get(url)
            header_dict = json.loads(request_raw.content)
        except ValueError:
            debug(f"Failed request for station {cls.station_id}")
            return

        try:
            header_dict["site_name"] = header_dict["items"]["label"]
            header_dict["latitude"] = header_dict["items"]["lat"]
            header_dict["longitude"] = header_dict["items"]["long"]
        except:
            info("possible missing some header info: site_name,latitude,longitude")
        try:
            # Define url call with parameter from station info
            htmlcall_station_id = header_dict["items"]["measures"]["@id"] + "/readings?"
        except:
            debug("problem defining the parameter to read")

        # Construct API request for data recovery
        info("load station data")
        if (cls.date_start is None) & (cls.date_end is None):
            info(f"GETting n_days= {cls.n_days} of data")
            url = (
                htmlcall_station_id
                + "since="
                + (np.datetime64("now") - np.timedelta64(n_days, "D"))
                .item()
                .strftime("%Y-%m-%dT%H:%M:%SZ")
            )
            debug(f"url request: {url}")
        else:
            # Check date_start and date_end are timetime objects
            if isinstance(cls.date_start, np.datetime64) & isinstance(cls.date_end, np.datetime64):
                info(f"GETting data from {cls.date_start} to {cls.date_end}")
                startdate = cls.date_start.item().strftime("%Y-%m-%d")
                enddate = cls.date_end.item().strftime("%Y-%m-%d")
                url = htmlcall_station_id + "startdate=" + startdate + "&enddate=" + enddate
                debug(f"url request: {url}")

            else:
                debug("Expecting date_start and date_end as datetime objects")

        # Get the data
        try:
            request_raw = requests.get(url, timeout=20)
            request = json.loads(request_raw.content)
            debug(f"EA API request: {request_raw.text}")
        except ValueError:
            debug(f"Failed request: {request_raw}")
            return

        # Process timeseries data
        dataset = xr.Dataset()
        time = []
        ssh = []
        nvals = len(request["items"])
        time = np.array([np.datetime64(request["items"][i]["dateTime"]) for i in range(nvals)])
        ssh = np.array([request["items"][i]["value"] for i in range(nvals)])

        # Assign arrays to Dataset
        dataset["ssh"] = xr.DataArray(ssh, dims=["time"])
        dataset = dataset.assign_coords(time=("time", time))
        dataset.attrs = header_dict
        debug(f"EA API request headers: {header_dict}")
        # debug(f"EA API request 1st time: {time[0]} and value: {ssh[0]}")

        # Assign local dataset to object-scope dataset
        return dataset

    ############ BODC tide gauge methods ######################################
    def read_bodc(self, fn_bodc, date_start=None, date_end=None):
        """
        For reading from a single BODC (processed) file into an
        xarray dataset.
        If no data lies between the specified dates, a dataset is still created
        containing information on the tide gauge, but the time dimension will
        be empty.

        Data name: UK Tide Gauge Network, processed data.
        Source: https://www.bodc.ac.uk/
        See data notes from source for description of QC flags.

        The data takes the form:
            Port:              P234
            Site:              Liverpool, Gladstone Dock
            Latitude:          53.44969
            Longitude:         -3.01800
            Start Date:        01AUG2020-00.00.00
            End Date:          31AUG2020-23.45.00
            Contributor:       National Oceanography Centre, Liverpool
            Datum information: The data refer to Admiralty Chart Datum (ACD)
            Parameter code:    ASLVBG02 = Surface elevation (unspecified datum)
            of the water body by bubbler tide gauge (second sensor)
              Cycle    Date      Time    ASLVBG02   Residual
             Number yyyy mm dd hh mi ssf         f          f
                 1) 2020/08/01 00:00:00     5.354M     0.265M
                 2) 2020/08/01 00:15:00     5.016M     0.243M
                 3) 2020/08/01 00:30:00     4.704M     0.241M
                 4) 2020/08/01 00:45:00     4.418M     0.255M
                 5) 2020/08/01 01:00:00     4.133      0.257
                 ...

        Parameters
        ----------
        fn_bodc (str) : path to bodc tide gauge file
        date_start (datetime) : start date for returning data
        date_end (datetime) : end date for returning data

        Returns
        -------
        xarray.Dataset object.
        """
        debug(f'Reading "{fn_bodc}" as a BODC file with {get_slug(self)}')
        # TODO Maybe include start/end dates
        try:
            header_dict = self._read_bodc_header(fn_bodc)
            dataset = self._read_bodc_data(fn_bodc, date_start, date_end)
        except:
            raise Exception("Problem reading BODC file: " + fn_bodc)
        # Attributes
        dataset["longitude"] = ("id_dim", [header_dict["longitude"]])
        dataset["latitude"] = ("id_dim", [header_dict["latitude"]])
        dataset["site_name"] = ("id_dim", [header_dict["site_name"]])
        dataset = dataset.set_coords(["longitude", "latitude", "site_name"])

        del header_dict["longitude"]
        del header_dict["latitude"]
        del header_dict["site_name"]

        dataset.attrs = header_dict
        self.dataset = dataset
        self.apply_config_mappings()

    @staticmethod
    def _read_bodc_header(fn_bodc):
        """
        Reads header from a BODC file (format version 3.0).

        Parameters
        ----------
        fn_bodc (str) : path to bodc tide gauge file

        Returns
        -------
        dictionary of attributes
        """
        debug(f'Reading BODC header from "{fn_bodc}"')
        fid = open(fn_bodc, encoding='utf-8')

        # Read lines one by one (hopefully formatting is consistent)
        # Geographical stuff
        header_dict = {}
        header = True
        for line in fid:
            if ":" in line and header is True:
                (key, val) = line.split(":")
                key = key.lower().strip().replace(" ", "_")
                val = val.lower().strip().replace(" ", "_")
                header_dict[key] = val
                debug(f"Header key: {key} and value: {val}")
            else:
                # debug('No colon')
                header = False
        header_dict["site_name"] = header_dict["site"]  # duplicate as standard name
        debug(f'Read done, close file "{fn_bodc}"')
        fid.close()

        header_dict["latitude"] = float(header_dict["latitude"])
        header_dict["longitude"] = float(header_dict["longitude"])

        return header_dict

    @staticmethod
    def _read_bodc_data(fn_bodc,
                        date_start=None,
                        date_end=None,
                        header_length: int = 11):
        """
        Reads observation data from a BODC file.

        Parameters
        ----------
        fn_bodc (str) : path to bodc tide gauge file
        date_start (datetime) : start date for returning data
        date_end (datetime) : end date for returning data
        header_length (int) : number of lines in header (to skip when reading)

        Returns
        -------
        xarray.Dataset containing times, sealevel and quality control flags
        """
        # Initialise empty dataset and lists
        debug(f'Reading BODC data from "{fn_bodc}"')
        dataset = xr.Dataset()
        time = []
        ssh = []
        qc_flags = []
        residual = []
        # Open file and loop until EOF
        with open(fn_bodc, encoding='utf-8') as file:
            line_count = 1
            for line in file:
                # Read all data. Date boundaries are set later.
                if line_count > header_length:
                    try:
                        working_line = line.split()
                        time_str = working_line[1] + " " + working_line[2] 
                        # Empty lines cause trouble
                        ssh_str = working_line[3]
                        residual_str = working_line[4]
                        if ssh_str[-1].isalpha():
                            qc_flag_str = ssh_str[-1]
                            ssh_str = ssh_str.replace(qc_flag_str, "")
                            residual_str = residual_str.replace(qc_flag_str, "")
                        elif residual_str[-1].isalpha():  # sometimes residual has a
                            # flag when elevation does not
                            qc_flag_str = residual_str[-1]
                            ssh_str = ssh_str.replace(qc_flag_str, "")
                            residual_str = residual_str.replace(qc_flag_str, "")
                        else:
                            qc_flag_str = ""
                        # debug(line_count-header_length,
                        #       residual_str, 
                        #       float(residual_str))
                        # debug(working_line, ssh_str, qc_flag_str)
                        time.append(time_str)
                        qc_flags.append(qc_flag_str)
                        ssh.append(float(ssh_str))
                        residual.append(float(residual_str))
                    except:
                        debug(f"{file} probably empty line at end. Breaks split()")
                line_count = line_count + 1
            debug(f'Read done, close file "{fn_bodc}"')

        # Convert time list to datetimes using pandas
        time = np.array(pd.to_datetime(time))

        # Return only values between stated dates
        start_index = 0
        end_index = len(time)
        if date_start is not None:
            date_start = np.datetime64(date_start)
            start_index = np.argmax(time >= date_start)
        if date_end is not None:
            date_end = np.datetime64(date_end)
            end_index = np.argmax(time > date_end)
        time = time[start_index:end_index]
        ssh = ssh[start_index:end_index]
        qc_flags = qc_flags[start_index:end_index]

        # Set null values to nan
        ssh = np.array(ssh)
        qc_flags = np.array(qc_flags)
        # ssh[qc_flags==5] = np.nan

        # Assign arrays to Dataset
        dataset = xr.Dataset()
        dataset["ssh"] = xr.DataArray(np.expand_dims(ssh, axis=0),
                                      dims=["id_dim", "t_dim"])
        dataset["qc_flags"] = xr.DataArray(np.expand_dims(qc_flags, axis=0),
                                      dims=["id_dim", "t_dim"])
        coords = {
            "time": ("t_dim", time)
        }
        dataset.coords.update(coords)
        # Assign local dataset to object-scope dataset
        return dataset

    ##############################################################################
    ###                ~            Plotting             ~                     ###
    ##############################################################################

    def plot_timeseries(self, var_list=["ssh"], date_start=None, date_end=None, plot_line=False):
        """
        Quick plot of time series stored within object's dataset
        Parameters
        ----------
        date_start (datetime) : Start date for plotting
        date_end (datetime) : End date for plotting
        var_list  (str)  : List of variables to plot. Default: just ssh
        plot_line (bool) : If true, draw line between markers

        Returns
        -------
        matplotlib figure and axes objects
        """
        debug(f"Plotting timeseries for {get_slug(self)}")
        fig = plt.figure(figsize=(10, 10))
        # Check input is a list (even for one variable)
        if isinstance(var_list, str):
            var_list = [var_list]

        for var_str in var_list:
            # dim_str = self.dataset[var_str].dims[0]  # commented out: could pull wrong dimensio
            # x = np.array(self.dataset[dim_str])  # return indices, not coordinate values
            x = np.array(self.dataset["time"])
            y = np.array(self.dataset[var_str].squeeze())

            # Use only values between stated dates
            start_index = 0
            end_index = len(x)
            if date_start is not None:
                date_start = np.datetime64(date_start)
                start_index = np.argmax(x >= date_start)
            if date_end is not None:
                date_end = np.datetime64(date_end)
                end_index = np.argmax(x > date_end)
            x = x[start_index:end_index]
            y = y[start_index:end_index]

            # Plot lines first if needed
            if plot_line:
                plt.plot(x, y, c=[0.5, 0.5, 0.5], linestyle="--", linewidth=0.5)

            ax = plt.scatter(x, y, s=10)

        plt.grid()
        plt.xticks(rotation=45)
        plt.legend(var_list)
        # Title and axes
        plt.xlabel("Date")

        try:
            self.dataset.id_name
        except AttributeError:
            try:
                self.dataset.site_name
            except AttributeError:
                title_str = ""
            else:
                title_str = f"Site: {self.dataset.site_name}"
        else:
            title_str = f"Site: {self.dataset.id_name}"

        plt.title(title_str)

        return fig, ax

    def plot_on_map(self):
        """
        Show the location of a tidegauge on a map.
        Example usage:
        --------------
        # For a TIDEGAUGE object tg
        tg.plot_map()
        """

        debug(f"Plotting tide gauge locations for {get_slug(self)}")

        X = self.dataset.longitude
        Y = self.dataset.latitude
        fig, ax = plot_util.geo_scatter(X, Y)
        ax.set_xlim((np.min(X.data) - 1, np.max(X.data) + 1))
        ax.set_ylim((np.min(Y.data) - 1, np.min(Y.data) + 1))
        return fig, ax

    @classmethod
    def plot_on_map_multiple(cls, tidegauge_list, color_var_str=None):
        """
        Show the location of a tidegauge on a map.
        Example usage:
        --------------
        # For a TIDEGAUGE object tg
        tg.plot_map()
        """

        debug(f"Plotting tide gauge locations for {get_slug(cls)}")

        X = []
        Y = []
        C = []
        for tg in tidegauge_list:
            X.append(tg.dataset.longitude.values)
            Y.append(tg.dataset.latitude.values)
            if color_var_str is not None:
                C.append(tg.dataset[color_var_str].values)

        X = np.hstack(X)
        Y = np.hstack(Y)
        title = ""
        if color_var_str is None:
            fig, ax = plot_util.geo_scatter(X, Y, title=title)
        else:
            C = np.hstack(C)
            fig, ax = plot_util.geo_scatter(X, Y, title=title, c=C)

        ax.set_xlim((np.min(X) - 10, np.max(X) + 10))
        ax.set_ylim((np.min(Y) - 10, np.max(Y) + 10))
        return fig, ax

    ##############################################################################
    ###                ~        Model Comparison         ~                     ###
    ##############################################################################
    def obs_operator(self, gridded, time_interp="nearest"):
        """
        Regrids a Gridded object onto a tidegauge_multiple object. A nearest
        neighbour interpolation is done for spatial interpolation and time
        interpolation can be specified using the time_interp argument. This
        takes any scipy interpolation string. If Gridded object contains a
        landmask variables, then the nearest WET point is taken for each tide
        gauge.

        Output is a new tidegauge_multiple object containing interpolated data.
        """

        gridded = gridded.dataset
        ds = self.dataset

        # Determine if landmask is present
        if "landmask" not in gridded:
            mask = None
        else:
            mask = gridded["landmask"]

        # Determine spatial indices
        print("Calculating spatial indices.", flush=True)
        ind_x, ind_y = general_utils.nearest_indices_2d(
            gridded.longitude, gridded.latitude, ds.longitude, ds.latitude, mask=mask
        )

        # Extract spatial time series
        print("Calculating time indices.", flush=True)
        extracted = gridded.isel(x_dim=ind_x, y_dim=ind_y)
        if "dim_0" in extracted.dims:
            extracted = extracted.swap_dims({"dim_0": "id_dim"})
        else:
            extracted = extracted.expand_dims("id_dim")

        # Compute data (takes a while..)
        print(" Indexing model data at tide gauge locations.. ", flush=True)
        extracted.load()

        # Check interpolation distances
        print("Calculating interpolation distances.", flush=True)
        interp_dist = general_utils.calculate_haversine_distance(
            extracted.longitude.values, extracted.latitude.values, ds.longitude.values, ds.latitude.values
        )

        # Interpolate model onto obs times
        if "t_dim" in gridded.dims:
            print("Interpolating in time...", flush=True)
            extracted = extracted.rename_vars(
                {"time": "t_dim"}
            )  # make variable name match dimension name for interpolation
            extracted = extracted.interp(t_dim=ds.time.values, method=time_interp)
            extracted = extracted.rename_vars({"t_dim": "time"})  # restore variable name

        # Put interp_dist into dataset
        extracted["interp_dist"] = (("id_dim"), interp_dist)

        tg_out = Tidegauge()
        tg_out.dataset = extracted
        return tg_out

    def time_slice(self, date0, date1):
        """Return new Gridded object, indexed between dates date0 and date1"""
        dataset = self.dataset
        t_ind = pd.to_datetime(dataset.time.values) >= date0
        dataset = dataset.isel(t_dim=t_ind)
        t_ind = pd.to_datetime(dataset.time.values) < date1
        dataset = dataset.isel(t_dim=t_ind)
        return Tidegauge(dataset=dataset)

    def subset_indices_lonlat_box(self, lonbounds, latbounds):
        """Get a subset of this Profile() object in a spatial box.

        lonbounds -- Array of form [min_longitude=-180, max_longitude=180]
        latbounds -- Array of form [min_latitude, max_latitude]

        return: A new profile object containing subsetted data
        """
        ind = general_utils.subset_indices_lonlat_box(
            self.dataset.longitude,
            self.dataset.latitude,
            lonbounds[0],
            lonbounds[1],
            latbounds[0],
            latbounds[1]
        )
        return Tidegauge(dataset=self.dataset.isel(id_dim=ind[0]))<|MERGE_RESOLUTION|>--- conflicted
+++ resolved
@@ -107,10 +107,12 @@
 
         if len(file_list) > 1:  # return list of tidegauge objects
             # multiple = True
-            self.read_gesla(fn_gesla, date_start=date_start, date_end=date_end, format="v3")
+            self.read_gesla(fn_gesla, date_start=date_start,
+                            date_end=date_end, format="v3")
         else:  # return single tidegauge obj
             # multiple = False
-            self.read_gesla(fn_gesla, date_start=date_start, date_end=date_end, format="v3")
+            self.read_gesla(fn_gesla, date_start=date_start,
+                            date_end=date_end, format="v3")
 
     def read_gesla(self, fn_gesla, date_start=None, date_end=None, format="v3"):
         """
@@ -162,14 +164,16 @@
                     header_dict = self._read_gesla_header_v3(fn)
                 elif format == "v5":
                     header_dict = self._read_gesla_header_v5(fn)
-                dataset = self._read_gesla_data(fn, date_start, date_end, header_length=header_dict["header_length"])
+                dataset = self._read_gesla_data(
+                    fn, date_start, date_end, header_length=header_dict["header_length"])
             except:
                 raise Exception("Problem reading GESLA file: " + fn)
             # Attributes
             dataset["longitude"] = ("id_dim", [header_dict["longitude"]])
             dataset["latitude"] = ("id_dim", [header_dict["latitude"]])
             dataset["site_name"] = ("id_dim", [header_dict["site_name"]])
-            dataset = dataset.set_coords(["longitude", "latitude", "site_name"])
+            dataset = dataset.set_coords(
+                ["longitude", "latitude", "site_name"])
 
             # Create tidegauge object, save dataset and append to list
             if multiple:
@@ -400,14 +404,16 @@
         ssh[qc_flags == 5] = np.nan
 
         # Assign arrays to Dataset
-        dataset["ssh"] = xr.DataArray(ssh, dims=["t_dim"]).expand_dims("id_dim")
-        dataset["qc_flags"] = xr.DataArray(qc_flags, dims=["t_dim"]).expand_dims("id_dim")
+        dataset["ssh"] = xr.DataArray(
+            ssh, dims=["t_dim"]).expand_dims("id_dim")
+        dataset["qc_flags"] = xr.DataArray(
+            qc_flags, dims=["t_dim"]).expand_dims("id_dim")
         dataset = dataset.assign_coords(time=("t_dim", time))
 
         # Assign local dataset to object-scope dataset
         return dataset
 
-    ### tide table methods (HLW)
+    # tide table methods (HLW)
     def read_hlw(self, fn_hlw, date_start=None, date_end=None, latitude=None, longitude=None):
         """
         For reading from a file of tidetable High and Low Waters (HLW) data into an
@@ -429,6 +435,8 @@
         fn_hlw (str) : path to tabulated High Low Water file
         date_start (datetime) : start date for returning data
         date_end (datetime) : end date for returning data
+        latitude (float) : latitude of the station
+        longitude (float) : longitude of the station
 
         Returns
         -------
@@ -440,7 +448,8 @@
         header_dict = self._read_hlw_header(fn_hlw)
         header_dict["latitude"] = latitude
         header_dict["longitude"] = longitude
-        dataset = self._read_hlw_data(fn_hlw, header_dict, date_start, date_end)
+        dataset = self._read_hlw_data(
+            fn_hlw, header_dict, date_start, date_end)
         if header_dict["field"] == "TZ:UT(GMT)/BST":
             debug("Read in as BST, stored as UTC")
         elif header_dict["field"] == "TZ:GMTonly":
@@ -489,7 +498,8 @@
         units = header[2].replace(" ", "")
         datum = header[3].replace(" ", "")
         # Put all header info into an attributes dictionary
-        header_dict = {"site_name": site_name, "field": field, "units": units, "datum": datum}
+        header_dict = {"site_name": site_name,
+                       "field": field, "units": units, "datum": datum}
         return header_dict
 
     @classmethod
@@ -516,56 +526,24 @@
         # Initialise empty dataset and lists
         debug(f'Reading HLW data from "{filnam}"')
 
-        df = pd.read_csv(filnam, skiprows=1, header=None, delim_whitespace=True)
-        df["datetime"] = pd.to_datetime(df[0] + " " + df[1], format="%d/%m/%Y %H:%M", utc=False)
+        df = pd.read_csv(filnam, skiprows=1, header=None,
+                         delim_whitespace=True)
+        df["datetime"] = pd.to_datetime(
+            df[0] + " " + df[1], format="%d/%m/%Y %H:%M", utc=False)
         df["ssh"] = df[2]
         df.drop(columns=[0, 1, 2], inplace=True)
         debug(f'Read done, close file "{filnam}"')
         if header_dict["field"] == "TZ:UT(GMT)/BST":
-<<<<<<< HEAD
             df["datetime_new"] = df["datetime"].dt.tz_localize("Europe/London",
-                                                           ambiguous="NaT")
+                                                               ambiguous="NaT")
             ambigous_date_values = df[df['datetime_new'].isna()]['datetime']
             if not ambigous_date_values.empty:
                 bst_obj = pytz.timezone("Europe/London")
                 for idx, ambigous_date_value in df[df['datetime_new'].isna()]['datetime'].items():
                     df.loc[idx, "datetime_new"] = bst_obj.localize(
                         ambigous_date_value)
-            df['datetime'] = df['datetime_new'].dt.tz_convert(pytz.utc).dt.tz_localize(None)
-=======
-            localtime_flag = True
-        else:
-            localtime_flag = False
-
-        # Open file and loop until EOF
-        with open(filnam, encoding="utf-8") as file:
-            line_count = 1
-            for line in file:
-                # Read all data. Date boundaries are set later.
-                if line_count > header_length:
-                    working_line = line.split()
-                    if working_line[0] != "#":
-                        time_str = working_line[0] + " " + working_line[1]
-                        # Read time as datetime.datetime because it can handle
-                        # local timezone easily AND the unusual date format
-                        datetime_obj = datetime.datetime.strptime(time_str, "%d/%m/%Y %H:%M")
-                        if localtime_flag is True:
-                            bst_obj = pytz.timezone("Europe/London")
-                            time.append(
-                                np.datetime64(
-                                    bst_obj.localize(datetime_obj).astimezone(pytz.utc).replace(tzinfo=None)
-                                ).astype("datetime64[ns]")
-                            )
-                        else:
-                            time.append(np.datetime64(datetime_obj).astype("datetime64[ns]"))
-                        ssh.append(float(working_line[2]))
-                line_count = line_count + 1
-            debug(f'Read done, close file "{filnam}"')
-
-        # Return only values between stated dates
-        start_index = 0
-        end_index = len(time)
->>>>>>> 8704e26b
+            df['datetime'] = df['datetime_new'].dt.tz_convert(
+                pytz.utc).dt.tz_localize(None)
         if date_start is not None:
             date_start = np.datetime64(date_start)
             df = df[df["datetime"] >= date_start]
@@ -598,12 +576,7 @@
         #                             timezone=pytz.timezone('Europe/London')),
         #       ". Height: {:.2f} m".format( HT.values[i] ))
         if timezone is None:
-<<<<<<< HEAD
             for idx, ssh in enumerate(self.dataset.ssh):
-=======
-            for ssh, idx in enumerate(self.dataset.ssh):
-                # debug('time:', self.dataset.time[i].values,
->>>>>>> 8704e26b
                 debug(
                     "time (UTC):",
                     general_utils.day_of_week(self.dataset.time[idx].values),
@@ -613,24 +586,14 @@
                     "m",
                 )
         else:  # display timezone aware times
-<<<<<<< HEAD
             for idx, ssh in enumerate(self.dataset.ssh):
                 debug(
                     "time (" + timezone + "):",
                     general_utils.day_of_week(self.dataset.time[idx].values),
                     np.datetime_as_string(self.dataset.time[idx],
-                                            unit="m",
-                                            timezone=pytz.timezone(timezone)),
+                                          unit="m",
+                                          timezone=pytz.timezone(timezone)),
                     "heighdxt:",
-=======
-            for ssh, idx in enumerate(self.dataset.ssh):
-                # debug('time:', self.dataset.time[i].values,
-                debug(
-                    "time (" + timezone + "):",
-                    general_utils.day_of_week(self.dataset.time[idx].values),
-                    np.datetime_as_string(self.dataset.time[idx], unit="m", timezone=pytz.timezone(timezone)),
-                    "height:",
->>>>>>> 8704e26b
                     ssh.values,
                     "m",
                 )
@@ -656,15 +619,9 @@
                 uses additional variable winsize (int) [default 2hrs]
             nearest_1: return only the nearest event, if in winsize [default:None]
             nearest_2: return nearest event in future and the nearest in the past
-<<<<<<< HEAD
                 (i.e. high and a low), if in winsize [default:None]
             nearest_HW: return nearest High Water event (computed as the max of
                 `nearest_2`), if in winsize [default:None]
-=======
-        (i.e. high and a low), if in winsize [default:None]
-            nearest_HW: return nearest High Water event (computed as the max of
-        `nearest_2`), if in winsize [default:None]
->>>>>>> 8704e26b
 
         returns: xr.DataArray( measure_var, coords=time_var)
             E.g. ssh (m), time (utc)
@@ -692,15 +649,19 @@
             return ssh[0]
 
         if method == "nearest_1":
-            index = np.argsort(np.abs(self.dataset[time_var] - time_guess)).values
-            return self.dataset[measure_var].isel(t_dim=index[0 : 1])[0]
+            index = np.argsort(
+                np.abs(self.dataset[time_var] - time_guess)).values
+            return self.dataset[measure_var].isel(t_dim=index[0: 1])[0]
         if method == "nearest_2":
-            index = np.argsort(np.abs(self.dataset[time_var] - time_guess)).values
-            return self.dataset[measure_var].isel(t_dim=index[0 : 1 + 1])[0]
+            index = np.argsort(
+                np.abs(self.dataset[time_var] - time_guess)).values
+            return self.dataset[measure_var].isel(t_dim=index[0: 1 + 1])[0]
 
         if method == "nearest_HW":
-            index = np.argsort(np.abs(self.dataset[time_var] - time_guess)).values
-            nearest_2 = self.dataset[measure_var].isel(t_dim=index[0 : 1 + 1])[0]
+            index = np.argsort(
+                np.abs(self.dataset[time_var] - time_guess)).values
+            nearest_2 = self.dataset[measure_var].isel(
+                t_dim=index[0: 1 + 1])[0]
             return nearest_2.isel(t_dim=np.argmax(nearest_2.data))
 
         else:
@@ -747,7 +708,8 @@
 
         # Obtain and process header information
         info("load station info")
-        url = "https://environment.data.gov.uk/flood-monitoring/id/stations/" + cls.station_id + ".json"
+        url = "https://environment.data.gov.uk/flood-monitoring/id/stations/" + \
+            cls.station_id + ".json"
         try:
             request_raw = requests.get(url)
             header_dict = json.loads(request_raw.content)
@@ -805,7 +767,8 @@
         time = []
         ssh = []
         nvals = len(request["items"])
-        time = np.array([np.datetime64(request["items"][i]["dateTime"]) for i in range(nvals)])
+        time = np.array([np.datetime64(request["items"][i]["dateTime"])
+                        for i in range(nvals)])
         ssh = np.array([request["items"][i]["value"] for i in range(nvals)])
 
         # Assign arrays to Dataset
@@ -912,7 +875,8 @@
             else:
                 # debug('No colon')
                 header = False
-        header_dict["site_name"] = header_dict["site"]  # duplicate as standard name
+        # duplicate as standard name
+        header_dict["site_name"] = header_dict["site"]
         debug(f'Read done, close file "{fn_bodc}"')
         fid.close()
 
@@ -955,23 +919,25 @@
                 if line_count > header_length:
                     try:
                         working_line = line.split()
-                        time_str = working_line[1] + " " + working_line[2] 
+                        time_str = working_line[1] + " " + working_line[2]
                         # Empty lines cause trouble
                         ssh_str = working_line[3]
                         residual_str = working_line[4]
                         if ssh_str[-1].isalpha():
                             qc_flag_str = ssh_str[-1]
                             ssh_str = ssh_str.replace(qc_flag_str, "")
-                            residual_str = residual_str.replace(qc_flag_str, "")
+                            residual_str = residual_str.replace(
+                                qc_flag_str, "")
                         elif residual_str[-1].isalpha():  # sometimes residual has a
                             # flag when elevation does not
                             qc_flag_str = residual_str[-1]
                             ssh_str = ssh_str.replace(qc_flag_str, "")
-                            residual_str = residual_str.replace(qc_flag_str, "")
+                            residual_str = residual_str.replace(
+                                qc_flag_str, "")
                         else:
                             qc_flag_str = ""
                         # debug(line_count-header_length,
-                        #       residual_str, 
+                        #       residual_str,
                         #       float(residual_str))
                         # debug(working_line, ssh_str, qc_flag_str)
                         time.append(time_str)
@@ -979,7 +945,8 @@
                         ssh.append(float(ssh_str))
                         residual.append(float(residual_str))
                     except:
-                        debug(f"{file} probably empty line at end. Breaks split()")
+                        debug(
+                            f"{file} probably empty line at end. Breaks split()")
                 line_count = line_count + 1
             debug(f'Read done, close file "{fn_bodc}"')
 
@@ -1009,7 +976,7 @@
         dataset["ssh"] = xr.DataArray(np.expand_dims(ssh, axis=0),
                                       dims=["id_dim", "t_dim"])
         dataset["qc_flags"] = xr.DataArray(np.expand_dims(qc_flags, axis=0),
-                                      dims=["id_dim", "t_dim"])
+                                           dims=["id_dim", "t_dim"])
         coords = {
             "time": ("t_dim", time)
         }
@@ -1021,7 +988,7 @@
     ###                ~            Plotting             ~                     ###
     ##############################################################################
 
-    def plot_timeseries(self, var_list=["ssh"], date_start=None, date_end=None, plot_line=False):
+    def plot_timeseries(self, var_list=None, date_start=None, date_end=None, plot_line=False):
         """
         Quick plot of time series stored within object's dataset
         Parameters
@@ -1036,6 +1003,8 @@
         matplotlib figure and axes objects
         """
         debug(f"Plotting timeseries for {get_slug(self)}")
+        if not var_list:
+            var_list = ['ssh']
         fig = plt.figure(figsize=(10, 10))
         # Check input is a list (even for one variable)
         if isinstance(var_list, str):
@@ -1061,7 +1030,8 @@
 
             # Plot lines first if needed
             if plot_line:
-                plt.plot(x, y, c=[0.5, 0.5, 0.5], linestyle="--", linewidth=0.5)
+                plt.plot(x, y, c=[0.5, 0.5, 0.5],
+                         linestyle="--", linewidth=0.5)
 
             ax = plt.scatter(x, y, s=10)
 
@@ -1098,11 +1068,11 @@
 
         debug(f"Plotting tide gauge locations for {get_slug(self)}")
 
-        X = self.dataset.longitude
-        Y = self.dataset.latitude
-        fig, ax = plot_util.geo_scatter(X, Y)
-        ax.set_xlim((np.min(X.data) - 1, np.max(X.data) + 1))
-        ax.set_ylim((np.min(Y.data) - 1, np.min(Y.data) + 1))
+        x_axys = self.dataset.longitude
+        y_axys = self.dataset.latitude
+        fig, ax = plot_util.geo_scatter(x_axys, y_axys)
+        ax.set_xlim((np.min(x_axys.data) - 1, np.max(x_axys.data) + 1))
+        ax.set_ylim((np.min(y_axys.data) - 1, np.min(y_axys.data) + 1))
         return fig, ax
 
     @classmethod
@@ -1117,26 +1087,26 @@
 
         debug(f"Plotting tide gauge locations for {get_slug(cls)}")
 
-        X = []
-        Y = []
-        C = []
+        x_axys = []
+        y_axys = []
+        c_axys = []
         for tg in tidegauge_list:
-            X.append(tg.dataset.longitude.values)
-            Y.append(tg.dataset.latitude.values)
+            x_axys.append(tg.dataset.longitude.values)
+            y_axys.append(tg.dataset.latitude.values)
             if color_var_str is not None:
-                C.append(tg.dataset[color_var_str].values)
-
-        X = np.hstack(X)
-        Y = np.hstack(Y)
+                c_axys.append(tg.dataset[color_var_str].values)
+
+        x_axys = np.hstack(x_axys)
+        y_axys = np.hstack(y_axys)
         title = ""
         if color_var_str is None:
-            fig, ax = plot_util.geo_scatter(X, Y, title=title)
+            fig, ax = plot_util.geo_scatter(x_axys, y_axys, title=title)
         else:
-            C = np.hstack(C)
-            fig, ax = plot_util.geo_scatter(X, Y, title=title, c=C)
-
-        ax.set_xlim((np.min(X) - 10, np.max(X) + 10))
-        ax.set_ylim((np.min(Y) - 10, np.max(Y) + 10))
+            c_axys = np.hstack(c_axys)
+            fig, ax = plot_util.geo_scatter(x_axys, y_axys, title=title, c=c_axys)
+
+        ax.set_xlim((np.min(x_axys) - 10, np.max(x_axys) + 10))
+        ax.set_ylim((np.min(y_axys) - 10, np.max(y_axys) + 10))
         return fig, ax
 
     ##############################################################################
@@ -1184,7 +1154,10 @@
         # Check interpolation distances
         print("Calculating interpolation distances.", flush=True)
         interp_dist = general_utils.calculate_haversine_distance(
-            extracted.longitude.values, extracted.latitude.values, ds.longitude.values, ds.latitude.values
+            extracted.longitude.values,
+            extracted.latitude.values,
+            ds.longitude.values,
+            ds.latitude.values
         )
 
         # Interpolate model onto obs times
@@ -1193,8 +1166,10 @@
             extracted = extracted.rename_vars(
                 {"time": "t_dim"}
             )  # make variable name match dimension name for interpolation
-            extracted = extracted.interp(t_dim=ds.time.values, method=time_interp)
-            extracted = extracted.rename_vars({"t_dim": "time"})  # restore variable name
+            extracted = extracted.interp(
+                t_dim=ds.time.values, method=time_interp)
+            extracted = extracted.rename_vars(
+                {"t_dim": "time"})  # restore variable name
 
         # Put interp_dist into dataset
         extracted["interp_dist"] = (("id_dim"), interp_dist)
