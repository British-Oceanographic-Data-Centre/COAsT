"""Gridded class"""
import os.path as path_lib
import re
import warnings

# from dask import delayed, compute, visualize
# import graphviz
import gsw
import numpy as np
import xarray as xr

from .._utils import general_utils, stats_util
from .coast import Coast
from .config_parser import ConfigParser
from .._utils.logging_util import get_slug, debug, info, warn, error, warning
import pandas as pd


class Gridded(Coast):  # TODO Complete this docstring
    """
    Words to describe the NEMO class

    kwargs -- define addition keyworded arguemts for domain file. E.g. ln_sco=1
    if using s-scoord in an old domain file that does not carry this flag.
    """

    def __init__(
        self,
        fn_data=None,
        fn_domain=None,  # TODO Super init not called + add a docstring
        multiple=False,
        config: str = " ",
        workers=2,
        threads=2,
        memory_limit_per_worker="2GB",
        **kwargs,
    ):
        debug(f"Creating new {get_slug(self)}")
        self.dataset = xr.Dataset()
        self.grid_ref = None
        self.domain_loaded = False
        self.fn_data = fn_data
        self.fn_domain = fn_domain
        self.grid_vars = None

        if path_lib.isfile(config):
            self.config = ConfigParser(config).config
            if self.config.chunks:
                self._setup_grid_obj(self.config.chunks, multiple, **kwargs)
            else:
                self._setup_grid_obj(None, multiple, **kwargs)
        else:  # allow for usage without config file, this will be limted and dosen't bring the full COAST features
            debug("Config file expected. Limited functionality without config file")
            if self.fn_data is not None:
                self.load(self.fn_data, None, multiple)
            if self.fn_domain is not None:
                self.filename_domain = self.fn_domain
                dataset_domain = self.load_domain(self.fn_domain, None)
                self.dataset["domain"] = dataset_domain

    def _setup_grid_obj(self, chunks, multiple, **kwargs):
        """This is a helper method to reduce the size of def __init__

        Args:
            chunks: This is a setting for xarray as to whether dask (parrell processing) should be on and how it works
            multiple: flag to tell if we are loading one or more files
            **kwargs: pass direct to loaded xarray dataset
                lims = [x_dim index 1, x_dim_index 2, y_dim index 1, y_dim_index 2] - subset region defined from
                                                                            lower left to upper right corners
                calculate_bathymetry [boolean]: default-False
        """
        self.set_grid_vars()
        self.set_dimension_mapping()
        self.set_variable_mapping()
        lims = kwargs.get("lims", [])
        if self.fn_data is not None:
            self.load(self.fn_data, chunks, multiple)
<<<<<<< HEAD
            self.set_dimension_names(self.config.dataset.dimension_map)
            self.set_variable_names(self.config.dataset.variable_map)
            self.dataset = self.spatial_subset(self.dataset, lims)  # Trim data size if indices specified
=======
            # jth subset
            if len(lims) == 4:
                self.dataset = self.dataset.isel(y=range(lims[2], lims[3]), x=range(lims[0], lims[1]))
        #

        self.set_dimension_names(self.config.dataset.dimension_map)
        self.set_variable_names(self.config.dataset.variable_map)
>>>>>>> ebe69519

        if self.fn_domain is None:
            self.filename_domain = ""  # empty store for domain fileanme
            warn("No NEMO domain specified, only limited functionality" + " will be available")
        else:
            self.filename_domain = self.fn_domain  # store domain fileanme
            dataset_domain = self.load_domain(self.fn_domain, chunks)
            # jth subset
            if len(lims) == 4:
                dataset_domain = dataset_domain.isel(y_dim=range(lims[2], lims[3]), x_dim=range(lims[0], lims[1]))
            #
            # Define extra domain attributes using kwargs dictionary
            # This is a bit of a placeholder. Some domain/nemo files will have missing variables
            for key, value in kwargs.items():
                dataset_domain[key] = value

            dataset_domain = self.spatial_subset(dataset_domain, lims)  # Trim domain size if indices specified
            if self.fn_data is not None:
                dataset_domain = self.trim_domain_size(dataset_domain)  # Trim domain size if self.data is smaller
            self.set_timezero_depths(
                dataset_domain, **kwargs
            )  # THIS ADDS TO dataset_domain. Should it be 'return'ed (as in trim_domain_size) or is implicit OK?
            self.merge_domain_into_dataset(dataset_domain)
            debug(f"Initialised {get_slug(self)}")

    def make_lonLat_2d(self):
        """Expand 1D latitude and longitude variables to 2D."""

        # jth is there a lazy way of doing this?
        if len(self.dataset.longitude.shape) == 1:
            lat = self.dataset.latitude.values
            lon = self.dataset.longitude.values
            nx = self.dataset.longitude.size
            ny = self.dataset.latitude.size
            self.dataset["latitude"] = xr.DataArray(np.repeat(lat[:, np.newaxis], nx, axis=1), dims=["y_dim", "x_dim"])

            self.dataset["longitude"] = xr.DataArray(np.repeat(lon[np.newaxis, :], ny, axis=0), dims=["y_dim", "x_dim"])

    def set_grid_vars(self):
        """Define the variables to map from the domain file to the NEMO obj"""
        # Define grid specific variables to pull across
        #
        for key, value in self.config.grid_ref.items():
            self.grid_ref = key
            self.grid_vars = value

    # TODO Add parameter type hints and a docstring
    def load_domain(self, fn_domain, chunks):  # TODO Do something with this unused parameter or remove it
        """Loads domain file and renames dimensions with dim_mapping_domain"""
        # Load xarray dataset
        info(f'Loading domain: "{fn_domain}"')
        if isinstance(fn_domain, xr.core.dataset.Dataset):
            dataset_domain = fn_domain
        else:
            dataset_domain = xr.open_dataset(fn_domain)
        self.domain_loaded = True
        # Rename dimensions
        for key, value in self.config.domain.dimension_map.items():
            mapping = {key: value}
            try:
                dataset_domain = dataset_domain.rename_dims(mapping)
            except ValueError as err:
                warning(
                    f"{get_slug(self)}: Problem renaming domain dimension from {get_slug(self.dataset)}: {key} -> {value}."
                    f"{chr(10)}Error message of '{err}'"
                )
        # Rename domain variables.
        for key, value in self.config.domain.variable_map.items():
            mapping = {key: value}
            try:
                dataset_domain = dataset_domain.rename_vars(mapping)
            except ValueError as err:
                warning(
                    f"{get_slug(self)}: Problem renaming domain variable from {get_slug(self.dataset)}: {key} -> {value}."
                    f"{chr(10)}Error message of '{err}'"
                )
        return dataset_domain

    def merge_domain_into_dataset(self, dataset_domain):
        """Merge domain dataset variables into self.dataset, using grid_ref"""
        debug(f"Merging {get_slug(dataset_domain)} into {get_slug(self)}")
        # Define grid independent variables to pull across

        all_vars = self.grid_vars + self.config.code_processing.not_grid_variables

        # Trim domain DataArray area if necessary.
        self.copy_domain_vars_to_dataset(dataset_domain, self.grid_vars)

        # Reset & set specified coordinates
        self.dataset = self.dataset.reset_coords()
        for var in self.config.dataset.coord_var:
            try:
                self.dataset = self.dataset.set_coords(var)
            except ValueError as err:
                warning(f"Issue with settings coordinates using value {var}.{chr(10)}Error message of {err}")

        # Delete specified variables
        for var in self.config.code_processing.delete_variables:
            try:
                self.dataset = self.dataset.drop_vars(var)
            except ValueError as err:
                warning(f"Issue with dropping variable {var}.{chr(10)}Error message of {err}")

    def __getitem__(self, name: str):
        return self.dataset[name]

    def set_grid_ref_attr(self):  # possible not used
        debug(f"{get_slug(self)} grid_ref_attr set to {self.grid_ref_attr_mapping}")
        self.grid_ref_attr_mapping = {
            "temperature": "t-grid",
            "coast_name_for_u_velocity": "u-grid",
            "coast_name_for_v_velocity": "v-grid",
            "coast_name_for_w_velocity": "w-grid",
            "coast_name_for_vorticity": "f-grid",
        }

    def get_contour_complex(self, var, points_x, points_y, points_z, tolerance: int = 0.2):
        debug(f"Fetching contour complex from {get_slug(self)}")
        smaller = self.dataset[var].sel(z=points_z, x=points_x, y=points_y, method="nearest", tolerance=tolerance)
        return smaller

    def set_timezero_depths(self, dataset_domain, **kwargs):
        """
        Calculates the depths at time zero (from the domain_cfg input file)
        for the appropriate grid.
        The depths are assigned to domain_dataset.depth_0

        Args:
            dataset_domain: a complex data object.
            calculate_bathymetry: Flag that will either calculate bathymetry (true) or load it from dataset_domain file
            (false).
        """
        debug(f"Setting timezero depths for {get_slug(self)} with {get_slug(dataset_domain)}")
        # keyword to allow calcution of bathymetry from scale factors

        # All bathymetry should now be mapped to bathy_metry
        calculate_bathymetry = kwargs.get("calculate_bathymetry", False)
        try:
            if calculate_bathymetry:  # calculate bathymetry from scale factors
                bathymetry, mask, time_mask = self.calc_bathymetry(dataset_domain)
            else:
                bathymetry = dataset_domain.bathy_metry.squeeze()

        except AttributeError as err:
            bathymetry = xr.zeros_like(dataset_domain.e1.squeeze())

            # bathymetry = xr.zeros_like(dataset_domain.e1.squeeze())
            (
                warnings.warn(
                    f"The model domain loaded, '{self.filename_domain}', does not contain the "
                    "bathy_metry' variable. This will result in the "
                    "NEMO.dataset.bathymetry variable being set to zero, which "
                    "may result in unexpected behaviour from routines that require "
                    "this variable."
                )
            )
            debug(
                f"The bathy_metry variable was missing from the domain_cfg for "
                f"{get_slug(self)} with {get_slug(dataset_domain)}"
                f"{chr(10)}Error message of {err}"
            )

        try:
            if self.grid_ref == "t-grid":
                e3w_0 = np.squeeze(dataset_domain.e3w_0.values)
                depth_0 = np.zeros_like(e3w_0)
                depth_0[0, :, :] = 0.5 * e3w_0[0, :, :]
                depth_0[1:, :, :] = depth_0[0, :, :] + np.cumsum(e3w_0[1:, :, :], axis=0)

            elif self.grid_ref == "w-grid":
                e3t_0 = np.squeeze(dataset_domain.e3t_0.values)
                depth_0 = np.zeros_like(e3t_0)
                depth_0[0, :, :] = 0.0
                depth_0[1:, :, :] = np.cumsum(e3t_0, axis=0)[:-1, :, :]

            elif self.grid_ref == "u-grid":
                e3w_0 = dataset_domain.e3w_0.values.squeeze()
                e3w_0_on_u = 0.5 * (e3w_0[:, :, :-1] + e3w_0[:, :, 1:])
                depth_0 = np.zeros_like(e3w_0)
                depth_0[0, :, :-1] = 0.5 * e3w_0_on_u[0, :, :]
                depth_0[1:, :, :-1] = depth_0[0, :, :-1] + np.cumsum(e3w_0_on_u[1:, :, :], axis=0)
                if not calculate_bathymetry:  # jth only valid for pure sigma
                    bathymetry[:, :-1] = 0.5 * (bathymetry[:, :-1] + bathymetry[:, 1:])

            elif self.grid_ref == "v-grid":
                e3w_0 = dataset_domain.e3w_0.values.squeeze()
                e3w_0_on_v = 0.5 * (e3w_0[:, :-1, :] + e3w_0[:, 1:, :])
                depth_0 = np.zeros_like(e3w_0)
                depth_0[0, :-1, :] = 0.5 * e3w_0_on_v[0, :, :]
                depth_0[1:, :-1, :] = depth_0[0, :-1, :] + np.cumsum(e3w_0_on_v[1:, :, :], axis=0)
                if not calculate_bathymetry:
                    bathymetry[:-1, :] = 0.5 * (bathymetry[:-1, :] + bathymetry[1:, :])

            elif self.grid_ref == "f-grid":
                e3w_0 = dataset_domain.e3w_0.values.squeeze()
                e3w_0_on_f = 0.25 * (e3w_0[:, :-1, :-1] + e3w_0[:, :-1, 1:] + e3w_0[:, 1:, :-1] + e3w_0[:, 1:, 1:])
                depth_0 = np.zeros_like(e3w_0)
                depth_0[0, :-1, :-1] = 0.5 * e3w_0_on_f[0, :, :]
                depth_0[1:, :-1, :-1] = depth_0[0, :-1, :-1] + np.cumsum(e3w_0_on_f[1:, :, :], axis=0)
                if not calculate_bathymetry:
                    bathymetry[:-1, :-1] = 0.25 * (
                        bathymetry[:-1, :-1] + bathymetry[:-1, 1:] + bathymetry[1:, :-1] + bathymetry[1:, 1:]
                    )
            else:
                raise ValueError(str(self) + ": " + self.grid_ref + " depth calculation not implemented")

            # Write the depth_0 variable to the domain_dataset DataSet, with grid type
            dataset_domain[f"depth{self.grid_ref.replace('-grid', '')}_0"] = xr.DataArray(
                depth_0,
                dims=["z_dim", "y_dim", "x_dim"],
                attrs={"units": "m", "standard_name": "Depth at time zero on the {}".format(self.grid_ref)},
            )
            self.dataset["bathymetry"] = xr.DataArray(
                bathymetry,
                dims=["y_dim", "x_dim"],
                attrs={
                    "units": "m",
                    "standard_name": "bathymetry",
                    "description": "depth of last wet w-level on the horizontal {}".format(self.grid_ref),
                },
            )
        except ValueError as err:
            print(err)
            error(err)

    def calc_bathymetry(self, dataset_domain):
        """
        NEMO approach to defining bathymetry by summing scale factors at various
        grid locations.
        Works with z-coordinates on u- and v- faces where bathymetry is defined
        at the top of the cliff, not at the bottom

        Args:
            dataset_domain: a complex data object.

        """
        # jth not set for lazy loading

        e3_0 = dataset_domain.e3_0.squeeze()
        time_mask = xr.zeros_like(e3_0)
        bottom_level = dataset_domain.bottom_level.values.squeeze()
        debug(f"Bottom_level type {type(bottom_level)}")
        top_level = dataset_domain.top_level.values.squeeze()
        bathymetry = np.zeros_like(bottom_level)  # np.array([[]])
        mask = None

        for k in range(1, e3_0.shape[0] + 1):
            time_mask[k - 1, :, :] = np.logical_and(k <= bottom_level, k >= top_level)

        if self.grid_ref == "t-grid":
            e3t = dataset_domain.e3_0.squeeze()
            bathymetry[:, :] = np.sum(e3t.values * time_mask.values, axis=0)

        elif self.grid_ref == "w-grid":
            e3t = dataset_domain.e3t_0.squeeze()
            bathymetry[:, :] = np.sum(e3t.values * time_mask.values, axis=0)

        elif self.grid_ref == "u-grid":
            e3u = dataset_domain.e3u_0.squeeze()
            mask = xr.zeros_like(e3u)
            mask[:, :, :-1] = time_mask[:, :, :-1] * time_mask[:, :, 1:]
            bathymetry[:, :] = np.sum(e3u.values * mask.values, axis=0)

        elif self.grid_ref == "v-grid":
            e3v = dataset_domain.e3v_0.squeeze()
            mask = xr.zeros_like(e3v)
            mask[:, :-1, :] = time_mask[:, :-1, :] * time_mask[:, 1:, :]
            bathymetry[:, :] = np.sum(e3v.values * mask.values, axis=0)

        elif self.grid_ref == "f-grid":
            e3f = dataset_domain.e3_0.squeeze()
            mask = xr.zeros_like(e3f)
            mask[:, :-1, :-1] = (
                time_mask[:, :-1, :-1] * time_mask[:, :-1, 1:] * time_mask[:, 1:, :-1] * time_mask[:, 1:, 1:]
            )
            bathymetry[:, :] = np.sum(e3f.values * mask.values, axis=0)

        return bathymetry, mask, time_mask

    # Add subset method to NEMO class
    def subset_indices(self, *, start: tuple, end: tuple) -> tuple:
        """
        based on transect_indices, this method looks to return all indices between the given points.
        This results in a 'box' (Quadrilateral) of indices.
        consequently the returned lists may have different lengths.
        :param start: A lat/lon pair
        :param end: A lat/lon pair
        :return: list of y indices, list of x indices,
        """
        debug(f"Subsetting {get_slug(self)} indices from {start} to {end}")
        [j1, i1] = self.find_j_i(lat=start[0], lon=start[1])  # lat , lon
        [j2, i2] = self.find_j_i(lat=end[0], lon=end[1])  # lat , lon

        return list(np.arange(j1, j2 + 1)), list(np.arange(i1, i2 + 1))

    def find_j_i(self, *, lat: float, lon: float):
        """
        A routine to find the nearest y x coordinates for a given latitude and longitude
        Usage: [y,x] = find_j_i(lat=49, lon=-12)

        :param lat: latitude
        :param lon: longitude
        :return: the y and x coordinates for the NEMO object's grid_ref, i.e. t,u,v,f,w.
        """
        debug(f"Finding j,i for {lat},{lon} from {get_slug(self)}")

        dist2 = np.square(self.dataset.latitude - lat) + np.square(self.dataset.longitude - lon)
        [y, x] = np.unravel_index(np.argmin(dist2.data), dist2.shape)
        return [y, x]

    def find_j_i_list(self, *, lat: float, lon: float, n_nn=1):
        """
        A routine to find the nearest y x coordinates for a list of latitude and longitude values
        Usage: [y,x] = find_j_i(lat=[49,50,51], lon=[-12,-11,10])

        :param lat: latitude
        :param lon: longitude
        :optional n_nn=1 number of nearest neighbours
        :return: the j, i coordinates for the NEMO object's grid_ref, i.e. t,u,v,f,w. and a distance measure
        """
        grid_lon = self.dataset.longitude.values
        grid_lat = self.dataset.latitude.values
        # efficient nearest neighbour search
        import scipy.spatial as sp

        XY = np.dstack([grid_lat.ravel(), grid_lon.ravel()])[0]
        XYp = np.dstack([lat, lon])[0]
        mytree = sp.cKDTree(XY)
        dist, indx = mytree.query(XYp, n_nn)
        I = np.nonzero(np.isnan(lon))
        indx[I] = 0
        i, j = np.unravel_index(indx, grid_lon.shape)
        return [i, j, dist]

    def find_j_i_domain(self, *, lat: float, lon: float, dataset_domain: xr.DataArray, KDTree=False):
        """
        A routine to find the nearest y x coordinates for a given latitude and longitude
        Usage: [y,x] = find_j_i_domain(lat=49, lon=-12, dataset_domain=dataset_domain)

        :param lat: latitude
        :param lon: longitude
        :param dataset_domain: dataset domain
        :return: the y and x coordinates for the grid_ref variable within the domain file
        """
        debug(f"Finding j,i domain for {lat},{lon} from {get_slug(self)} using {get_slug(dataset_domain)}")
        internal_lat = dataset_domain["latitude"]  # [f"gphi{self.grid_ref.replace('-grid','')}"]
        internal_lon = dataset_domain["longitude"]  # [f"glam{self.grid_ref.replace('-grid','')}"]
        dist2 = np.square(internal_lat - lat) + np.square(internal_lon - lon)
        [_, y, x] = np.unravel_index(np.argmin(dist2.data), dist2.shape)
        return [y, x]

    def transect_indices(self, start: tuple, end: tuple) -> tuple:
        """
        This method returns the indices of a simple straight line transect between two
        lat lon points defined on the NEMO object's grid_ref, i.e. t,u,v,f,w.

        :type start: tuple A lat/lon pair
        :type end: tuple A lat/lon pair
        :return: array of y indices, array of x indices, number of indices in transect
        """
        debug(f"Fetching transect indices for {start} to {end} from {get_slug(self)}")
        [j1, i1] = self.find_j_i(lat=start[0], lon=start[1])  # lat , lon
        [j2, i2] = self.find_j_i(lat=end[0], lon=end[1])  # lat , lon

        line_length = max(np.abs(j2 - j1), np.abs(i2 - i1)) + 1

        jj1 = [int(jj) for jj in np.round(np.linspace(j1, j2, num=line_length))]
        ii1 = [int(ii) for ii in np.round(np.linspace(i1, i2, num=line_length))]

        return jj1, ii1, line_length

    @staticmethod
    def interpolate_in_space(model_array, new_lon, new_lat, mask=None):
        """
        Interpolates a provided xarray.DataArray in space to new longitudes
        and latitudes using a nearest neighbour method (BallTree).

        Example Usage
        ----------
        # Get an interpolated DataArray for temperature onto two locations
        interpolated = nemo.interpolate_in_space(nemo.dataset.votemper,
                                                 [0,1], [45,46])
        Parameters
        ----------
        model_array (xr.DataArray): Model variable DataArray to interpolate
        new_lons (1Darray): Array of longitudes (degrees) to compare with model
        new_lats (1Darray): Array of latitudes (degrees) to compare with model
        mask (2D array): Mask array. Where True (or 1), elements of array will
                     not be included. For example, use to mask out land in
                     case it ends up as the nearest point.

        Returns
        -------
        Interpolated DataArray
        """
        debug(f"Interpolating {get_slug(model_array)} in space with nearest neighbour")
        # Get nearest indices
        ind_x, ind_y = general_utils.nearest_indices_2d(
            model_array.longitude, model_array.latitude, new_lon, new_lat, mask=mask
        )

        # Geographical interpolation (using BallTree indices)
        interpolated = model_array.isel(x_dim=ind_x, y_dim=ind_y)
        if "dim_0" in interpolated.dims:
            interpolated = interpolated.rename({"dim_0": "interp_dim"})
        return interpolated

    @staticmethod
    def interpolate_in_time(model_array, new_times, interp_method="nearest", extrapolate=True):
        """
        Interpolates a provided xarray.DataArray in time to new python
        datetimes using a specified scipy.interpolate method.

        Example Useage
        ----------
        # Get an interpolated DataArray for temperature onto altimetry times
        new_times = altimetry.dataset.time
        interpolated = nemo.interpolate_in_space(nemo.dataset.votemper,
                                                 new_times)
        Parameters
        ----------
        model_array (xr.DataArray): Model variable DataArray to interpolate
        new_times (array): New times to interpolate to (array of datetimes)
        interp_method (str): Interpolation method

        Returns
        -------
        Interpolated DataArray
        """
        debug(f'Interpolating {get_slug(model_array)} in time with method "{interp_method}"')
        # Time interpolation
        interpolated = model_array.swap_dims({"t_dim": "time"})
        if extrapolate:
            interpolated = interpolated.interp(
                time=new_times, method=interp_method, kwargs={"fill_value": "extrapolate"}
            )
        else:
            interpolated = interpolated.interp(time=new_times, method=interp_method)
        # interpolated = interpolated.swap_dims({'time':'t_dim'})  # TODO Do something with this or delete it

        return interpolated

    def construct_density(
        self, eos="EOS10", rhobar=False, Zd_mask=[], CT_AS=False, pot_dens=False, Tbar=True, Sbar=True
    ):
        """
            Constructs the in-situ density using the salinity, temperture and
            depth_0 fields and adds a density attribute to the t-grid dataset

            Requirements: The supplied t-grid dataset must contain the
            Practical Salinity and the Potential Temperature variables. The depth_0
            field must also be supplied. The GSW package is used to calculate
            The Absolute Pressure, Absolute Salinity and Conservate Temperature.

            Note that currently density can only be constructed using the EOS10
            equation of state.

        Parameters
        ----------
        eos : equation of state, optional
            DESCRIPTION. The default is 'EOS10'.

        rhobar : Calculate density with depth mean T and S
            DESCRIPTION. The default is 'False'.
        Zd_mask : Provide a 3D mask for rhobar calculation
            Calculate using calculate_vertical_mask
            DESCRIPTION. The default is empty.

        CT_AS  : Conservative Temperature and Absolute Salinity already provided
            DESCRIPTION. The default is 'False'.
        pot_dens :Calculation at zero pressure
            DESCRIPTION. The default is 'False'.
        Tbar and Sbar : If rhobar is True then these can be switch to False to allow one component to
                        remain depth varying. So Tbar=Flase gives temperature component, Sbar=Flase gives Salinity component
            DESCRIPTION. The default is 'True'.

        Returns
        -------
        None.
        adds attribute NEMO.dataset.density

        """
        debug(f'Constructing in-situ density for {get_slug(self)} with EOS "{eos}"')
        try:
            if eos != "EOS10":
                raise ValueError(str(self) + ": Density calculation for " + eos + " not implemented.")
            if self.grid_ref != "t-grid":
                raise ValueError(
                    str(self)
                    + ": Density calculation can only be performed for a t-grid object,\
                                 the tracer grid for NEMO."
                )
            No_time = False
            try:
                shape_ds = (
                    self.dataset.t_dim.size,
                    self.dataset.z_dim.size,
                    self.dataset.y_dim.size,
                    self.dataset.x_dim.size,
                )
                sal = self.dataset.salinity.to_masked_array()
                temp = self.dataset.temperature.to_masked_array()
            except AttributeError:
                No_time = True
                shape_ds = (1, self.dataset.z_dim.size, self.dataset.y_dim.size, self.dataset.x_dim.size)
                sal = self.dataset.salinity.to_masked_array()[np.newaxis, ...]
                temp = self.dataset.temperature.to_masked_array()[np.newaxis, ...]

            density = np.ma.zeros(shape_ds)

            s_levels = self.dataset.depth_0.to_masked_array()
            lat = self.dataset.latitude.values
            lon = self.dataset.longitude.values
            # Absolute Pressure
            if pot_dens:
                pressure_absolute = 0.0  # calculate potential density
            else:
                pressure_absolute = np.ma.masked_invalid(gsw.p_from_z(-s_levels, lat))  # depth must be negative
            if not rhobar:  # calculate full depth
                # Absolute Salinity
                if not CT_AS:  # abs salinity not provided
                    sal_absolute = np.ma.masked_invalid(gsw.SA_from_SP(sal, pressure_absolute, lon, lat))
                else:  # abs salinity provided
                    sal_absolute = np.ma.masked_invalid(sal)
                sal_absolute = np.ma.masked_less(sal_absolute, 0)
                # Conservative Temperature
                if not CT_AS:  # conservative temp not provided
                    temp_conservative = np.ma.masked_invalid(gsw.CT_from_pt(sal_absolute, temp))
                else:  # conservative temp provided
                    temp_conservative = np.ma.masked_invalid(temp)
                # In-situ density
                density = np.ma.masked_invalid(gsw.rho(sal_absolute, temp_conservative, pressure_absolute))
                new_var_name = "density"
            else:  # calculate with depth integrated T S
                # prepare coordinate variables
                if np.size(Zd_mask) == 0:
                    DZ = self.dataset.e3_0.to_masked_array()
                else:
                    DZ = self.dataset.e3_0.to_masked_array() * Zd_mask
                DP = np.sum(DZ, axis=0)
                # DP=np.repeat(DP[np.newaxis,:,:],shape_ds[1],axis=0)

                DZ = np.repeat(DZ[np.newaxis, :, :, :], shape_ds[0], axis=0)
                DP = np.repeat(DP[np.newaxis, :, :], shape_ds[0], axis=0)

                # Absolute Salinity
                if not CT_AS:  # abs salinity not provided
                    sal_absolute = np.ma.masked_invalid(gsw.SA_from_SP(sal, pressure_absolute, lon, lat))
                else:  # abs salinity provided
                    sal_absolute = np.ma.masked_invalid(sal)

                # Conservative Temperature
                if not CT_AS:  # Conservative temperature not provided
                    temp_conservative = np.ma.masked_invalid(gsw.CT_from_pt(sal_absolute, temp))
                else:  # conservative temp provided
                    temp_conservative = np.ma.masked_invalid(temp)

                if pot_dens and (Sbar and Tbar):  # usual case pot_dens and depth averaged everything
                    sal_absolute = np.sum(np.ma.masked_less(sal_absolute, 0) * DZ, axis=1) / DP
                    temp_conservative = np.sum(np.ma.masked_less(temp_conservative, 0) * DZ, axis=1) / DP
                    density = np.ma.masked_invalid(gsw.rho(sal_absolute, temp_conservative, pressure_absolute))
                    density = np.repeat(density[:, np.newaxis, :, :], shape_ds[1], axis=1)

                else:  # Either insitue density or one of Tbar or Sbar Flase
                    if Sbar:
                        sal_absolute = np.repeat(
                            (np.sum(np.ma.masked_less(sal_absolute, 0) * DZ, axis=1) / DP)[:, np.newaxis, :, :],
                            shape_ds[1],
                            axis=1,
                        )
                    if Tbar:
                        temp_conservative = np.repeat(
                            (np.sum(np.ma.masked_less(temp_conservative, 0) * DZ, axis=1) / DP)[:, np.newaxis, :, :],
                            shape_ds[1],
                            axis=1,
                        )
                    density = np.ma.masked_invalid(gsw.rho(sal_absolute, temp_conservative, pressure_absolute))

                if Tbar and Sbar:
                    new_var_name = "density_bar"

                else:
                    if not Tbar:
                        new_var_name = "density_T"
                    else:
                        new_var_name = "density_S"

            # rho and rhobar
            coords = {
                "depth_0": (("z_dim", "y_dim", "x_dim"), self.dataset.depth_0.values),
                "latitude": (("y_dim", "x_dim"), self.dataset.latitude.values),
                "longitude": (("y_dim", "x_dim"), self.dataset.longitude.values),
            }
            dims = ["z_dim", "y_dim", "x_dim"]

            if pot_dens:
                attributes = {"units": "kg / m^3", "standard name": "Potential density "}
            else:
                attributes = {"units": "kg / m^3", "standard name": "In-situ density "}
            if not No_time:
                coords["time"] = (("t_dim"), self.dataset.time.values)
                dims.insert(0, "t_dim")
            else:
                density = np.squeeze(density)
            self.dataset[new_var_name] = xr.DataArray(density, coords=coords, dims=dims, attrs=attributes)

        except AttributeError as err:
            error(err)

    def spatial_subset(self, dataset, lims):
        """
        Specify indices to subset the data. Subset region defined as a 2D box from lower left to upper right corners
        lims = [x_dim index_1, x_dim_index_2, y_dim index_1, y_dim_index_2] -
        Modifies self.dataset
        """
        if len(lims) == 4:  # if lims are provided take a subset
            debug(f"Trimming by indices: {lims}")
            # subsetting will wrap longitude across dateline if 1st longitude is larger than 2nd.
            if "x_dim" in dataset.dims:
                if lims[0] < lims[1]:  # usual case
                    dataset = dataset.isel(y_dim=range(lims[2], lims[3]), x_dim=range(lims[0], lims[1]))
                else:  # longitude  wrap around
                    nx = dataset.dims["x_dim"]
                    ds1 = dataset.isel(y_dim=range(lims[2], lims[3]), x_dim=range(lims[0], nx))
                    ds2 = dataset.isel(y_dim=range(lims[2], lims[3]), x_dim=range(0, lims[1]))
                    dataset = xr.concat([ds1, ds2], dim="x_dim")
            else:
                print("limits not used as only work with datasets having dimension x_dim")
        return dataset

    def trim_domain_size(self, dataset_domain):
        """
        Trim the domain variables if the dataset object is a spatial subset

        Note: This breaks if the SW & NW corner values of nav_lat and nav_lon
        are masked, as can happen if on land...
        """
        debug(f"Trimming {get_slug(self)} variables with {get_slug(dataset_domain)}")
        if (self.dataset["x_dim"].size != dataset_domain["x_dim"].size) or (
            self.dataset["y_dim"].size != dataset_domain["y_dim"].size
        ):
            info(
                "The domain  and dataset objects are different sizes:"
                " [{},{}] cf [{},{}]. Trim domain.".format(
                    dataset_domain["x_dim"].size,
                    dataset_domain["y_dim"].size,
                    self.dataset["x_dim"].size,
                    self.dataset["y_dim"].size,
                )
            )

            # Find the corners of the cut out domain.
            try:
                [j0, i0] = self.find_j_i_domain(
                    lat=self.dataset.latitude[0, 0], lon=self.dataset.longitude[0, 0], dataset_domain=dataset_domain
                )
                [j1, i1] = self.find_j_i_domain(
                    lat=self.dataset.latitude[-1, -1], lon=self.dataset.longitude[-1, -1], dataset_domain=dataset_domain
                )
                debug(f"trim_domain_size(): USED dataset.longitude")
            except:  # if called before variables are re-mapped. Not very pretty...
                [j0, i0] = self.find_j_i_domain(
                    lat=self.dataset.nav_lat[0, 0], lon=self.dataset.nav_lon[0, 0], dataset_domain=dataset_domain
                )
                [j1, i1] = self.find_j_i_domain(
                    lat=self.dataset.nav_lat[-1, -1], lon=self.dataset.nav_lon[-1, -1], dataset_domain=dataset_domain
                )
                debug(f"trim_domain_size(): USED dataset.nav_lon")

            dataset_subdomain = dataset_domain.isel(y_dim=slice(j0, j1 + 1), x_dim=slice(i0, i1 + 1))
            return dataset_subdomain
        else:
            return dataset_domain

    def copy_domain_vars_to_dataset(self, dataset_domain, grid_vars):
        """
        Map the domain coordinates and metric variables to the dataset object.
        Expects the source and target DataArrays to be same sizes.
        """
        debug(f"Copying domain vars from {get_slug(dataset_domain)}/{get_slug(grid_vars)} to {get_slug(self)}")
        for var in grid_vars:
            try:
                new_name = self.config.domain.variable_map[var]
                m = re.search(
                    "depth[a-z]_0", var
                )  # Check necessary because of hardcoded calculated depth variable names.
                if m:
                    self.dataset[new_name] = dataset_domain[var].squeeze()
                else:
                    self.dataset[new_name] = dataset_domain[new_name].squeeze()

                debug("map: {} --> {}".format(var, new_name))
            except:  # FIXME Catch specific exception(s)
                pass  # TODO Should we log something here?

    def differentiate(self, in_var_str, config_path=None, dim="z_dim", out_var_str=None, out_obj=None):
        """
        Derivatives are computed in x_dim, y_dim, z_dim (or i,j,k) directions
        wrt lambda, phi, or z coordinates (with scale factor in metres not degrees).

        Derivatives are calculated using the approach adopted in NEMO,
        specifically using the 1st order accurate central difference
        approximation. For reference see section 3.1.2 (sec. Discrete operators)
        of the NEMO v4 Handbook.

        Currently the method does not accomodate all possible eventualities. It
        covers:
        1) d(grid_t)/dz --> grid_w

        Returns  an object (with the appropriate target grid_ref) containing
        derivative (out_var_str) as xr.DataArray

        This is hardwired to expect:
        1) depth_0 and e3_0 fields exist
        2) xr.DataArrays are 4D
        3) self.filename_domain if out_obj not specified
        4) If out_obj is not specified, one is built that is  the size of
            self.filename_domain. I.e. automatic subsetting of out_obj is not
            supported.

        Example usage:
        --------------
        # Initialise DataArrays
        nemo_t = coast.NEMO( fn_data, fn_domain, grid_ref='t-grid' )
        # Compute dT/dz
        nemo_w_1 = nemo_t.differentiate( 'temperature', dim='z_dim' )

        # For f(z)=-z. Compute df/dz = -1. Surface value is set to zero
        nemo_t.dataset['depth4D'],_ = xr.broadcast( nemo_t.dataset['depth_0'], nemo_t.dataset['temperature'] )
        nemo_w_4 = nemo_t.differentiate( 'depth4D', dim='z_dim', out_var_str='dzdz' )

        Provide an existing target NEMO object and target variable name:
        nemo_w_1 = nemo_t.differentiate( 'temperature', dim='z_dim', out_var_str='dTdz', out_obj=nemo_w_1 )


        Parameters
        ----------
        in_var_str : str, name of variable to differentiate
        config_path : str, path to the w grid config file
        dim : str, dimension to operate over. E.g. {'z_dim', 'y_dim', 'x_dim', 't_dim'}
        out_var_str : str, (optional) name of the target xr.DataArray
        out_obj : exiting NEMO obj to store xr.DataArray (optional)

        """
        import xarray as xr

        new_units = ""

        # Check in_var_str exists in self.
        if hasattr(self.dataset, in_var_str):
            # self.dataset[in_var_str] exists

            var = self.dataset[in_var_str]  # for convenience

            nt = var.sizes["t_dim"]
            nz = var.sizes["z_dim"]
            ny = var.sizes["y_dim"]
            nx = var.sizes["x_dim"]

            # Compute d(t_grid)/dz --> w-grid
            # Check grid_ref and dir. Determine target grid_ref.
            if (self.grid_ref == "t-grid") and (dim == "z_dim"):
                out_grid = "w-grid"

                # If out_obj exists check grid_ref, else create out_obj.
                if (out_obj is None) or (out_obj.grid_ref != out_grid):
                    try:
                        out_obj = Gridded(fn_domain=self.filename_domain, config=config_path)
                    except:  # TODO Catch specific exception(s)
                        warn(
                            "Failed to create target NEMO obj. Perhaps self.",
                            "filename_domain={} is empty?".format(self.filename_domain),
                        )

                # Check is out_var_str is defined, else create it
                if out_var_str is None:
                    out_var_str = in_var_str + "_dz"

                # Create new DataArray with the same dimensions as the parent
                # Crucially have a coordinate value that is appropriate to the target location.
                blank = xr.zeros_like(var.isel(z_dim=[0]))  # Using "z_dim=[0]" as a list preserves z-dimension
                blank.coords["depth_0"] -= blank.coords["depth_0"]  # reset coord vals to zero
                # Add blank slice to the 'surface'. Concat over the 'dim' coords
                diff = xr.concat([blank, var.diff(dim)], dim)
                diff_ndim, e3w_ndim = xr.broadcast(diff, out_obj.dataset.e3_0.squeeze())
                # Compute the derivative
                out_obj.dataset[out_var_str] = -diff_ndim / e3w_ndim

                # Assign attributes
                new_units = var.units + "/" + out_obj.dataset.depth_0.units
                # Convert to a xr.DataArray and return
                out_obj.dataset[out_var_str].attrs = {"units": new_units, "standard_name": out_var_str}

                # Return in object.
                return out_obj

            else:
                warn("Not ready for that combination of grid ({}) and " "derivative ({})".format(self.grid_ref, dim))
                return None
        else:
            warn(f"{in_var_str} does not exist in {get_slug(self)} dataset")
            return None

    def apply_doodson_x0_filter(self, var_str):
        """Applies Doodson X0 filter to a variable.

        Input variable is expected to be hourly.
        Output is saved back to original dataset as {var_str}_dxo

        !!WARNING: Will load in entire variable to memory. If dataset large,
        then subset before using this method or ensure you have enough free
        RAM to hold the variable (twice).

        DB:: Currently not tested in unit_test.py"""
        var = self.dataset[var_str]
        new_var_str = var_str + "_dx0"
        old_dims = var.dims
        time_index = old_dims.index("t_dim")
        filtered = stats_util.doodson_x0_filter(var, ax=time_index)
        if filtered is not None:
            self.dataset[new_var_str] = (old_dims, filtered)
        return

    @staticmethod
    def get_e3_from_ssh(nemo_t, e3t=True, e3u=False, e3v=False, e3f=False, e3w=False, dom_fn: str = None):
        """
        Where the model has been run with a nonlinear free surface
        and z* variable volumne (ln_vvl_zstar=True) then the vertical scale factors
        will vary in time (and space). This function will compute the vertical
        scale factors e3t, e3u, e3v, e3f and e3w by using the sea surface height
        field (ssh variable) and initial scale factors from the domain_cfg file.
        The vertical scale factors will be computed at the same model time as the
        ssh and if the ssh field is averaged in time then the scale factors will
        also be time averages.

        A t-grid NEMO object containing the ssh variable must be passed in. Either
        the domain_cfg path must have been passed in as an argument when the NEMO
        object was created or it must be passed in here using the dom_fn argument.

        e.g. e3t,e3v,e3f = coast.NEMO.get_e3_from_ssh(nemo_t,true,false,true,true,false)

        Parameters
        ----------
        nemo_t : (Coast.NEMO), NEMO object on the t-grid containing the ssh variable
        e3t : (boolean), true if e3t is to be returned. Default True.
        e3u : (boolean), true if e3u is to be returned. Default False.
        e3v : (boolean), true if e3v is to be returned. Default False.
        e3f : (boolean), true if e3f is to be returned. Default False.
        e3w : (boolean), true if e3w is to be returned. Default False.
        dom_fn : (str), Optional, path to domain_cfg file.

        Returns
        -------
        Tuple of xarray.DataArrays
        (e3t, e3u, e3v, e3f, e3w)
        Only those requested will be returned, but the ordering is always the same.

        """
        e3_return = []
        try:
            ssh = nemo_t.dataset.ssh
        except AttributeError:
            print("The nemo_t dataset must contain the ssh variable.")
            return
        if "t_dim" not in ssh.dims:
            ssh = ssh.expand_dims("t_dim", axis=0)

        # Load domain_cfg
        if dom_fn is None:
            dom_fn = nemo_t.filename_domain
        try:
            ds_dom = xr.open_dataset(dom_fn).squeeze().rename({"z": "z_dim", "x": "x_dim", "y": "y_dim"})
        except OSError:
            print(f"Problem opening domain_cfg file: {dom_fn}")
            return

        e3t_0 = ds_dom.e3t_0

        # Water column thickness, i.e. depth of bottom w-level on horizontal t-grid
        H = e3t_0.cumsum(dim="z_dim").isel(z_dim=ds_dom.bottom_level.astype("int") - 1)
        # Add correction to e3t_0 due to change in ssh
        e3t_new = e3t_0 * (1 + ssh / H)
        # preserve dimension ordering
        e3t_new = e3t_new.transpose("t_dim", "z_dim", "y_dim", "x_dim")
        # mask out correction at layers below bottom level
        e3t_new = e3t_new.where(e3t_new.z_dim < ds_dom.bottom_level, e3t_0.data)
        # preserve any other t mask
        e3t_new = e3t_new.where(~np.isnan(ssh))
        if e3t:
            e3_return.append(e3t_new.squeeze())

        if np.any([e3u, e3v, e3f]):
            e1e2t = ds_dom.e1t * ds_dom.e2t
        if np.any([e3u, e3v, e3w]):
            e3t_dt = e3t_new - e3t_0

        # area averaged interpolation onto the u-grid to get e3u
        if np.any([e3u, e3f]):
            e1e2u = ds_dom.e1u * ds_dom.e2u
            # interpolate onto u-grid
            e3u_temp = (
                (0.5 / e1e2u[:, :-1]) * ((e1e2t[:, :-1] * e3t_dt[:, :, :, :-1]) + (e1e2t[:, 1:] * e3t_dt[:, :, :, 1:]))
            ).transpose("t_dim", "z_dim", "y_dim", "x_dim")
            # u mask
            e3u_temp = e3u_temp.where(e3t_dt[:, :, :, 1:] != 0, 0)
            # mask out correction at layers below bottom level
            e3u_temp = e3u_temp.where(e3u_temp.z_dim < ds_dom.bottom_level[:, :-1], 0)
            # Add correction to e3u_0
            e3u_temp = e3u_temp + ds_dom.e3u_0[:, :, :-1]
            e3u_new = xr.zeros_like(e3t_new)
            e3u_new = e3u_new.load()
            e3u_new[:, :, :, :-1] = e3u_temp
            e3u_new[:, :, :, -1] = ds_dom.e3u_0[:, :, -1]
            e3u_new["longitude"] = ds_dom.glamu
            e3u_new["latitude"] = ds_dom.gphiu
            if e3u:
                e3_return.append(e3u_new.squeeze())

        # area averaged interpolation onto the u-grid to get e3v
        if e3v:
            e1e2v = ds_dom.e1v * ds_dom.e2v
            e3v_temp = (
                (0.5 / e1e2v[:-1, :]) * ((e1e2t[:-1, :] * e3t_dt[:, :, :-1, :]) + (e1e2t[1:, :] * e3t_dt[:, :, 1:, :]))
            ).transpose("t_dim", "z_dim", "y_dim", "x_dim")
            e3v_temp = e3v_temp.where(e3t_dt[:, :, 1:, :] != 0, 0)
            e3v_temp = e3v_temp.where(e3v_temp.z_dim < ds_dom.bottom_level[:-1, :], 0)
            e3v_temp = e3v_temp + ds_dom.e3v_0[:, :-1, :]
            e3v_new = xr.zeros_like(e3t_new)
            e3v_new = e3v_new.load()
            e3v_new[:, :, :-1, :] = e3v_temp
            e3v_new[:, :, -1, :] = ds_dom.e3v_0[:, -1, :]
            e3v_new["longitude"] = ds_dom.glamv
            e3v_new["latitude"] = ds_dom.gphiv
            e3_return.append(e3v_new.squeeze())

        # area averaged interpolation onto the u-grid to get e3f
        if e3f:
            e1e2f = ds_dom.e1f * ds_dom.e2f
            e3u_dt = e3u_new - ds_dom.e3u_0
            e3f_temp = (
                (0.5 / e1e2f[:-1, :]) * ((e1e2u[:-1, :] * e3u_dt[:, :, :-1, :]) + (e1e2u[1:, :] * e3u_dt[:, :, 1:, :]))
            ).transpose("t_dim", "z_dim", "y_dim", "x_dim")
            e3f_temp = e3f_temp.where(e3u_dt[:, :, 1:, :] != 0, 0)
            e3f_temp = e3f_temp.where(e3f_temp.z_dim < ds_dom.bottom_level[:-1, :], 0)
            e3f_temp = e3f_temp + ds_dom.e3f_0[:, :-1, :]
            e3f_new = xr.zeros_like(e3t_new)
            e3f_new = e3f_new.load()
            e3f_new[:, :, :-1, :] = e3f_temp
            e3f_new[:, :, -1, :] = ds_dom.e3f_0[:, -1, :]
            e3f_new["longitude"] = ds_dom.glamf
            e3f_new["latitude"] = ds_dom.gphif
            e3_return.append(e3f_new.squeeze())

        # simple vertical interpolation for e3w. Special treatment of top and bottom levels
        if e3w:
            # top levels correction same at e3t
            e3w_new = (ds_dom.e3w_0 + e3t_dt).transpose("t_dim", "z_dim", "y_dim", "x_dim")
            # levels between top and bottom
            e3w_new = e3w_new.load()
            e3w_new[dict(z_dim=slice(1, None))] = (
                0.5 * e3t_dt[:, :-1, :, :] + 0.5 * e3t_dt[:, 1:, :, :] + ds_dom.e3w_0[1:, :, :]
            )
            # bottom and below levels
            e3w_new = e3w_new.where(e3w_new.z_dim < ds_dom.bottom_level, e3t_dt.shift(z_dim=1) + ds_dom.e3w_0)
            e3_return.append(e3w_new.squeeze())

        return tuple(e3_return)

    def harmonics_combine(self, constituents, components=["x", "y"]):
        """
        Contains a new NEMO object containing combined harmonic information
        from the original object.

        NEMO saves harmonics to individual variables such as M2x, M2y... etc.
        This routine will combine these variables (depending on constituents)
        into a single data array. This new array will have the new dimension
        'constituent' and a new data coordinate 'constituent_name'.

        Parameters
        ----------
        constituents : List of strings containing constituent names to combine.
                       The case of these strings should match that used in
                       NEMO output. If a constituent is not found, no problem,
                       it just won't be in the combined dataset.
        components   : List of strings containing harmonic components to look
                       for. By default, this looks for the complex components
                       'x' and 'y'. E.g. if constituents = ['M2'] and
                       components is left as default, then the routine looks
                       for ['M2x', and 'M2y'].

        Returns
        -------
        NEMO() object, containing combined harmonic variables in a new dataset.
        """

        # Select only the specified constituents. NEMO model harmonics names are
        # things like "M2x" and "M2y". Ignore current harmonics. Start by constructing
        # the possible variable names
        names_x = np.array([cc + components[0] for cc in constituents])
        names_y = np.array([cc + components[1] for cc in constituents])
        constituents = np.array(constituents, dtype="str")

        # Compare against names in file
        var_keys = np.array(list(self.dataset.keys()))
        indices = [np.where(names_x == ss) for ss in names_x if ss in var_keys]
        indices = np.array(indices).T.squeeze()

        # Index the possible names to match file names
        names_x = names_x[indices]
        names_y = names_y[indices]
        constituents = constituents[indices]

        # Concatenate x and y variables into one array
        x_arrays = [self.dataset[ss] for ss in names_x]
        harmonic_x = "harmonic_" + components[0]
        x_data = xr.concat(x_arrays, dim="constituent").rename(harmonic_x)
        y_arrays = [self.dataset[ss] for ss in names_y]
        harmonic_y = "harmonic_" + components[1]
        y_data = xr.concat(y_arrays, dim="constituent").rename(harmonic_y)

        nemo_harmonics = Gridded()
        nemo_harmonics.dataset = xr.merge([x_data, y_data])
        nemo_harmonics.dataset["constituent"] = constituents

        return nemo_harmonics

    def harmonics_convert(
        self,
        direction="cart2polar",
        x_var="harmonic_x",
        y_var="harmonic_y",
        a_var="harmonic_a",
        g_var="harmonic_g",
        degrees=True,
    ):
        """
        Converts NEMO harmonics from cartesian to polar or vice versa.
        Make sure this NEMO object contains combined harmonic variables
        obtained using harmonics_combine().

        *Note:

        Parameters
        ----------
        direction (str) : Choose 'cart2polar' or 'polar2cart'. If 'cart2polar'
                          Then will look for variables x_var and y_var. If
                          polar2cart, will look for a_var (amplitude) and
                          g_var (phase).
        x_var (str)     : Harmonic x variable name in dataset (or output)
                          default = 'harmonic_x'.
        y_var (str)     : Harmonic y variable name in dataset (or output)
                          default = 'harmonic_y'.
        a_var (str)     : Harmonic amplitude variable name in dataset (or output)
                          default = 'harmonic_a'.
        g_var (str)     : Harmonic phase variable name in dataset (or output)
                          default = 'harmonic_g'.
        degrees (bool)  : Whether input/output phase are/will be in degrees.
                          Default is True.

        Returns
        -------
        Modifies NEMO() dataset in place. New variables added.
        """
        if direction == "cart2polar":
            a, g = general_utils.cartesian_to_polar(self.dataset[x_var], self.dataset[y_var], degrees=degrees)
            self.dataset[a_var] = a
            self.dataset[g_var] = g
        elif direction == "polar2cart":
            x, y = general_utils.polar_to_cartesian(self.dataset[a_var], self.dataset[g_var], degrees=degrees)
            self.dataset[x_var] = x
            self.dataset[y_var] = y
        else:
            print("Unknown direction setting. Choose cart2polar or polar2cart")

        return

    def time_slice(self, date0, date1):
        """Return new Gridded object, indexed between dates date0 and date1"""
        dataset = self.dataset
        t_ind = pd.to_datetime(dataset.time.values) >= date0
        dataset = dataset.isel(t_dim=t_ind)
        t_ind = pd.to_datetime(dataset.time.values) < date1
        dataset = dataset.isel(t_dim=t_ind)
        gridded_out = Gridded()
        gridded_out.dataset = dataset
        return gridded_out

    def calculate_vertical_mask(self, Zmax):
        """
        Calculates a 3D mask to a specified level Zmax. 1 for sea; 0 for below sea bed
        and linearly ramped for last level
        """
        Z = self.dataset.variables["depth_0"].values
        e3_0 = self.dataset.variables["e3_0"].values
        # calculate W-level - might want this done as stanbdard in gridded
        ZW = np.zeros_like(e3_0)
        ZW[0, :, :] = 0.0
        ZW[1:, :, :] = np.cumsum(e3_0, axis=0)[:-1, :, :]
        mbot = self.dataset.variables["bottom_level"].values.astype(int)
        mask = mbot != 0
        ZZ = ZW[1:, :, :]
        ZZ[ZZ == 0] = np.nan
        ZW[1:, :, :] = ZZ

        Zd_mask = np.zeros((Z.shape))
        nz, ny, nx = np.shape(Z)
        kmax = np.zeros((ny, nx)).astype(int)
        IIkmax = np.zeros(np.shape(Z))
        #
        # careful assumes mbot is 1st sea point above bed ie new definition
        for i in range(nx):
            for j in range(ny):
                if mask[j, i] == 1:
                    Zd_mask[0 : mbot[j, i], j, i] = 1  # mbot is not python style index so no +1
                    kmax[j, i] = mbot[j, i]
                    if ZW[mbot[j, i], j, i] > Zmax:
                        kkmax = np.max(np.where(ZW[:, j, i] < Zmax))
                        Zd_mask[kkmax + 1 :, j, i] = 0
                        Zd_mask[kkmax, j, i] = (Zmax - ZW[kkmax, j, i]) / (ZW[kkmax + 1, j, i] - ZW[kkmax, j, i])
                        kmax[j, i] = kkmax
                        IIkmax[kkmax, j, i] = 1
        Ikmax = np.nonzero(IIkmax.ravel())

        return Zd_mask, kmax, Ikmax<|MERGE_RESOLUTION|>--- conflicted
+++ resolved
@@ -75,20 +75,9 @@
         lims = kwargs.get("lims", [])
         if self.fn_data is not None:
             self.load(self.fn_data, chunks, multiple)
-<<<<<<< HEAD
             self.set_dimension_names(self.config.dataset.dimension_map)
             self.set_variable_names(self.config.dataset.variable_map)
             self.dataset = self.spatial_subset(self.dataset, lims)  # Trim data size if indices specified
-=======
-            # jth subset
-            if len(lims) == 4:
-                self.dataset = self.dataset.isel(y=range(lims[2], lims[3]), x=range(lims[0], lims[1]))
-        #
-
-        self.set_dimension_names(self.config.dataset.dimension_map)
-        self.set_variable_names(self.config.dataset.variable_map)
->>>>>>> ebe69519
-
         if self.fn_domain is None:
             self.filename_domain = ""  # empty store for domain fileanme
             warn("No NEMO domain specified, only limited functionality" + " will be available")
