--- conflicted
+++ resolved
@@ -518,12 +518,8 @@
         for var in grid_vars:
             try:
                 new_name = self.config.domain.variable_map[var]
-<<<<<<< HEAD
                 m = re.search('depth[a-z]_0', var)  # Check necessary because of hardcoded calculated depth variable names.
                 if(m):
-=======
-                if "depth" in var:
->>>>>>> caa5e235
                     self.dataset[new_name] = dataset_domain[var].squeeze()
                 else:
                     self.dataset[new_name] = dataset_domain[new_name].squeeze()
