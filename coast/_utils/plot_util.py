# pylint: disable=E0633
# Pylint add in order to remove a false positive with pyproj.Transform
"""
Python definitions used to help with plotting routines.

*Methods Overview*
    -> geo_scatter(): Geographical scatter plot.
"""

import sys
import matplotlib.path as mpath
import matplotlib.pyplot as plt
import numpy as np
import pyproj
import scipy.interpolate as si
from tqdm import tqdm

from .logging_util import warn


def r2_lin(x, y, fit):
    """For calculating r-squared of a linear fit. Fit should be a python polyfit object."""
    y_estimate = fit(x)
    difference = (y - y_estimate) ** 2
    y_mean = np.nanmean(y)
    mean_square_deviation = (y - y_mean) ** 2

    total_deviation = np.nansum(mean_square_deviation)
    residual = np.nansum(difference)

    correlation_coefficient = 1 - residual / total_deviation

    return correlation_coefficient


def scatter_with_fit(x, y, s=10, c="k", yex=True, dofit=True):
    """Does a scatter plot with a linear fit. Will also draw y=x for
    comparison.

    Parameters
    ----------
    x     : (array) Values for the x-axis
    y     : (array) Values for the y-axis
    s     : (float or array) Marker size(s)
    c     : (float or array) Marker colour(s)
    yex   : (bool) True to plot y=x
    dofit : (bool) True to calculate and plot linear fit

    Returns
    -------
    Figure and axis objects for further customisation

    Example Useage
    -------
    x = np.arange(0,50)
    y = np.arange(0,50)/1.5
    f,a = scatter_with_fit(x,y)
    a.set_title('Example scatter with fit')
    a.set_xlabel('Example x axis')
    a.set_ylabel('Example y axis')
    """

    fig = plt.figure()
    ax = fig.add_subplot(1, 1, 1)

    x = np.ma.masked_invalid(x)
    y = np.ma.masked_invalid(y)
    combined_mask = np.ma.mask_or(x.mask, y.mask)
    x.mask = combined_mask
    y.mask = combined_mask

    xmax = np.ma.max(x)
    xmin = np.ma.min(x)
    ymax = np.ma.max(y)
    ymin = np.ma.min(y)
    axmax0 = np.max([xmax, ymax])
    axmin0 = np.min([xmin, ymin])
    axmin = axmin0 - 0.1 * np.abs(axmax0 - axmin0)
    axmax = axmax0 + 0.1 * np.abs(axmax0 - axmin0)

    if yex:
        line_x = [axmin, axmax]
        fit_yx = np.poly1d([1, 0])
        ax.plot(line_x, fit_yx(line_x), c=[0.5, 0.5, 0.5], linewidth=1)

    ax.scatter(x, y, c=c, s=s)

    if dofit:
        line_x = [axmin, axmax]
        # Calculate data fit and cast to poly1d object
        fit_tmp = np.ma.polyfit(x, y, 1)
        fit = np.poly1d(fit_tmp)
        ax.plot(line_x, fit(line_x), c=[1, 128 / 255, 0], linewidth=1.5)
        r2 = r2_lin(x, y, fit)

    ax.set_xlim(axmin, axmax)
    ax.set_ylim(axmin, axmax)
    ax.set_aspect("equal", adjustable="box")
    ax.grid()

    if dofit:
        ax.text(0.4, 0.125, f"y = {fit_tmp[0]:03.2f} x + {fit_tmp[1]:03.2f}", transform=ax.transAxes)
        ax.text(0.4, 0.05, f"$R^2$ = {r2:03.2f}", transform=ax.transAxes)

    return fig, ax


def create_geo_subplots(lonbounds, latbounds, n_r=1, n_c=1, figsize=(7, 7)):
    """
    A routine for creating an axis for any geographical plot. Within the
    specified longitude and latitude bounds, a map will be drawn up using
    cartopy. Any type of matplotlib plot can then be added to this figure.
    For example:
    Example Useage
    #############
        f,a = create_geo_axes(lonbounds, latbounds)
        sca = a.scatter(stats.longitude, stats.latitude, c=stats.corr,
                        vmin=.75, vmax=1,
                        edgecolors='k', linewidths=.5, zorder=100)
        f.colorbar(sca)
        a.set_title('SSH correlations \n Monthly PSMSL tide gauge vs CO9_AMM15p0',
                    fontsize=9)
    * Note: For scatter plots, it is useful to set zorder = 100 (or similar
            positive number)
    """

    try:
        import cartopy.crs as ccrs  # mapping plots
        from cartopy.feature import NaturalEarthFeature
    except ImportError:
        warn("No cartopy found - please run\nconda install -c conda-forge cartopy")
        sys.exit(-1)
    # If no figure or ax is provided, create a new one
    # fig = plt.figure()
    # fig.clf()
    fig, ax = plt.subplots(
        n_r, n_c, subplot_kw={"projection": ccrs.PlateCarree()}, sharey=True, sharex=True, figsize=figsize
    )
    land_color = [0.9, 0.9, 0.9]
    coast_color = [0, 0, 0]
    coast_width = 0.25

    if n_r * n_c > 1:
        ax = ax.flatten()
        for rr in range(n_r * n_c):
            coast = NaturalEarthFeature(category="physical", facecolor=land_color, name="coastline", scale="110m")
            ax[rr].add_feature(coast, edgecolor=coast_color, linewidth=coast_width)
            # ax.coastlines(facecolor=[0.8,0.8,0.8])
            gl = ax[rr].gridlines(crs=ccrs.PlateCarree(), draw_labels=True, linewidth=0.5, color="gray", linestyle="-")
            gl.top_labels = False
            gl.right_labels = False
            if rr % n_c == 0:
                gl.left_labels = True
            else:
                gl.left_labels = False

            if np.abs(n_r * n_c - rr) <= n_c:
                gl.bottom_labels = True
            else:
                gl.bottom_labels = False
            ax[rr].set_xlim(lonbounds[0], lonbounds[1])
            ax[rr].set_ylim(latbounds[0], latbounds[1])
            ax[rr].set_aspect("auto")

        ax = ax.reshape((n_r, n_c))
    else:
        coast = NaturalEarthFeature(category="physical", facecolor=land_color, name="coastline", scale="110m")
        ax.add_feature(coast, edgecolor=coast_color, linewidth=coast_width)
        # ax.coastlines(facecolor=[0.8,0.8,0.8])
        gl = ax.gridlines(crs=ccrs.PlateCarree(), draw_labels=True, linewidth=0.5, color="gray", linestyle="-")
        gl.top_labels = False
        gl.right_labels = False

        gl.left_labels = True
        gl.bottom_labels = True

        ax.set_xlim(lonbounds[0], lonbounds[1])
        ax.set_ylim(latbounds[0], latbounds[1])
        ax.set_aspect("auto")

    plt.show()
    return fig, ax


def create_geo_axes(lonbounds, latbounds):
    """
    A routine for creating an axis for any geographical plot. Within the
    specified longitude and latitude bounds, a map will be drawn up using
    cartopy. Any type of matplotlib plot can then be added to this figure.
    For example:

    Example Useage
    #############

        f,a = create_geo_axes(lonbounds, latbounds)
        sca = a.scatter(stats.longitude, stats.latitude, c=stats.corr,
                        vmin=.75, vmax=1,
                        edgecolors='k', linewidths=.5, zorder=100)
        f.colorbar(sca)
        a.set_title('SSH correlations \n Monthly PSMSL tide gauge vs CO9_AMM15p0',
                    fontsize=9)

    * Note: For scatter plots, it is useful to set zorder = 100 (or similar
            positive number)
    """

    try:
        import cartopy.crs as ccrs  # mapping plots
        from cartopy.feature import NaturalEarthFeature
    except ImportError:
        warn("No cartopy found - please run\nconda install -c conda-forge cartopy")
        sys.exit(-1)

    # If no figure or ax is provided, create a new one
    fig = plt.figure(1)
    fig.clf()
    ax = fig.add_subplot(1, 1, 1, projection=ccrs.PlateCarree())

    coast = NaturalEarthFeature(category="physical", facecolor=[0.9, 0.9, 0.9], name="coastline", scale="110m")
    ax.add_feature(coast, edgecolor="gray")
    # ax.coastlines(facecolor=[0.8,0.8,0.8])
    gl = ax.gridlines(crs=ccrs.PlateCarree(), draw_labels=True, linewidth=0.5, color="gray", linestyle="-")
    gl.top_labels = False
    gl.bottom_labels = True
    gl.right_labels = False
    gl.left_labels = True

    ax.set_xlim(lonbounds[0], lonbounds[1])
    ax.set_ylim(latbounds[0], latbounds[1])
    ax.set_aspect("auto")

    plt.show()
    return fig, ax


def ts_diagram(temperature, salinity, depth):
    """
    A routine for plotting a T-S diagram.

    Args:
        temperature (array): temperature data
        salinity (array): salinity data
        depth (array): depth data

    Returns:
        fig, ax: fig and ax matplotlib elements
    """
    fig = plt.figure(figsize=(10, 7))
    ax = plt.scatter(salinity, temperature, c=depth)
    cbar = plt.colorbar()
    cbar.set_label("Depth (m)")
    plt.title("T-S Diagram")
    plt.xlabel("Salinity")
    plt.ylabel("Temperature")

    return fig, ax


def geo_scatter(
    longitude,
    latitude,
    c=None,
    s=None,
    scatter_kwargs=None,
    coastline_kwargs=None,
    figure_kwargs={},
    title="",
):  # TODO Some unused parameters here
    """
    Uses CartoPy to create a geographical scatter plot with land boundaries.

        Parameters
        ----------
        longitude : (array) Array of longitudes of marker locations
        latitude  : (array) Array of latitudes of marker locations
        colors    : (array) Array of values to use for colouring markers
        title     : (str) Plot title, to appear at top of figure
        xlim      : (tuple) Tuple of limits to apply to the x-axis (longitude axis)
        ylim      : (tuple) Limits to apply to the y-axis (latitude axis)

        Returns
        -------
        Figure and axis objects for further customisation

    """
    try:
        import cartopy.crs as ccrs  # mapping plots
        from cartopy.feature import NaturalEarthFeature
    except ImportError:
        warn("No cartopy found - please run\nconda install -c conda-forge cartopy")
        sys.exit(-1)

    if coastline_kwargs is None:
        coastline_kwargs = {"facecolor": [0.9, 0.9, 0.9], "name": "coastline", "scale": "50m"}
    if scatter_kwargs is None:
        scatter_kwargs = {}
    fig = plt.figure(**figure_kwargs)

    ax = plt.subplot(111, projection=ccrs.PlateCarree())
    sca = ax.scatter(longitude, y=latitude, c=c, s=s, zorder=100, **scatter_kwargs)
    coast = NaturalEarthFeature(category="physical", **coastline_kwargs)
    ax.add_feature(coast, edgecolor="gray")
    # ax.coastlines(facecolor=[0.8,0.8,0.8])
    gl = ax.gridlines(crs=ccrs.PlateCarree(), draw_labels=True, linewidth=0.5, color="gray", linestyle="-")
    gl.top_labels = False
    gl.bottom_labels = True
    gl.right_labels = False
    gl.left_labels = True
    plt.title(title)

    if c is not None and "vmax" in scatter_kwargs.keys() and "vmin" in scatter_kwargs.keys():
        extend_max = np.nanmax(c) > scatter_kwargs["vmax"]
        extend_min = np.nanmin(c) < scatter_kwargs["vmin"]
        extend = "neither"
        if extend_max and extend_min:
            extend = "both"
        if extend_max and not extend_min:
            extend = "max"
        if not extend_max and extend_min:
            extend = "min"
    else:
        extend = "neither"

    plt.colorbar(sca, extend=extend)
    ax.set_aspect("auto")

    plt.show()
    return fig, ax


def determine_colorbar_extension(color_data, vmin, vmax):
    """Can be used to automatically determine settings for colorbar
    extension arrows. Color_data is the data used for the colormap, vmin
    and vmax are the colorbar limits. Will output a string: "both", "max",
    "min" or "neither", which can be inserted straight into a call to
    matplotlib.pyplot.colorbar().
    """
    extend_max = np.nanmax(color_data) > vmax
    extend_min = np.nanmin(color_data) < vmin

    if extend_max and extend_min:
        return "both"
    elif extend_max and not extend_min:
        return "max"
    elif not extend_max and extend_min:
        return "min"
    else:
        return "neither"


def determine_clim_by_standard_deviation(color_data, n_std_dev=2.5):
    """Automatically determine color limits based on number of standard
    deviations from the mean of the color data (color_data). Useful if there
    are outliers in the data causing difficulties in distinguishing most of
    the data. Outputs vmin and vmax which can be passed to plotting routine
    or plt.clim().
    """
    color_data_mean = np.nanmean(color_data)
    color_data_std = np.nanstd(color_data)
    vmin = color_data_mean - n_std_dev * color_data_std
    vmax = color_data_mean + n_std_dev * color_data_std
    return vmin, vmax


def velocity_polar_bug_fix(u_velocity, v_velocity, latitude):
    """Adjust u and v to work-around a bug in cartopy=0.21.1 for quiver plotting
    specifically when using a stereographic projection. The bug means that
    the u component (x direction) of quivers will not be correctly
    proportioned relative to the v component (y direction). This function
    scales the u and v components correctly for plotting. BUT IT TO BE USED ONLY FOR PLOTTING.
    NOTE: only use this for cartopy maps with NorthPolarStereo or SouthPolarStereo
    projection.
    NOTE: this was developed with a bug that existed in cartopy=0.21.1

    Args:
        u_velocity (array): eastward velocity vectors
        v_velocity (array): northward velocity vectors
        latitude (array): latitude of the points in the same format as the u
        and v velocities.

    Returns:
        array, array: u_velocity and v_velocity that have been "corrected" to enable
        plotting in cartopy.
    """
    u_src_crs = u_velocity / np.cos(latitude / 180 * np.pi)
    v_src_crs = v_velocity * 1
    magnitude = (u_velocity**2 + v_velocity**2) ** 0.5
    magn_src_crs = (u_src_crs**2 + v_src_crs**2) ** 0.5
    u_new = u_src_crs * (magnitude / magn_src_crs)
    v_new = v_src_crs * (magnitude / magn_src_crs)
    return u_new, v_new


def make_projection(x_origin, y_origin):
    """Define projection centred on a given longitude, latitude point (WGS84) in meters.

    Args:
        x_origin (float): longitude of the centre point of the projection
        y_origin (float): latitude of the centre point of the projection

    Returns:
        CRS Object: A CRS for the bespoke projection defined here.
    """
    aeqd = pyproj.CRS(proj="aeqd", lon_0=x_origin, lat_0=y_origin, ellps="WGS84")
    # eqd = ccrs.CRS("+proj=aeqd +lon_0={:}".format(x_origin) +
    #                " +lat_0={:}".format(y_origin) + " +ellps=WGS84")
    return aeqd


def velocity_rotate(u_velocity, v_velocity, angle, to_north=True):
    """A function to change the direction of velocity components by a
    given angle

    Args:
        u_velocity (array): x-direction velocities along grid lines
        v_velocity (array): y-direction velocities along grid lines
        angle (array): angle of the rotation in degrees
        to_north (bool, optional): If True rotate with angle clockwise
        from 12 o'clock. If False rotate with angle anticlockwise from
        3 o'clock. Defaults to True.

    Returns:
        array, array: u and v velocities that have been rotated by
        the given angle
    """
    # use compass directions
    speed = (u_velocity**2 + v_velocity**2) ** 0.5
    direction = np.arctan2(u_velocity, v_velocity) * (180 / np.pi)

    # subtract the orientation angle of transect from compass North
    # then u is across channel
    if to_north:
        new_direction = direction + angle
    else:
        new_direction = direction - angle

    u_rotate = speed * np.sin(new_direction * (np.pi / 180))
    v_rotate = speed * np.cos(new_direction * (np.pi / 180))
    # u_rotate = speed * np.sin(angle * (np.pi / 180))
    # v_rotate = speed * np.cos(angle * (np.pi / 180))

    return u_rotate, v_rotate


def grid_angle(lon, lat):
    """Get angle using a metre grid transform. The angle may be off a bit if
    the grid cells do not have right angled corners.

    Args:
        lon (array): longitude of the grid
        lat (array): latitude of the grid

    Returns:
        array: the angle in degrees of the j grid lines relative to geographic
        North (i.e. clockwise from 12)
    """
    crs_wgs84 = pyproj.CRS("epsg:4326")
    angle = np.zeros(lon.shape)
    for j in tqdm(range(lon.shape[0] - 1)):
        for i in range(lon.shape[1] - 1):
            crs_aeqd = make_projection(lon[j, i], lat[j, i])
            transformer = pyproj.Transformer.from_crs(crs_wgs84, crs_aeqd)
            x_grid, y_grid = transformer.transform(lat[j + 1, i], lon[j + 1, i])
            angle[j, i] = np.arctan2(x_grid, y_grid)

    # differentiate to get the angle so copy last row one further and average
    angle[:, -1] = angle[:, -2]
    angle[-1, :] = angle[-2, :]

    # average angles in centre of array using cartesian coordinates
    xa = np.sin(angle)
    ya = np.cos(angle)
    xa[:, 1:-1] = (xa[:, :-2] + xa[:, 1:-1]) / 2
    ya[:, 1:-1] = (ya[:, :-2] + ya[:, 1:-1]) / 2
    xa[1:-1, :] = (xa[:-2, :] + xa[1:-1, :]) / 2
    ya[1:-1, :] = (ya[:-2, :] + ya[1:-1, :]) / 2
    angle = np.arctan2(xa, ya) * (180 / np.pi)
    return angle


def velocity_on_t(u_velocity, v_velocity):
    """Co-locate u and v onto the NEMO t-grid. Function from PyNEMO.

    Args:
        u_velocity (array): x-direction velocities along grid lines
        v_velocity (array): y-direction velocities along grid lines

    Returns:
        array, array: u and v velocity components co-located on the t-grid.
    """
    u_on_t_points = u_velocity * 1.0
    v_on_t_points = v_velocity * 1.0
    u_on_t_points[:, 1:] = 0.5 * (u_velocity[:, 1:] + u_velocity[:, :-1])
    v_on_t_points[1:, :] = 0.5 * (v_velocity[1:, :] + v_velocity[:-1, :])
    return u_on_t_points, v_on_t_points


def velocity_grid_to_geo(lon, lat, uv_velocity, polar_stereo_cartopy_bug_fix=False):
    """Makes combined adjustments to gridded velocities to make them plot
    with intuitive direction as quivers or streamlines in maps.
    (Developed and tested with the NEMO tripolar "ORCA" grid.)

    Args:
        lon (array): longitude of the grid
        lat (array): latitude of the grid
        uv_velocity (array): u and v velocities along grid lines
        polar_stereo_cartopy_bug_fix (bool, optional): Addesses a plotting bug in CartoPy=0.21.1
                            If True, makes an additional adjustment to the velocity
                            for plotting them on a stereographic (NorthPolarStereo or
                            SouthPolarStereo) projection in CartoPy. Defaults to False.


    Returns:
        array, array: NEMO grid u and v velocities that have been aligned
        in the north and east directions for plotting on the t-grid
    """

    u_on_t, v_on_t = velocity_on_t(uv_velocity[0], uv_velocity[1])
    angle_to_north = grid_angle(lon, lat)
    u_new, v_new = velocity_rotate(u_on_t, v_on_t, angle_to_north)
    if polar_stereo_cartopy_bug_fix:
        u_new, v_new = velocity_polar_bug_fix(u_new, v_new, lat)

    return u_new, v_new


def plot_polar_contour(lon, lat, var, ax_in, **kwargs):
    """
    Interpolate the data onto a regular grid with no north fold
    Generate new grid on NSIDC Polar North Stereographic projection on WGS84

    Args:
        lon (array): longitude coordinate of the variable
        lat (array): latitude coordinate of the variable
        var (array): variable to plot
        ax_in (axis): axis to plot contours on
        **kwargs (dict): variables for plotting a contour

    Returns:
        plot object: can be used for making a colorbar
    """
<<<<<<< HEAD
    crs_ps = ccrs.CRS("epsg:3413") # North pole projection
    crs_wgs84 = ccrs.CRS("epsg:4326")
=======

    # crs_ps = pyproj.Proj("epsg:3413")  # North pole projection
    # crs_wgs84 = pyproj.Proj("epsg:4326")
    transformer = pyproj.Transformer.from_crs("epsg:3413", "epsg:4326")
>>>>>>> de885f2e
    # NSIDC grid
    x_grid, y_grid = np.meshgrid(np.linspace(-3850, 3750, 304) * 1000, np.linspace(-5350, 5850, 448) * 1000)
    lon_grid, lat_grid = transformer.transform(x_grid, y_grid)
    points = np.vstack((lon.flatten(), lat.flatten())).T
    grid_var = si.griddata(points, var.flatten(), (lon_grid, lat_grid), method="linear")
    cs_out = ax_in.contour(x_grid, y_grid, grid_var, **kwargs)
    return cs_out


def set_circle(ax_in):
    """
    Compute a circle in axes coordinates, which we can use as a boundary
    for the map. We can pan/zoom as much as we like - the boundary will be
    permanently circular.

    Args:
        ax_in (axis): axis object
    """
    theta = np.linspace(0, 2 * np.pi, 100)
    center, radius = [0.5, 0.5], 0.5
    verts = np.vstack([np.sin(theta), np.cos(theta)]).T
    circle = mpath.Path(verts * radius + center)
    ax_in.set_boundary(circle, transform=ax_in.transAxes)<|MERGE_RESOLUTION|>--- conflicted
+++ resolved
@@ -539,15 +539,10 @@
     Returns:
         plot object: can be used for making a colorbar
     """
-<<<<<<< HEAD
-    crs_ps = ccrs.CRS("epsg:3413") # North pole projection
-    crs_wgs84 = ccrs.CRS("epsg:4326")
-=======
 
     # crs_ps = pyproj.Proj("epsg:3413")  # North pole projection
     # crs_wgs84 = pyproj.Proj("epsg:4326")
     transformer = pyproj.Transformer.from_crs("epsg:3413", "epsg:4326")
->>>>>>> de885f2e
     # NSIDC grid
     x_grid, y_grid = np.meshgrid(np.linspace(-3850, 3750, 304) * 1000, np.linspace(-5350, 5850, 448) * 1000)
     lon_grid, lat_grid = transformer.transform(x_grid, y_grid)
