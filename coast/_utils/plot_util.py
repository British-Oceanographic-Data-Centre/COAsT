"""
Python definitions used to help with plotting routines.

*Methods Overview*
    -> geo_scatter(): Geographical scatter plot.
"""

import matplotlib.pyplot as plt
import matplotlib.path as mpath
from warnings import warn
from .logging_util import warn
import numpy as np
<<<<<<< HEAD
import pyproj
from pyproj import crs
from pyproj import Transformer
import scipy.interpolate as si
=======
import cartopy.crs as ccrs
>>>>>>> fbe13377


def r2_lin(x, y, fit):
    """For calculating r-squared of a linear fit. Fit should be a python polyfit object."""
    y_estimate = fit(x)
    difference = (y - y_estimate) ** 2
    y_mean = np.nanmean(y)
    mean_square_deviation = (y - y_mean) ** 2

    total_deviation = np.nansum(mean_square_deviation)
    residual = np.nansum(difference)

    correlation_coefficient = 1 - residual / total_deviation

    return correlation_coefficient


def scatter_with_fit(x, y, s=10, c="k", yex=True, dofit=True):
    """Does a scatter plot with a linear fit. Will also draw y=x for
    comparison.

    Parameters
    ----------
    x     : (array) Values for the x-axis
    y     : (array) Values for the y-axis
    s     : (float or array) Marker size(s)
    c     : (float or array) Marker colour(s)
    yex   : (bool) True to plot y=x
    dofit : (bool) True to calculate and plot linear fit

    Returns
    -------
    Figure and axis objects for further customisation

    Example Useage
    -------
    x = np.arange(0,50)
    y = np.arange(0,50)/1.5
    f,a = scatter_with_fit(x,y)
    a.set_title('Example scatter with fit')
    a.set_xlabel('Example x axis')
    a.set_ylabel('Example y axis')
    """

    fig = plt.figure()
    ax = fig.add_subplot(1, 1, 1)

    x = np.ma.masked_invalid(x)
    y = np.ma.masked_invalid(y)
    combined_mask = np.ma.mask_or(x.mask, y.mask)
    x.mask = combined_mask
    y.mask = combined_mask

    xmax = np.ma.max(x)
    xmin = np.ma.min(x)
    ymax = np.ma.max(y)
    ymin = np.ma.min(y)
    axmax0 = np.max([xmax, ymax])
    axmin0 = np.min([xmin, ymin])
    axmin = axmin0 - 0.1 * np.abs(axmax0 - axmin0)
    axmax = axmax0 + 0.1 * np.abs(axmax0 - axmin0)

    if yex:
        line_x = [axmin, axmax]
        fit_yx = np.poly1d([1, 0])
        ax.plot(line_x, fit_yx(line_x), c=[0.5, 0.5, 0.5], linewidth=1)

    ax.scatter(x, y, c=c, s=s)

    if dofit:
        line_x = [axmin, axmax]
        # Calculate data fit and cast to poly1d object
        fit_tmp = np.ma.polyfit(x, y, 1)
        fit = np.poly1d(fit_tmp)
        ax.plot(line_x, fit(line_x), c=[1, 128 / 255, 0], linewidth=1.5)
        r2 = r2_lin(x, y, fit)

    ax.set_xlim(axmin, axmax)
    ax.set_ylim(axmin, axmax)
    ax.set_aspect("equal", adjustable="box")
    ax.grid()

    if dofit:
        ax.text(
            0.4, 0.125, "{} {:03.2f} {} {:03.2f}".format("y =", fit_tmp[0], "x +", fit_tmp[1]), transform=ax.transAxes
        )
        ax.text(0.4, 0.05, "{} {:03.2f} ".format("$R^2$ =", r2), transform=ax.transAxes)

    return fig, ax


def create_geo_subplots(lonbounds, latbounds, n_r=1, n_c=1, figsize=(7, 7)):
    """
    A routine for creating an axis for any geographical plot. Within the
    specified longitude and latitude bounds, a map will be drawn up using
    cartopy. Any type of matplotlib plot can then be added to this figure.
    For example:
    Example Useage
    #############
        f,a = create_geo_axes(lonbounds, latbounds)
        sca = a.scatter(stats.longitude, stats.latitude, c=stats.corr,
                        vmin=.75, vmax=1,
                        edgecolors='k', linewidths=.5, zorder=100)
        f.colorbar(sca)
        a.set_title('SSH correlations \n Monthly PSMSL tide gauge vs CO9_AMM15p0',
                    fontsize=9)
    * Note: For scatter plots, it is useful to set zorder = 100 (or similar
            positive number)
    """

    import cartopy.crs as ccrs  # mapping plots
    from cartopy.feature import NaturalEarthFeature

    # If no figure or ax is provided, create a new one
    # fig = plt.figure()
    # fig.clf()
    fig, ax = plt.subplots(
        n_r, n_c, subplot_kw={"projection": ccrs.PlateCarree()}, sharey=True, sharex=True, figsize=figsize
    )
    land_color = [0.9, 0.9, 0.9]
    coast_color = [0, 0, 0]
    coast_width = 0.25

    if n_r * n_c > 1:
        ax = ax.flatten()
        for rr in range(n_r * n_c):
            coast = NaturalEarthFeature(category="physical", facecolor=land_color, name="coastline", scale="110m")
            ax[rr].add_feature(coast, edgecolor=coast_color, linewidth=coast_width)
            # ax.coastlines(facecolor=[0.8,0.8,0.8])
            gl = ax[rr].gridlines(crs=ccrs.PlateCarree(), draw_labels=True, linewidth=0.5, color="gray", linestyle="-")
            gl.top_labels = False
            gl.right_labels = False
            if rr % n_c == 0:
                gl.left_labels = True
            else:
                gl.left_labels = False

            if np.abs(n_r * n_c - rr) <= n_c:
                gl.bottom_labels = True
            else:
                gl.bottom_labels = False
            ax[rr].set_xlim(lonbounds[0], lonbounds[1])
            ax[rr].set_ylim(latbounds[0], latbounds[1])
            ax[rr].set_aspect("auto")

        ax = ax.reshape((n_r, n_c))
    else:
        coast = NaturalEarthFeature(category="physical", facecolor=land_color, name="coastline", scale="110m")
        ax.add_feature(coast, edgecolor=coast_color, linewidth=coast_width)
        # ax.coastlines(facecolor=[0.8,0.8,0.8])
        gl = ax.gridlines(crs=ccrs.PlateCarree(), draw_labels=True, linewidth=0.5, color="gray", linestyle="-")
        gl.top_labels = False
        gl.right_labels = False

        gl.left_labels = True
        gl.bottom_labels = True

        ax.set_xlim(lonbounds[0], lonbounds[1])
        ax.set_ylim(latbounds[0], latbounds[1])
        ax.set_aspect("auto")

    plt.show()
    return fig, ax


def create_geo_axes(lonbounds, latbounds):
    """
    A routine for creating an axis for any geographical plot. Within the
    specified longitude and latitude bounds, a map will be drawn up using
    cartopy. Any type of matplotlib plot can then be added to this figure.
    For example:

    Example Useage
    #############

        f,a = create_geo_axes(lonbounds, latbounds)
        sca = a.scatter(stats.longitude, stats.latitude, c=stats.corr,
                        vmin=.75, vmax=1,
                        edgecolors='k', linewidths=.5, zorder=100)
        f.colorbar(sca)
        a.set_title('SSH correlations \n Monthly PSMSL tide gauge vs CO9_AMM15p0',
                    fontsize=9)

    * Note: For scatter plots, it is useful to set zorder = 100 (or similar
            positive number)
    """

    import cartopy.crs as ccrs  # mapping plots
    from cartopy.feature import NaturalEarthFeature

    # If no figure or ax is provided, create a new one
    fig = plt.figure(1)
    fig.clf()
    ax = fig.add_subplot(1, 1, 1, projection=ccrs.PlateCarree())

    coast = NaturalEarthFeature(category="physical", facecolor=[0.9, 0.9, 0.9], name="coastline", scale="110m")
    ax.add_feature(coast, edgecolor="gray")
    # ax.coastlines(facecolor=[0.8,0.8,0.8])
    gl = ax.gridlines(crs=ccrs.PlateCarree(), draw_labels=True, linewidth=0.5, color="gray", linestyle="-")
    gl.top_labels = False
    gl.bottom_labels = True
    gl.right_labels = False
    gl.left_labels = True

    ax.set_xlim(lonbounds[0], lonbounds[1])
    ax.set_ylim(latbounds[0], latbounds[1])
    ax.set_aspect("auto")

    plt.show()
    return fig, ax


def ts_diagram(temperature, salinity, depth):
    fig = plt.figure(figsize=(10, 7))
    ax = plt.scatter(salinity, temperature, c=depth)
    cbar = plt.colorbar()
    cbar.set_label("Depth (m)")
    plt.title("T-S Diagram")
    plt.xlabel("Salinity")
    plt.ylabel("Temperature")

    return fig, ax


def geo_scatter(
    longitude,
    latitude,
    c=None,
    s=None,
    scatter_kwargs=None,
    coastline_kwargs=None,
    gridline_kwargs=None,
    figure_kwargs={},
    title="",
    figsize=None,
):  # TODO Some unused parameters here
    """
    Uses CartoPy to create a geographical scatter plot with land boundaries.

        Parameters
        ----------
        longitude : (array) Array of longitudes of marker locations
        latitude  : (array) Array of latitudes of marker locations
        colors    : (array) Array of values to use for colouring markers
        title     : (str) Plot title, to appear at top of figure
        xlim      : (tuple) Tuple of limits to apply to the x-axis (longitude axis)
        ylim      : (tuple) Limits to apply to the y-axis (latitude axis)

        Returns
        -------
        Figure and axis objects for further customisation

    """
    try:
        import cartopy.crs as ccrs  # mapping plots
        from cartopy.feature import NaturalEarthFeature
    except ImportError:
        import sys

        warn("No cartopy found - please run\nconda install -c conda-forge cartopy")
        sys.exit(-1)

    if coastline_kwargs is None:
        coastline_kwargs = {"facecolor": [0.9, 0.9, 0.9], "name": "coastline", "scale": "50m"}
    if scatter_kwargs is None:
        scatter_kwargs = {}
    fig = plt.figure(**figure_kwargs)

    ax = plt.subplot(111, projection=ccrs.PlateCarree())
    sca = ax.scatter(longitude, y=latitude, c=c, s=s, zorder=100, **scatter_kwargs)
    coast = NaturalEarthFeature(category="physical", **coastline_kwargs)
    ax.add_feature(coast, edgecolor="gray")
    # ax.coastlines(facecolor=[0.8,0.8,0.8])
    gl = ax.gridlines(crs=ccrs.PlateCarree(), draw_labels=True, linewidth=0.5, color="gray", linestyle="-")
    gl.top_labels = False
    gl.bottom_labels = True
    gl.right_labels = False
    gl.left_labels = True
    plt.title(title)

    if c is not None and "vmax" in scatter_kwargs.keys() and "vmin" in scatter_kwargs.keys():
        extend_max = np.nanmax(c) > scatter_kwargs["vmax"]
        extend_min = np.nanmin(c) < scatter_kwargs["vmin"]
        extend = "neither"
        if extend_max and extend_min:
            extend = "both"
        if extend_max and not extend_min:
            extend = "max"
        if not extend_max and extend_min:
            extend = "min"
    else:
        extend = "neither"

    plt.colorbar(sca, extend=extend)
    ax.set_aspect("auto")

    plt.show()
    return fig, ax


def determine_colorbar_extension(color_data, vmin, vmax):
    """Can be used to automatically determine settings for colorbar
    extension arrows. Color_data is the data used for the colormap, vmin
    and vmax are the colorbar limits. Will output a string: "both", "max",
    "min" or "neither", which can be inserted straight into a call to
    matplotlib.pyplot.colorbar().
    """
    extend_max = np.nanmax(color_data) > vmax
    extend_min = np.nanmin(color_data) < vmin

    if extend_max and extend_min:
        return "both"
    elif extend_max and not extend_min:
        return "max"
    elif not extend_max and extend_min:
        return "min"
    else:
        return "neither"


def determine_clim_by_standard_deviation(color_data, n_std_dev=2.5):
    """Automatically determine color limits based on number of standard
    deviations from the mean of the color data (color_data). Useful if there
    are outliers in the data causing difficulties in distinguishing most of
    the data. Outputs vmin and vmax which can be passed to plotting routine
    or plt.clim().
    """
    color_data_mean = np.nanmean(color_data)
    color_data_std = np.nanstd(color_data)
    vmin = color_data_mean - n_std_dev * color_data_std
    vmax = color_data_mean + n_std_dev * color_data_std
    return vmin, vmax


def velocity_polar_bug_fix(u_velocity, v_velocity, latitude):
    """Adjust u and v to work-around a bug in cartopy=0.21.1 for quiver plotting
    specifically when using a stereographic projection. The bug means that
    the u component (x direction) of quivers will not be correctly
    proportioned relative to the v component (y direction). This function
    scales the u and v components correctly for plotting. BUT IT TO BE USED ONLY FOR PLOTTING.
    NOTE: only use this for cartopy maps with NorthPolarStereo or SouthPolarStereo
    projection.
    NOTE: this was developed with a bug that existed in cartopy=0.21.1

    Args:
        u_velocity (array): eastward velocity vectors
        v_velocity (array): northward velocity vectors
        latitude (array): latitude of the points in the same format as the u
        and v velocities.

    Returns:
        array, array: u_velocity and v_velocity that have been "corrected" to enable
        plotting in cartopy.
    """
    u_src_crs = u_velocity / np.cos(latitude / 180 * np.pi)
    v_src_crs = v_velocity * 1
    magnitude = (u_velocity**2 + v_velocity**2) ** 0.5
    magn_src_crs = (u_src_crs**2 + v_src_crs**2) ** 0.5
    u_new = u_src_crs * (magnitude / magn_src_crs)
    v_new = v_src_crs * (magnitude / magn_src_crs)
    return u_new, v_new


def make_projection(x_origin, y_origin):
    """Define projection centred on a given longitude, latitude point (WGS84) in meters.

    Args:
        x_origin (float): longitude of the centre point of the projection
        y_origin (float): latitude of the centre point of the projection

    Returns:
        CRS Object: A CRS for the bespoke projection defined here.
    """
    aeqd = ccrs.CRS(
        "+proj=aeqd +lon_0={:}".format(x_origin) + " +lat_0={:}".format(y_origin) + " +ellps=WGS84"
    ) 
    return aeqd


def velocity_rotate(u_velocity, v_velocity, angle, to_north=True):
    """A function to change the direction of velocity components by a
    given angle

    Args:
        u_velocity (array): x-direction velocities along grid lines
        v_velocity (array): y-direction velocities along grid lines
        angle (array): angle of the rotation in degrees
        to_north (bool, optional): If True rotate with angle clockwise
        from 12 o'clock. If False rotate with angle anticlockwise from
        3 o'clock. Defaults to True.

    Returns:
        array, array: u and v velocities that have been rotated by
        the given angle
    """
    # use compass directions
    speed = (u_velocity**2 + v_velocity**2) ** 0.5
    direction = np.arctan2(u_velocity, v_velocity) * (180 / np.pi)

    # subtract the orientation angle of transect from compass North
    # then u is across channel
    if to_north:
        new_direction = direction + angle
    else:
        new_direction = direction - angle

    u_rotate = speed * np.sin(new_direction * (np.pi / 180))
    v_rotate = speed * np.cos(new_direction * (np.pi / 180))

    return u_rotate, v_rotate


def grid_angle(lon, lat):
    """Get angle using a metre grid transform. The angle may be off a bit if
    the grid cells do not have right angled corners.

    Args:
        lon (array): longitude of the grid
        lat (array): latitude of the grid

    Returns:
        array: the angle in degrees of the j grid lines relative to geographic
        North (i.e. clockwise from 12)
    """
    crs_wgs84 = ccrs.CRS("epsg:4326")
    angle = np.zeros(lon.shape)

    for j in range(lon.shape[0] - 1):
        print((j / (lon.shape[0] - 1)) * 100, "%")
        for i in range(lon.shape[1] - 1):
            crs_aeqd = make_projection(lon[j, i], lat[j, i])
<<<<<<< HEAD
            to_metre = pyproj.Transformer.from_crs(crs_wgs84, crs_aeqd, always_xy=True)
            x_grid, y_grid = list(to_metre.transform(lon[j : j + 2, i : i + 2], lat[j : j + 2, i : i + 2]))
            angle[j, i] = np.arctan2((x_grid[1, 0] - x_grid[0, 0]), (y_grid[1, 0] - y_grid[0, 0])) * (
                180 / np.pi
            )  # relative to North
=======
            grid = crs_aeqd.transform_points(crs_wgs84, lon[j + 1, i], lat[j + 1, i])
            angle[j, i] = np.arctan2(grid[0, 0], grid[0, 1]) * (180 / np.pi
                )  # relative to North
>>>>>>> fbe13377

    # differentiate to get the angle so copy last row one further and average
    angle[:, -1] = angle[:, -2]
    angle[-1, :] = angle[-2, :]

    # average angles in centre of array using cartesian coordinates
    xa = np.sin(angle * (np.pi / 180))
    ya = np.cos(angle * (np.pi / 180))
    xa[:, 1:-1] = (xa[:, :-2] + xa[:, 1:-1]) / 2
    ya[:, 1:-1] = (ya[:, :-2] + ya[:, 1:-1]) / 2
    xa[1:-1, :] = (xa[:-2, :] + xa[1:-1, :]) / 2
    ya[1:-1, :] = (ya[:-2, :] + ya[1:-1, :]) / 2
    angle = np.arctan2(xa, ya) * (180 / np.pi)
    return angle


def velocity_on_t(u_velocity, v_velocity):
    """Co-locate u and v onto the NEMO t-grid. Function from PyNEMO.

    Args:
        u_velocity (array): x-direction velocities along grid lines
        v_velocity (array): y-direction velocities along grid lines

    Returns:
        array, array: u and v velocity components co-located on the t-grid.
    """
    u_on_t_points = u_velocity * 1.0
    v_on_t_points = v_velocity * 1.0
    u_on_t_points[:, 1:] = 0.5 * (u_velocity[:, 1:] + u_velocity[:, :-1])
    v_on_t_points[1:, :] = 0.5 * (v_velocity[1:, :] + v_velocity[:-1, :])
    return u_on_t_points, v_on_t_points


def velocity_grid_to_geo(lon, lat, u_velocity, v_velocity, polar_stereo_cartopy_bug_fix=False):
    """Makes combined adjustments to gridded velocities to make them plot
    with intuitive direction as quivers or streamlines in maps.
    (Developed and tested with the NEMO tripolar "ORCA" grid.)

    Args:
        lon (array): longitude of the grid
        lat (array): latitude of the grid
        u_velocity (array): i-direction velocities along grid lines
        v_velocity (array): j-direction velocities along grid lines
        polar_stereo_cartopy_bug_fix (bool, optional): Addesses a plotting bug in CartoPy=0.21.1
                            If True, makes an additional adjustment to the velocity
                            for plotting them on a stereographic (NorthPolarStereo or
                            SouthPolarStereo) projection in CartoPy. Defaults to False.

    Returns:
        array, array: NEMO grid u and v velocities that have been aligned
        in the north and east directions for plotting on the t-grid
    """

    u_on_t, v_on_t = velocity_on_t(u_velocity, v_velocity)
    angle_to_north = grid_angle(lon, lat)
    u_new, v_new = velocity_rotate(u_on_t, v_on_t, angle_to_north)
    if polar_stereo_cartopy_bug_fix:
        u_new, v_new = velocity_polar_bug_fix(u_new, v_new, lat)

    return u_new, v_new


def plot_polar_contour(lon, lat, var, ax_in, **kwargs):
    """
    Interpolate the data onto a regular grid with no north fold
    Generate new grid on NSIDC Polar Stereographic projection on WGS84

    Args:
        lon (array): longitude coordinate of the variable
        lat (array): latitude coordinate of the variable
        var (array): variable to plot
        ax_in (axis): axis to plot contours on
        **kwargs (dict): variables for plotting a contour

    Returns:
        plot object: can be used for making a colorbar
    """
    import cartopy.crs as ccrs

    crs_ps = crs.CRS("epsg:3413")
    crs_wgs84 = crs.CRS("epsg:4326")
    # NSIDC grid
    x_grid, y_grid = np.meshgrid(np.linspace(-3850, 3750, 304) * 1000, np.linspace(-5350, 5850, 448) * 1000)
    to_latlon = Transformer.from_crs(crs_ps, crs_wgs84)
    lat_grid, lon_grid = list(to_latlon.transform(x_grid, y_grid))
    points = np.vstack((lon.flatten(), lat.flatten())).T
    grid_var = si.griddata(points, var.flatten(), (lon_grid, lat_grid), method="linear")
    cs_out = ax_in.contour(x_grid, y_grid, grid_var, transform=ccrs.epsg(3413), **kwargs)
    return cs_out


def set_circle(ax_in):
    """
    Compute a circle in axes coordinates, which we can use as a boundary
    for the map. We can pan/zoom as much as we like - the boundary will be
    permanently circular.

    Args:
        ax_in (axis): axis object
    """
    theta = np.linspace(0, 2 * np.pi, 100)
    center, radius = [0.5, 0.5], 0.5
    verts = np.vstack([np.sin(theta), np.cos(theta)]).T
    circle = mpath.Path(verts * radius + center)
    ax_in.set_boundary(circle, transform=ax_in.transAxes)<|MERGE_RESOLUTION|>--- conflicted
+++ resolved
@@ -10,14 +10,8 @@
 from warnings import warn
 from .logging_util import warn
 import numpy as np
-<<<<<<< HEAD
-import pyproj
-from pyproj import crs
-from pyproj import Transformer
+import cartopy.crs as ccrs
 import scipy.interpolate as si
-=======
-import cartopy.crs as ccrs
->>>>>>> fbe13377
 
 
 def r2_lin(x, y, fit):
@@ -449,17 +443,11 @@
         print((j / (lon.shape[0] - 1)) * 100, "%")
         for i in range(lon.shape[1] - 1):
             crs_aeqd = make_projection(lon[j, i], lat[j, i])
-<<<<<<< HEAD
             to_metre = pyproj.Transformer.from_crs(crs_wgs84, crs_aeqd, always_xy=True)
-            x_grid, y_grid = list(to_metre.transform(lon[j : j + 2, i : i + 2], lat[j : j + 2, i : i + 2]))
+            x_grid, y_grid = to_metre.transform(lon[j : j + 2, i : i + 2], lat[j : j + 2, i : i + 2])
             angle[j, i] = np.arctan2((x_grid[1, 0] - x_grid[0, 0]), (y_grid[1, 0] - y_grid[0, 0])) * (
                 180 / np.pi
             )  # relative to North
-=======
-            grid = crs_aeqd.transform_points(crs_wgs84, lon[j + 1, i], lat[j + 1, i])
-            angle[j, i] = np.arctan2(grid[0, 0], grid[0, 1]) * (180 / np.pi
-                )  # relative to North
->>>>>>> fbe13377
 
     # differentiate to get the angle so copy last row one further and average
     angle[:, -1] = angle[:, -2]
