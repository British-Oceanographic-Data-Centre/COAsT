--- conflicted
+++ resolved
@@ -138,19 +138,11 @@
 
 
         # Broadcast to fill out missing (time) dimensions in grid data
-<<<<<<< HEAD
         _, depth_t_4d = xr.broadcast(self.strat, self.depth_t)
         _, depth_w_4d = xr.broadcast(self.strat, self.depth_w)
         _, e3t_0_4d   = xr.broadcast(self.strat, self.domain.dataset.e3t_0.squeeze())
 
         
-=======
-        _, depth_t_4d = xr.broadcast(N2_4d, self.domain.depth_t)
-        _, depth_w_4d = xr.broadcast(N2_4d, self.domain.depth_w)
-        _, e3t_0_4d   = xr.broadcast(N2_4d, self.domain.dataset.e3t_0.squeeze())
-
-
->>>>>>> 812739dd
         # intergrate strat over depth
         intN2  = ( N2_4d * e3t_0_4d ).sum( dim='z_dim', skipna=True)
         # intergrate (depth * strat) over depth
