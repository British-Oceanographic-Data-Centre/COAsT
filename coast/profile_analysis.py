--- conflicted
+++ resolved
@@ -15,7 +15,6 @@
 
 
 class ProfileAnalysis(Indexed):
-<<<<<<< HEAD
     """
     A set of analysis routines suitable for datasets in a Profile object.
     See individual docstrings in each method for more info.
@@ -24,12 +23,6 @@
     def __init__(self):
         """
         """
-=======
-    """ """
-
-    def __init__():
-        """ """
->>>>>>> c88aa9c7
 
     """======================= Model Comparison ======================="""
 
@@ -237,13 +230,7 @@
                 continue
 
             # Get actual profile data for this mask
-<<<<<<< HEAD
             mask_data = dataset.isel(id_dim=mask_ind)
-            
-=======
-            mask_data = dataset.isel(profile=mask_ind)
-
->>>>>>> c88aa9c7
             # Get two averages. One preserving depths and the other averaging
             # across all data in a region
             ds_average_prof = mask_data.mean(dim="id_dim", skipna=True).compute()
@@ -265,11 +252,7 @@
             else:
                 ds_average = xr.concat((ds_average, ds_average_tmp), dim="dim_mask")
 
-<<<<<<< HEAD
         return ds_average
-=======
-        return Profile(dataset=ds_average)
->>>>>>> c88aa9c7
 
     @classmethod
     def difference(cls, profile1, profile2, absolute_diff=True, square_diff=True):
@@ -373,13 +356,8 @@
             repeated_depth = False
 
         ds = profile.dataset
-<<<<<<< HEAD
         n_prof = ds.sizes["id_dim"]
         n_z = ds.sizes['z_dim']
-=======
-        n_prof = ds.sizes["id"]
-        n_z = ds.sizes["z_dim"]
->>>>>>> c88aa9c7
 
         # Get variable names on z_dim dimension
         zvars = []
@@ -441,12 +419,8 @@
             if count_ii == 0:
                 interpolated = interpolated_tmp
             else:
-<<<<<<< HEAD
                 interpolated = xr.concat((interpolated, interpolated_tmp), 
                                          dim="id_dim", coords="all")
-=======
-                interpolated = xr.concat((interpolated, interpolated_tmp), dim="id", coords="all")
->>>>>>> c88aa9c7
             count_ii = count_ii + 1
 
         # Set depth to be a coordinate and return a new Profile object.
