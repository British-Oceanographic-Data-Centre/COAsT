import os.path as path_lib
import warnings

# from dask import delayed, compute, visualize
# import graphviz
import gsw
import numpy as np
import xarray as xr

from . import general_utils, stats_util
from .coast import Coast
from .config_parser import ConfigParser
from .logging_util import get_slug, debug, info, warn, error, warning
import pandas as pd


class Gridded(Coast):  # TODO Complete this docstring
    """
    Words to describe the NEMO class

    kwargs -- define addition keyworded arguemts for domain file. E.g. ln_sco=1
    if using s-scoord in an old domain file that does not carry this flag.
    """

    def __init__(
        self,
        fn_data=None,
        fn_domain=None,  # TODO Super init not called + add a docstring
        multiple=False,
        config: str = " ",
        workers=2,
        threads=2,
        memory_limit_per_worker="2GB",
        **kwargs,
    ):
        debug(f"Creating new {get_slug(self)}")
        self.dataset = xr.Dataset()
        self.grid_ref = None
        self.domain_loaded = False
        self.fn_data = fn_data
        self.fn_domain = fn_domain
        self.grid_vars = None

        if path_lib.isfile(config):
            self.config = ConfigParser(config).config
            if self.config.chunks:
                self._setup_grid_obj(self.config.chunks, multiple, **kwargs)
            else:
                self._setup_grid_obj(None, multiple, **kwargs)
        else:  # allow for usage without config file, this will be limted and dosen't bring the full COAST features
            debug("Config file expected. Limited functionality without config file")
            if self.fn_data is not None:
                self.load(self.fn_data, None, multiple)
            if self.fn_domain is not None:
                self.filename_domain = self.fn_domain
                dataset_domain = self.load_domain(self.fn_domain, None)
                self.dataset["domain"] = dataset_domain

    def _setup_grid_obj(self, chunks, multiple, **kwargs):
        """This is a helper method to reduce the size of def __init__

        Args:
            chunks: This is a setting for xarray as to whether dask (parrell processing) should be on and how it works
            multiple: falg to tell if we are loading one or more files
            **kwargs: pass direct to loaded xarray dataset
        """
        self.set_grid_vars()
        self.set_dimension_mapping()
        self.set_variable_mapping()

        if self.fn_data is not None:
            self.load(self.fn_data, chunks, multiple)

        self.set_dimension_names(self.config.dataset.dimension_map)
        self.set_variable_names(self.config.dataset.variable_map)

        if self.fn_domain is None:
            self.filename_domain = ""  # empty store for domain fileanme
            warn("No NEMO domain specified, only limited functionality" + " will be available")
        else:
            self.filename_domain = self.fn_domain  # store domain fileanme
            dataset_domain = self.load_domain(self.fn_domain, chunks)

            # Define extra domain attributes using kwargs dictionary
            # This is a bit of a placeholder. Some domain/nemo files will have missing variables
            for key, value in kwargs.items():
                dataset_domain[key] = value

            if self.fn_data is not None:
                dataset_domain = self.trim_domain_size(dataset_domain)
            self.set_timezero_depths(
                dataset_domain
            )  # THIS ADDS TO dataset_domain. Should it be 'return'ed (as in trim_domain_size) or is implicit OK?
            self.merge_domain_into_dataset(dataset_domain)
            debug(f"Initialised {get_slug(self)}")

    def set_grid_vars(self):
        """Define the variables to map from the domain file to the NEMO obj"""
        # Define grid specific variables to pull across
        #
        for key, value in self.config.grid_ref.items():
            self.grid_ref = key
            self.grid_vars = value

    # TODO Add parameter type hints and a docstring
    def load_domain(self, fn_domain, chunks):  # TODO Do something with this unused parameter or remove it
        """Loads domain file and renames dimensions with dim_mapping_domain"""
        # Load xarray dataset
        info(f'Loading domain: "{fn_domain}"')
        dataset_domain = xr.open_dataset(fn_domain)
        self.domain_loaded = True
        # Rename dimensions
        for key, value in self.config.domain.dimension_map.items():
            mapping = {key: value}
            try:
                dataset_domain = dataset_domain.rename_dims(mapping)
            except ValueError as err:
                warning(
                    f"{get_slug(self)}: Problem renaming dimension from {get_slug(self.dataset)}: {key} -> {value}."
                    f"{chr(10)}Error message of '{err}'"
                )

        return dataset_domain

    def merge_domain_into_dataset(self, dataset_domain):
        """Merge domain dataset variables into self.dataset, using grid_ref"""
        debug(f"Merging {get_slug(dataset_domain)} into {get_slug(self)}")
        # Define grid independent variables to pull across

        all_vars = self.grid_vars + self.config.code_processing.not_grid_variables

        # Trim domain DataArray area if necessary.
        self.copy_domain_vars_to_dataset(dataset_domain, self.grid_vars)

        # Reset & set specified coordinates
        self.dataset = self.dataset.reset_coords()
        for var in self.config.dataset.coord_var:
            try:
                self.dataset = self.dataset.set_coords(var)
            except ValueError as err:
                warning(f"Issue with settings coordinates using value {var}.{chr(10)}Error message of {err}")

        # Delete specified variables
        for var in self.config.code_processing.delete_variables:
            try:
                self.dataset = self.dataset.drop(var)
            except ValueError as err:
                warning(f"Issue with dropping variable {var}.{chr(10)}Error message of {err}")

    def __getitem__(self, name: str):
        return self.dataset[name]

    def set_grid_ref_attr(self):  # possible not used
        debug(f"{get_slug(self)} grid_ref_attr set to {self.grid_ref_attr_mapping}")
        self.grid_ref_attr_mapping = {
            "temperature": "t-grid",
            "coast_name_for_u_velocity": "u-grid",
            "coast_name_for_v_velocity": "v-grid",
            "coast_name_for_w_velocity": "w-grid",
            "coast_name_for_vorticity": "f-grid",
        }

    def get_contour_complex(self, var, points_x, points_y, points_z, tolerance: int = 0.2):
        debug(f"Fetching contour complex from {get_slug(self)}")
        smaller = self.dataset[var].sel(z=points_z, x=points_x, y=points_y, method="nearest", tolerance=tolerance)
        return smaller

    def set_timezero_depths(self, dataset_domain):
        """
        Calculates the depths at time zero (from the domain_cfg input file)
        for the appropriate grid.
        The depths are assigned to domain_dataset.depth_0
        """
        debug(f"Setting timezero depths for {get_slug(self)} with {get_slug(dataset_domain)}")

        try:
            bathymetry = dataset_domain.bathy_metry.squeeze()
        except AttributeError as err:
            bathymetry = xr.zeros_like(dataset_domain.e1t.squeeze())
            (
                warnings.warn(
                    f"The model domain loaded, '{self.filename_domain}', does not contain the "
                    "bathy_metry' variable. This will result in the "
                    "NEMO.dataset.bathymetry variable being set to zero, which "
                    "may result in unexpected behaviour from routines that require "
                    "this variable."
                )
            )
            debug(
                f"The bathy_metry variable was missing from the domain_cfg for "
                f"{get_slug(self)} with {get_slug(dataset_domain)}"
                f"{chr(10)}Error message of {err}"
            )
        try:
            if self.grid_ref == "t-grid":
                e3w_0 = np.squeeze(dataset_domain.e3w_0.values)
                depth_0 = np.zeros_like(e3w_0)
                depth_0[0, :, :] = 0.5 * e3w_0[0, :, :]
                depth_0[1:, :, :] = depth_0[0, :, :] + np.cumsum(e3w_0[1:, :, :], axis=0)
            elif self.grid_ref == "w-grid":
                e3t_0 = np.squeeze(dataset_domain.e3t_0.values)
                depth_0 = np.zeros_like(e3t_0)
                depth_0[0, :, :] = 0.0
                depth_0[1:, :, :] = np.cumsum(e3t_0, axis=0)[:-1, :, :]
            elif self.grid_ref == "u-grid":
                e3w_0 = dataset_domain.e3w_0.values.squeeze()
                e3w_0_on_u = 0.5 * (e3w_0[:, :, :-1] + e3w_0[:, :, 1:])
                depth_0 = np.zeros_like(e3w_0)
                depth_0[0, :, :-1] = 0.5 * e3w_0_on_u[0, :, :]
                depth_0[1:, :, :-1] = depth_0[0, :, :-1] + np.cumsum(e3w_0_on_u[1:, :, :], axis=0)
                bathymetry[:, :-1] = 0.5 * (bathymetry[:, :-1] + bathymetry[:, 1:])
            elif self.grid_ref == "v-grid":
                e3w_0 = dataset_domain.e3w_0.values.squeeze()
                e3w_0_on_v = 0.5 * (e3w_0[:, :-1, :] + e3w_0[:, 1:, :])
                depth_0 = np.zeros_like(e3w_0)
                depth_0[0, :-1, :] = 0.5 * e3w_0_on_v[0, :, :]
                depth_0[1:, :-1, :] = depth_0[0, :-1, :] + np.cumsum(e3w_0_on_v[1:, :, :], axis=0)
                bathymetry[:-1, :] = 0.5 * (bathymetry[:-1, :] + bathymetry[1:, :])
            elif self.grid_ref == "f-grid":
                e3w_0 = dataset_domain.e3w_0.values.squeeze()
                e3w_0_on_f = 0.25 * (e3w_0[:, :-1, :-1] + e3w_0[:, :-1, 1:] + e3w_0[:, 1:, :-1] + e3w_0[:, 1:, 1:])
                depth_0 = np.zeros_like(e3w_0)
                depth_0[0, :-1, :-1] = 0.5 * e3w_0_on_f[0, :, :]
                depth_0[1:, :-1, :-1] = depth_0[0, :-1, :-1] + np.cumsum(e3w_0_on_f[1:, :, :], axis=0)
                bathymetry[:-1, :-1] = 0.25 * (
                    bathymetry[:-1, :-1] + bathymetry[:-1, 1:] + bathymetry[1:, :-1] + bathymetry[1:, 1:]
                )
            else:
                raise ValueError(str(self) + ": " + self.grid_ref + " depth calculation not implemented")
            # Write the depth_0 variable to the domain_dataset DataSet, with grid type
            dataset_domain[f"depth{self.grid_ref.replace('-grid', '')}_0"] = xr.DataArray(
                depth_0,
                dims=["z_dim", "y_dim", "x_dim"],
                attrs={"units": "m", "standard_name": "Depth at time zero on the {}".format(self.grid_ref)},
            )

            self.dataset["bathymetry"] = bathymetry
            self.dataset["bathymetry"].attrs = {
                "units": "m",
                "standard_name": "bathymetry",
                "description": "depth of last wet w-level on the horizontal {}".format(self.grid_ref),
            }
        except ValueError as err:
            error(err)

    # Add subset method to NEMO class
    def subset_indices(self, start: tuple, end: tuple) -> tuple:
        """
        based on transect_indices, this method looks to return all indices between the given points.
        This results in a 'box' (Quadrilateral) of indices.
        consequently the returned lists may have different lengths.
        :param start: A lat/lon pair
        :param end: A lat/lon pair
        :return: list of y indices, list of x indices,
        """
        debug(f"Subsetting {get_slug(self)} indices from {start} to {end}")
        [j1, i1] = self.find_j_i(start[0], start[1])  # lat , lon
        [j2, i2] = self.find_j_i(end[0], end[1])  # lat , lon

        return list(np.arange(j1, j2 + 1)), list(np.arange(i1, i2 + 1))

    def find_j_i(self, lat: float, lon: float):
        """
        A routine to find the nearest y x coordinates for a given latitude and longitude
        Usage: [y,x] = find_j_i(49, -12)

        :param lat: latitude
        :param lon: longitude
        :return: the y and x coordinates for the NEMO object's grid_ref, i.e. t,u,v,f,w.
        """
        debug(f"Finding j,i for {lat},{lon} from {get_slug(self)}")
<<<<<<< HEAD
        # dist2 = xr.ufuncs.square(self.dataset.latitude - lat) + xr.ufuncs.square(self.dataset.longitude - lon)
        dist = general_utils.calculate_haversine_distance(self.dataset.longitude, self.dataset.latitude, lon, lat)
        [y, x] = np.unravel_index(dist.argmin(), dist.shape)
=======
        dist2 = np.square(self.dataset.latitude - lat) + np.square(self.dataset.longitude - lon)
        [y, x] = np.unravel_index(dist2.argmin(), dist2.shape)
>>>>>>> 6f8026ae
        return [y, x]

    def find_j_i_domain(self, lat: float, lon: float, dataset_domain: xr.DataArray):
        # TODO add dataset_domain to docstring and remove nonexistent grid_ref
        """
        A routine to find the nearest y x coordinates for a given latitude and longitude
        Usage: [y,x] = find_j_i(49, -12, dataset_domain)

        :param lat: latitude
        :param lon: longitude
        :param grid_ref: the gphi/glam version a user wishes to search over
        :return: the y and x coordinates for the given grid_ref variable within the domain file
        """
        debug(f"Finding j,i domain for {lat},{lon} from {get_slug(self)} using {get_slug(dataset_domain)}")
        internal_lat = dataset_domain[self.grid_vars[1]]  # [f"gphi{self.grid_ref.replace('-grid','')}"]
        internal_lon = dataset_domain[self.grid_vars[0]]  # [f"glam{self.grid_ref.replace('-grid','')}"]
<<<<<<< HEAD
        dist = general_utils.calculate_haversine_distance(internal_lon, internal_lat, lon, lat)
        [_, y, x] = np.unravel_index(dist.argmin(), dist.shape)
=======
        dist2 = np.square(internal_lat - lat) + np.square(internal_lon - lon)
        [_, y, x] = np.unravel_index(dist2.argmin(), dist2.shape)
>>>>>>> 6f8026ae
        return [y, x]

    def transect_indices(self, start: tuple, end: tuple) -> tuple:
        """
        This method returns the indices of a simple straight line transect between two
        lat lon points defined on the NEMO object's grid_ref, i.e. t,u,v,f,w.

        :type start: tuple A lat/lon pair
        :type end: tuple A lat/lon pair
        :return: array of y indices, array of x indices, number of indices in transect
        """
        debug(f"Fetching transect indices for {start} to {end} from {get_slug(self)}")
        [j1, i1] = self.find_j_i(start[0], start[1])  # lat , lon
        [j2, i2] = self.find_j_i(end[0], end[1])  # lat , lon

        line_length = max(np.abs(j2 - j1), np.abs(i2 - i1)) + 1

        jj1 = [int(jj) for jj in np.round(np.linspace(j1, j2, num=line_length))]
        ii1 = [int(ii) for ii in np.round(np.linspace(i1, i2, num=line_length))]

        return jj1, ii1, line_length

    @staticmethod
    def interpolate_in_space(model_array, new_lon, new_lat, mask=None):
        """
        Interpolates a provided xarray.DataArray in space to new longitudes
        and latitudes using a nearest neighbour method (BallTree).

        Example Usage
        ----------
        # Get an interpolated DataArray for temperature onto two locations
        interpolated = nemo.interpolate_in_space(nemo.dataset.votemper,
                                                 [0,1], [45,46])
        Parameters
        ----------
        model_array (xr.DataArray): Model variable DataArray to interpolate
        new_lons (1Darray): Array of longitudes (degrees) to compare with model
        new_lats (1Darray): Array of latitudes (degrees) to compare with model
        mask (2D array): Mask array. Where True (or 1), elements of array will
                     not be included. For example, use to mask out land in
                     case it ends up as the nearest point.

        Returns
        -------
        Interpolated DataArray
        """
        debug(f"Interpolating {get_slug(model_array)} in space with nearest neighbour")
        # Get nearest indices
        ind_x, ind_y = general_utils.nearest_indices_2d(
            model_array.longitude, model_array.latitude, new_lon, new_lat, mask=mask
        )

        # Geographical interpolation (using BallTree indices)
        interpolated = model_array.isel(x_dim=ind_x, y_dim=ind_y)
        if "dim_0" in interpolated.dims:
            interpolated = interpolated.rename({"dim_0": "interp_dim"})
        return interpolated

    @staticmethod
    def interpolate_in_time(model_array, new_times, interp_method="nearest", extrapolate=True):
        """
        Interpolates a provided xarray.DataArray in time to new python
        datetimes using a specified scipy.interpolate method.

        Example Useage
        ----------
        # Get an interpolated DataArray for temperature onto altimetry times
        new_times = altimetry.dataset.time
        interpolated = nemo.interpolate_in_space(nemo.dataset.votemper,
                                                 new_times)
        Parameters
        ----------
        model_array (xr.DataArray): Model variable DataArray to interpolate
        new_times (array): New times to interpolate to (array of datetimes)
        interp_method (str): Interpolation method

        Returns
        -------
        Interpolated DataArray
        """
        debug(f'Interpolating {get_slug(model_array)} in time with method "{interp_method}"')
        # Time interpolation
        interpolated = model_array.swap_dims({"t_dim": "time"})
        if extrapolate:
            interpolated = interpolated.interp(
                time=new_times, method=interp_method, kwargs={"fill_value": "extrapolate"}
            )
        else:
            interpolated = interpolated.interp(time=new_times, method=interp_method)
        # interpolated = interpolated.swap_dims({'time':'t_dim'})  # TODO Do something with this or delete it

        return interpolated

    def construct_density(self, eos="EOS10"):

        """
            Constructs the in-situ density using the salinity, temperture and
            depth_0 fields and adds a density attribute to the t-grid dataset

            Requirements: The supplied t-grid dataset must contain the
            Practical Salinity and the Potential Temperature variables. The depth_0
            field must also be supplied. The GSW package is used to calculate
            The Absolute Pressure, Absolute Salinity and Conservate Temperature.

            Note that currently density can only be constructed using the EOS10
            equation of state.

        Parameters
        ----------
        eos : equation of state, optional
            DESCRIPTION. The default is 'EOS10'.


        Returns
        -------
        None.
        adds attribute NEMO.dataset.density

        """
        debug(f'Constructing in-situ density for {get_slug(self)} with EOS "{eos}"')
        try:
            if eos != "EOS10":
                raise ValueError(str(self) + ": Density calculation for " + eos + " not implemented.")
            if self.grid_ref != "t-grid":
                raise ValueError(
                    str(self)
                    + ": Density calculation can only be performed for a t-grid object,\
                                 the tracer grid for NEMO."
                )

            try:
                shape_ds = (
                    self.dataset.t_dim.size,
                    self.dataset.z_dim.size,
                    self.dataset.y_dim.size,
                    self.dataset.x_dim.size,
                )
                sal = self.dataset.salinity.to_masked_array()
                temp = self.dataset.temperature.to_masked_array()
            except AttributeError:
                shape_ds = (1, self.dataset.z_dim.size, self.dataset.y_dim.size, self.dataset.x_dim.size)
                sal = self.dataset.salinity.to_masked_array()[np.newaxis, ...]
                temp = self.dataset.temperature.to_masked_array()[np.newaxis, ...]

            density = np.ma.zeros(shape_ds)

            s_levels = self.dataset.depth_0.to_masked_array()
            lat = self.dataset.latitude.values
            lon = self.dataset.longitude.values
            # Absolute Pressure
            pressure_absolute = np.ma.masked_invalid(gsw.p_from_z(-s_levels, lat))  # depth must be negative
            # Absolute Salinity
            sal_absolute = np.ma.masked_invalid(gsw.SA_from_SP(sal, pressure_absolute, lon, lat))
            sal_absolute = np.ma.masked_less(sal_absolute, 0)
            # Conservative Temperature
            temp_conservative = np.ma.masked_invalid(gsw.CT_from_pt(sal_absolute, temp))
            # In-situ density
            density = np.ma.masked_invalid(gsw.rho(sal_absolute, temp_conservative, pressure_absolute))

            coords = {
                "depth_0": (("z_dim", "y_dim", "x_dim"), self.dataset.depth_0.values),
                "latitude": (("y_dim", "x_dim"), self.dataset.latitude.values),
                "longitude": (("y_dim", "x_dim"), self.dataset.longitude.values),
            }
            dims = ["z_dim", "y_dim", "x_dim"]
            attributes = {"units": "kg / m^3", "standard name": "In-situ density"}

            if shape_ds[0] != 1:
                coords["time"] = (("t_dim"), self.dataset.time.values)
                dims.insert(0, "t_dim")

            self.dataset["density"] = xr.DataArray(np.squeeze(density), coords=coords, dims=dims, attrs=attributes)

        except AttributeError as err:
            error(err)

    def trim_domain_size(self, dataset_domain):
        """
        Trim the domain variables if the dataset object is a spatial subset

        Note: This breaks if the SW & NW corner values of nav_lat and nav_lon
        are masked, as can happen if on land...
        """
        debug(f"Trimming {get_slug(self)} variables with {get_slug(dataset_domain)}")
        if (self.dataset["x_dim"].size != dataset_domain["x_dim"].size) or (
            self.dataset["y_dim"].size != dataset_domain["y_dim"].size
        ):
            info(
                "The domain  and dataset objects are different sizes:"
                " [{},{}] cf [{},{}]. Trim domain.".format(
                    dataset_domain["x_dim"].size,
                    dataset_domain["y_dim"].size,
                    self.dataset["x_dim"].size,
                    self.dataset["y_dim"].size,
                )
            )

            # Find the corners of the cut out domain.
            [j0, i0] = self.find_j_i_domain(self.dataset.nav_lat[0, 0], self.dataset.nav_lon[0, 0], dataset_domain)
            [j1, i1] = self.find_j_i_domain(self.dataset.nav_lat[-1, -1], self.dataset.nav_lon[-1, -1], dataset_domain)

            dataset_subdomain = dataset_domain.isel(y_dim=slice(j0, j1 + 1), x_dim=slice(i0, i1 + 1))
            return dataset_subdomain
        else:
            return dataset_domain

    def copy_domain_vars_to_dataset(self, dataset_domain, grid_vars):
        """
        Map the domain coordand metric variables to the dataset object.
        Expects the source and target DataArrays to be same sizes.
        """
        debug(f"Copying domain vars from {get_slug(dataset_domain)}/{get_slug(grid_vars)} to {get_slug(self)}")
        for var in grid_vars:
            try:
                new_name = self.config.domain.variable_map[var]
                self.dataset[new_name] = dataset_domain[var].squeeze()
                debug("map: {} --> {}".format(var, new_name))
            except:  # FIXME Catch specific exception(s)
                pass  # TODO Should we log something here?

    def differentiate(self, in_var_str, config_path=None, dim="z_dim", out_var_str=None, out_obj=None):
        """
        Derivatives are computed in x_dim, y_dim, z_dim (or i,j,k) directions
        wrt lambda, phi, or z coordinates (with scale factor in metres not degrees).

        Derivatives are calculated using the approach adopted in NEMO,
        specifically using the 1st order accurate central difference
        approximation. For reference see section 3.1.2 (sec. Discrete operators)
        of the NEMO v4 Handbook.

        Currently the method does not accomodate all possible eventualities. It
        covers:
        1) d(grid_t)/dz --> grid_w

        Returns  an object (with the appropriate target grid_ref) containing
        derivative (out_var_str) as xr.DataArray

        This is hardwired to expect:
        1) depth_0 and e3_0 fields exist
        2) xr.DataArrays are 4D
        3) self.filename_domain if out_obj not specified
        4) If out_obj is not specified, one is built that is  the size of
            self.filename_domain. I.e. automatic subsetting of out_obj is not
            supported.

        Example usage:
        --------------
        # Initialise DataArrays
        nemo_t = coast.NEMO( fn_data, fn_domain, grid_ref='t-grid' )
        # Compute dT/dz
        nemo_w_1 = nemo_t.differentiate( 'temperature', dim='z_dim' )

        # For f(z)=-z. Compute df/dz = -1. Surface value is set to zero
        nemo_t.dataset['depth4D'],_ = xr.broadcast( nemo_t.dataset['depth_0'], nemo_t.dataset['temperature'] )
        nemo_w_4 = nemo_t.differentiate( 'depth4D', dim='z_dim', out_var_str='dzdz' )

        Provide an existing target NEMO object and target variable name:
        nemo_w_1 = nemo_t.differentiate( 'temperature', dim='z_dim', out_var_str='dTdz', out_obj=nemo_w_1 )


        Parameters
        ----------
        in_var_str : str, name of variable to differentiate
        config_path : str, path to the w grid config file
        dim : str, dimension to operate over. E.g. {'z_dim', 'y_dim', 'x_dim', 't_dim'}
        out_var_str : str, (optional) name of the target xr.DataArray
        out_obj : exiting NEMO obj to store xr.DataArray (optional)

        """
        import xarray as xr

        new_units = ""

        # Check in_var_str exists in self.
        if hasattr(self.dataset, in_var_str):
            # self.dataset[in_var_str] exists

            var = self.dataset[in_var_str]  # for convenience

            nt = var.sizes["t_dim"]
            nz = var.sizes["z_dim"]
            ny = var.sizes["y_dim"]
            nx = var.sizes["x_dim"]

            # Compute d(t_grid)/dz --> w-grid
            # Check grid_ref and dir. Determine target grid_ref.
            if (self.grid_ref == "t-grid") and (dim == "z_dim"):
                out_grid = "w-grid"

                # If out_obj exists check grid_ref, else create out_obj.
                if (out_obj is None) or (out_obj.grid_ref != out_grid):
                    try:
                        out_obj = Gridded(fn_domain=self.filename_domain, config=config_path)
                    except:  # TODO Catch specific exception(s)
                        warn(
                            "Failed to create target NEMO obj. Perhaps self.",
                            "filename_domain={} is empty?".format(self.filename_domain),
                        )

                # Check is out_var_str is defined, else create it
                if out_var_str is None:
                    out_var_str = in_var_str + "_dz"

                # Create new DataArray with the same dimensions as the parent
                # Crucially have a coordinate value that is appropriate to the target location.
                blank = xr.zeros_like(var.isel(z_dim=[0]))  # Using "z_dim=[0]" as a list preserves z-dimension
                blank.coords["depth_0"] -= blank.coords["depth_0"]  # reset coord vals to zero
                # Add blank slice to the 'surface'. Concat over the 'dim' coords
                diff = xr.concat([blank, var.diff(dim)], dim)
                diff_ndim, e3w_ndim = xr.broadcast(diff, out_obj.dataset.e3_0.squeeze())
                # Compute the derivative
                out_obj.dataset[out_var_str] = -diff_ndim / e3w_ndim

                # Assign attributes
                new_units = var.units + "/" + out_obj.dataset.depth_0.units
                # Convert to a xr.DataArray and return
                out_obj.dataset[out_var_str].attrs = {"units": new_units, "standard_name": out_var_str}

                # Return in object.
                return out_obj

            else:
                warn("Not ready for that combination of grid ({}) and " "derivative ({})".format(self.grid_ref, dim))
                return None
        else:
            warn(f"{in_var_str} does not exist in {get_slug(self)} dataset")
            return None

    def apply_doodson_x0_filter(self, var_str):
        """Applies Doodson X0 filter to a variable.

        Input variable is expected to be hourly.
        Output is saved back to original dataset as {var_str}_dxo

        !!WARNING: Will load in entire variable to memory. If dataset large,
        then subset before using this method or ensure you have enough free
        RAM to hold the variable (twice).

        DB:: Currently not tested in unit_test.py"""
        var = self.dataset[var_str]
        new_var_str = var_str + "_dx0"
        old_dims = var.dims
        time_index = old_dims.index("t_dim")
        filtered = stats_util.doodson_x0_filter(var, ax=time_index)
        if filtered is not None:
            self.dataset[new_var_str] = (old_dims, filtered)
        return

    @staticmethod
    def get_e3_from_ssh(nemo_t, e3t=True, e3u=False, e3v=False, e3f=False, e3w=False, dom_fn: str = None):
        """
        Where the model has been run with a nonlinear free surface
        and z* variable volumne (ln_vvl_zstar=True) then the vertical scale factors
        will vary in time (and space). This function will compute the vertical
        scale factors e3t, e3u, e3v, e3f and e3w by using the sea surface height
        field (ssh variable) and initial scale factors from the domain_cfg file.
        The vertical scale factors will be computed at the same model time as the
        ssh and if the ssh field is averaged in time then the scale factors will
        also be time averages.

        A t-grid NEMO object containing the ssh variable must be passed in. Either
        the domain_cfg path must have been passed in as an argument when the NEMO
        object was created or it must be passed in here using the dom_fn argument.

        e.g. e3t,e3v,e3f = coast.NEMO.get_e3_from_ssh(nemo_t,true,false,true,true,false)

        Parameters
        ----------
        nemo_t : (Coast.NEMO), NEMO object on the t-grid containing the ssh variable
        e3t : (boolean), true if e3t is to be returned. Default True.
        e3u : (boolean), true if e3u is to be returned. Default False.
        e3v : (boolean), true if e3v is to be returned. Default False.
        e3f : (boolean), true if e3f is to be returned. Default False.
        e3w : (boolean), true if e3w is to be returned. Default False.
        dom_fn : (str), Optional, path to domain_cfg file.

        Returns
        -------
        Tuple of xarray.DataArrays
        (e3t, e3u, e3v, e3f, e3w)
        Only those requested will be returned, but the ordering is always the same.

        """
        e3_return = []
        try:
            ssh = nemo_t.dataset.ssh
        except AttributeError:
            print("The nemo_t dataset must contain the ssh variable.")
            return
        if "t_dim" not in ssh.dims:
            ssh = ssh.expand_dims("t_dim", axis=0)

        # Load domain_cfg
        if dom_fn is None:
            dom_fn = nemo_t.filename_domain
        try:
            ds_dom = xr.open_dataset(dom_fn).squeeze().rename({"z": "z_dim", "x": "x_dim", "y": "y_dim"})
        except OSError:
            print(f"Problem opening domain_cfg file: {dom_fn}")
            return

        e3t_0 = ds_dom.e3t_0

        # Water column thickness, i.e. depth of bottom w-level on horizontal t-grid
        H = e3t_0.cumsum(dim="z_dim").isel(z_dim=ds_dom.bottom_level.astype("int") - 1)
        # Add correction to e3t_0 due to change in ssh
        e3t_new = e3t_0 * (1 + ssh / H)
        # preserve dimension ordering
        e3t_new = e3t_new.transpose("t_dim", "z_dim", "y_dim", "x_dim")
        # mask out correction at layers below bottom level
        e3t_new = e3t_new.where(e3t_new.z_dim < ds_dom.bottom_level, e3t_0.data)
        # preserve any other t mask
        e3t_new = e3t_new.where(~np.isnan(ssh))
        if e3t:
            e3_return.append(e3t_new.squeeze())

        if np.any([e3u, e3v, e3f]):
            e1e2t = ds_dom.e1t * ds_dom.e2t
        if np.any([e3u, e3v, e3w]):
            e3t_dt = e3t_new - e3t_0

        # area averaged interpolation onto the u-grid to get e3u
        if np.any([e3u, e3f]):
            e1e2u = ds_dom.e1u * ds_dom.e2u
            # interpolate onto u-grid
            e3u_temp = (
                (0.5 / e1e2u[:, :-1]) * ((e1e2t[:, :-1] * e3t_dt[:, :, :, :-1]) + (e1e2t[:, 1:] * e3t_dt[:, :, :, 1:]))
            ).transpose("t_dim", "z_dim", "y_dim", "x_dim")
            # u mask
            e3u_temp = e3u_temp.where(e3t_dt[:, :, :, 1:] != 0, 0)
            # mask out correction at layers below bottom level
            e3u_temp = e3u_temp.where(e3u_temp.z_dim < ds_dom.bottom_level[:, :-1], 0)
            # Add correction to e3u_0
            e3u_temp = e3u_temp + ds_dom.e3u_0[:, :, :-1]
            e3u_new = xr.zeros_like(e3t_new)
            e3u_new = e3u_new.load()
            e3u_new[:, :, :, :-1] = e3u_temp
            e3u_new[:, :, :, -1] = ds_dom.e3u_0[:, :, -1]
            e3u_new["longitude"] = ds_dom.glamu
            e3u_new["latitude"] = ds_dom.gphiu
            if e3u:
                e3_return.append(e3u_new.squeeze())

        # area averaged interpolation onto the u-grid to get e3v
        if e3v:
            e1e2v = ds_dom.e1v * ds_dom.e2v
            e3v_temp = (
                (0.5 / e1e2v[:-1, :]) * ((e1e2t[:-1, :] * e3t_dt[:, :, :-1, :]) + (e1e2t[1:, :] * e3t_dt[:, :, 1:, :]))
            ).transpose("t_dim", "z_dim", "y_dim", "x_dim")
            e3v_temp = e3v_temp.where(e3t_dt[:, :, 1:, :] != 0, 0)
            e3v_temp = e3v_temp.where(e3v_temp.z_dim < ds_dom.bottom_level[:-1, :], 0)
            e3v_temp = e3v_temp + ds_dom.e3v_0[:, :-1, :]
            e3v_new = xr.zeros_like(e3t_new)
            e3v_new = e3v_new.load()
            e3v_new[:, :, :-1, :] = e3v_temp
            e3v_new[:, :, -1, :] = ds_dom.e3v_0[:, -1, :]
            e3v_new["longitude"] = ds_dom.glamv
            e3v_new["latitude"] = ds_dom.gphiv
            e3_return.append(e3v_new.squeeze())

        # area averaged interpolation onto the u-grid to get e3f
        if e3f:
            e1e2f = ds_dom.e1f * ds_dom.e2f
            e3u_dt = e3u_new - ds_dom.e3u_0
            e3f_temp = (
                (0.5 / e1e2f[:-1, :]) * ((e1e2u[:-1, :] * e3u_dt[:, :, :-1, :]) + (e1e2u[1:, :] * e3u_dt[:, :, 1:, :]))
            ).transpose("t_dim", "z_dim", "y_dim", "x_dim")
            e3f_temp = e3f_temp.where(e3u_dt[:, :, 1:, :] != 0, 0)
            e3f_temp = e3f_temp.where(e3f_temp.z_dim < ds_dom.bottom_level[:-1, :], 0)
            e3f_temp = e3f_temp + ds_dom.e3f_0[:, :-1, :]
            e3f_new = xr.zeros_like(e3t_new)
            e3f_new = e3f_new.load()
            e3f_new[:, :, :-1, :] = e3f_temp
            e3f_new[:, :, -1, :] = ds_dom.e3f_0[:, -1, :]
            e3f_new["longitude"] = ds_dom.glamf
            e3f_new["latitude"] = ds_dom.gphif
            e3_return.append(e3f_new.squeeze())

        # simple vertical interpolation for e3w. Special treatment of top and bottom levels
        if e3w:
            # top levels correction same at e3t
            e3w_new = (ds_dom.e3w_0 + e3t_dt).transpose("t_dim", "z_dim", "y_dim", "x_dim")
            # levels between top and bottom
            e3w_new = e3w_new.load()
            e3w_new[dict(z_dim=slice(1, None))] = (
                0.5 * e3t_dt[:, :-1, :, :] + 0.5 * e3t_dt[:, 1:, :, :] + ds_dom.e3w_0[1:, :, :]
            )
            # bottom and below levels
            e3w_new = e3w_new.where(e3w_new.z_dim < ds_dom.bottom_level, e3t_dt.shift(z_dim=1) + ds_dom.e3w_0)
            e3_return.append(e3w_new.squeeze())

        return tuple(e3_return)

    def harmonics_combine(self, constituents, components=["x", "y"]):
        """
        Contains a new NEMO object containing combined harmonic information
        from the original object.

        NEMO saves harmonics to individual variables such as M2x, M2y... etc.
        This routine will combine these variables (depending on constituents)
        into a single data array. This new array will have the new dimension
        'constituent' and a new data coordinate 'constituent_name'.

        Parameters
        ----------
        constituents : List of strings containing constituent names to combine.
                       The case of these strings should match that used in
                       NEMO output. If a constituent is not found, no problem,
                       it just won't be in the combined dataset.
        components   : List of strings containing harmonic components to look
                       for. By default, this looks for the complex components
                       'x' and 'y'. E.g. if constituents = ['M2'] and
                       components is left as default, then the routine looks
                       for ['M2x', and 'M2y'].

        Returns
        -------
        NEMO() object, containing combined harmonic variables in a new dataset.
        """

        # Select only the specified constituents. NEMO model harmonics names are
        # things like "M2x" and "M2y". Ignore current harmonics. Start by constructing
        # the possible variable names
        names_x = np.array([cc + components[0] for cc in constituents])
        names_y = np.array([cc + components[1] for cc in constituents])
        constituents = np.array(constituents, dtype="str")

        # Compare against names in file
        var_keys = np.array(list(self.dataset.keys()))
        indices = [np.where(names_x == ss) for ss in names_x if ss in var_keys]
        indices = np.array(indices).T.squeeze()

        # Index the possible names to match file names
        names_x = names_x[indices]
        names_y = names_y[indices]
        constituents = constituents[indices]

        # Concatenate x and y variables into one array
        x_arrays = [self.dataset[ss] for ss in names_x]
        harmonic_x = "harmonic_" + components[0]
        x_data = xr.concat(x_arrays, dim="constituent").rename(harmonic_x)
        y_arrays = [self.dataset[ss] for ss in names_y]
        harmonic_y = "harmonic_" + components[1]
        y_data = xr.concat(y_arrays, dim="constituent").rename(harmonic_y)

        nemo_harmonics = Gridded()
        nemo_harmonics.dataset = xr.merge([x_data, y_data])
        nemo_harmonics.dataset["constituent"] = constituents

        return nemo_harmonics

    def harmonics_convert(
        self,
        direction="cart2polar",
        x_var="harmonic_x",
        y_var="harmonic_y",
        a_var="harmonic_a",
        g_var="harmonic_g",
        degrees=True,
    ):
        """
        Converts NEMO harmonics from cartesian to polar or vice versa.
        Make sure this NEMO object contains combined harmonic variables
        obtained using harmonics_combine().

        *Note:

        Parameters
        ----------
        direction (str) : Choose 'cart2polar' or 'polar2cart'. If 'cart2polar'
                          Then will look for variables x_var and y_var. If
                          polar2cart, will look for a_var (amplitude) and
                          g_var (phase).
        x_var (str)     : Harmonic x variable name in dataset (or output)
                          default = 'harmonic_x'.
        y_var (str)     : Harmonic y variable name in dataset (or output)
                          default = 'harmonic_y'.
        a_var (str)     : Harmonic amplitude variable name in dataset (or output)
                          default = 'harmonic_a'.
        g_var (str)     : Harmonic phase variable name in dataset (or output)
                          default = 'harmonic_g'.
        degrees (bool)  : Whether input/output phase are/will be in degrees.
                          Default is True.

        Returns
        -------
        Modifies NEMO() dataset in place. New variables added.
        """
        if direction == "cart2polar":
            a, g = general_utils.cartesian_to_polar(self.dataset[x_var], self.dataset[y_var], degrees=degrees)
            self.dataset[a_var] = a
            self.dataset[g_var] = g
        elif direction == "polar2cart":
            x, y = general_utils.polar_to_cartesian(self.dataset[a_var], self.dataset[g_var], degrees=degrees)
            self.dataset[x_var] = x
            self.dataset[y_var] = y
        else:
            print("Unknown direction setting. Choose cart2polar or polar2cart")

        return<|MERGE_RESOLUTION|>--- conflicted
+++ resolved
@@ -269,14 +269,9 @@
         :return: the y and x coordinates for the NEMO object's grid_ref, i.e. t,u,v,f,w.
         """
         debug(f"Finding j,i for {lat},{lon} from {get_slug(self)}")
-<<<<<<< HEAD
         # dist2 = xr.ufuncs.square(self.dataset.latitude - lat) + xr.ufuncs.square(self.dataset.longitude - lon)
         dist = general_utils.calculate_haversine_distance(self.dataset.longitude, self.dataset.latitude, lon, lat)
         [y, x] = np.unravel_index(dist.argmin(), dist.shape)
-=======
-        dist2 = np.square(self.dataset.latitude - lat) + np.square(self.dataset.longitude - lon)
-        [y, x] = np.unravel_index(dist2.argmin(), dist2.shape)
->>>>>>> 6f8026ae
         return [y, x]
 
     def find_j_i_domain(self, lat: float, lon: float, dataset_domain: xr.DataArray):
@@ -293,13 +288,8 @@
         debug(f"Finding j,i domain for {lat},{lon} from {get_slug(self)} using {get_slug(dataset_domain)}")
         internal_lat = dataset_domain[self.grid_vars[1]]  # [f"gphi{self.grid_ref.replace('-grid','')}"]
         internal_lon = dataset_domain[self.grid_vars[0]]  # [f"glam{self.grid_ref.replace('-grid','')}"]
-<<<<<<< HEAD
         dist = general_utils.calculate_haversine_distance(internal_lon, internal_lat, lon, lat)
         [_, y, x] = np.unravel_index(dist.argmin(), dist.shape)
-=======
-        dist2 = np.square(internal_lat - lat) + np.square(internal_lon - lon)
-        [_, y, x] = np.unravel_index(dist2.argmin(), dist2.shape)
->>>>>>> 6f8026ae
         return [y, x]
 
     def transect_indices(self, start: tuple, end: tuple) -> tuple:
