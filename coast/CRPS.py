--- conflicted
+++ resolved
@@ -135,10 +135,7 @@
             # observation times?
             mod_subset = weights[ii][xr.DataArray(subset_indices[0]),
                                      xr.DataArray(subset_indices[1])]
-<<<<<<< HEAD
-=======
-
->>>>>>> 38d159f8
+
             if any(np.isnan(mod_subset)):
                 contains_land[ii] = True
 
