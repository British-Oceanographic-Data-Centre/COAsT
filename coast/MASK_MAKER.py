--- conflicted
+++ resolved
@@ -11,9 +11,7 @@
         return
 
     @staticmethod
-    def fill_polygon_by_index(
-        array_to_fill, vertices_r, vertices_c, fill_value=1, additive=False
-    ):
+    def fill_polygon_by_index(array_to_fill, vertices_r, vertices_c, fill_value=1, additive=False):
         """
         Draws and fills a polygon onto an existing numpy array based on array
         indices. To create a new mask, give np.zeros(shape) as input.
@@ -72,9 +70,7 @@
         Filled 2D array
         """
         array_to_fill = np.array(array_to_fill)
-        ind2D = general_utils.nearest_indices_2D(
-            longitude, latitude, vertices_lon, vertices_lat
-        )
+        ind2D = general_utils.nearest_indices_2D(longitude, latitude, vertices_lon, vertices_lat)
 
         polygon_ind = draw.polygon(ind2D[1], ind2D[0], array_to_fill.shape)
         if additive:
@@ -121,9 +117,7 @@
             60.5,
         ]
 
-        mask = cls.fill_polygon_by_lonlat(
-            np.zeros(longitude.shape), longitude, latitude, vertices_lon, vertices_lat
-        )
+        mask = cls.fill_polygon_by_lonlat(np.zeros(longitude.shape), longitude, latitude, vertices_lon, vertices_lat)
         mask = mask * (bath < 200) * (bath > 0) * (~xr.ufuncs.isnan(bath))
         return mask
 
@@ -148,13 +142,7 @@
             48,
             48,
         ]
-<<<<<<< HEAD
-        mask = cls.fill_polygon_by_lonlat(
-            np.zeros(longitude.shape), longitude, latitude, vertices_lon, vertices_lat
-        )
-=======
         mask = cls.fill_polygon_by_lonlat(np.zeros(longitude.shape), longitude, latitude, vertices_lon, vertices_lat)
->>>>>>> ffd923cf
         mask = mask * (bath < 200) * (bath > 0) * (~xr.ufuncs.isnan(bath))
         return mask
 
@@ -167,9 +155,7 @@
         """
         vertices_lon = [10.65, 1.12, 1.12, 10.65]
         vertices_lat = [61.83, 61.83, 48, 48]
-        mask = cls.fill_polygon_by_lonlat(
-            np.zeros(longitude.shape), longitude, latitude, vertices_lon, vertices_lat
-        )
+        mask = cls.fill_polygon_by_lonlat(np.zeros(longitude.shape), longitude, latitude, vertices_lon, vertices_lat)
         mask = mask * (bath > 200) * (bath > 0) * (~xr.ufuncs.isnan(bath))
         return mask
 
@@ -182,8 +168,6 @@
         """
         vertices_lon = [7.57, 7.57, -0.67, -2, -3.99, -3.99, -3.5, 12, 14]
         vertices_lat = [56, 54.08, 54.08, 50.7, 50.7, 48.8, 48, 48, 56]
-        mask = cls.fill_polygon_by_lonlat(
-            np.zeros(longitude.shape), longitude, latitude, vertices_lon, vertices_lat
-        )
+        mask = cls.fill_polygon_by_lonlat(np.zeros(longitude.shape), longitude, latitude, vertices_lon, vertices_lat)
         mask = mask * (bath < 200) * (bath > 0) * (~xr.ufuncs.isnan(bath))
         return mask