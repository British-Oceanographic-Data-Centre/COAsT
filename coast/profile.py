--- conflicted
+++ resolved
@@ -819,12 +819,7 @@
 
         # Loop over variables and create empty placeholders
         for vv in vars_out:
-<<<<<<< HEAD
             ds_out[vv] = (['y_dim','x_dim'], np.zeros((n_r, n_c))*np.nan)
-=======
-            ds_out[vv] = (["y_dim", "x_dim"], np.zeros((n_r, n_c)) * np.nan)
-
->>>>>>> b80504f3
         # Grid_N is the count ineach box
         ds_out["grid_N{0}".format(var_modifier)] = (["y_dim", "x_dim"], np.zeros((n_r, n_c)) * np.nan)
 
