"""Profile Class"""
from .index import Indexed
import numpy as np
import xarray as xr
from . import general_utils, plot_util
import matplotlib.pyplot as plt
import glob
import datetime
from .logging_util import get_slug, debug, info, warn, warning
from typing import Union
from pathlib import Path
import scipy.interpolate as interpolate


class Profile(Indexed):
    """
    OBSERVATION type class for storing data from a CTD Profile (or similar
    down and up observations). The structure of the class is based on data from
    the EN4 database. The class dataset should contain two dimension:

<<<<<<< HEAD
        > id_dim      :: The profiles dimension. Each element of this dimension 
=======
        > id      :: The profiles dimension. Each element of this dimension
>>>>>>> c88aa9c7
                     contains data (e.g. cast) for an individual location.
        > z_dim   :: The dimension for depth levels. A profile object does not
                     need to have shared depths, so NaNs might be used to
                     pad any depth array.

    Alongside these dimensions, the following minimal coordinates should also
    be available:
<<<<<<< HEAD
        
        > longitude (id_dim)   :: 1D array of longitudes, one for each id_dim
        > latitude  (id_dim)   :: 1D array of latitudes, one for each id_dim
        > time      (id_dim)   :: 1D array of times, one for each id_dim
        > depth     (id_dim, z_dim)  :: 2D array of depths, with different depth
=======

        > longitude (id)   :: 1D array of longitudes, one for each id
        > latitude  (id)   :: 1D array of latitudes, one for each id
        > time      (id)   :: 1D array of times, one for each id
        > depth     (id, z_dim)  :: 2D array of depths, with different depth
>>>>>>> c88aa9c7
                                    levels being provided for each profile.
                                    Note that these depth levels need to be
                                    stored in a 2D array, so NaNs can be used
                                    to pad out profiles with shallower depths.
<<<<<<< HEAD
        > id_name   (id_dim)   :: [Optional] Name of id_dim/case or id_dim number.
                                    
    You may create an empty profile object by using profile = coast.Profile(). 
=======
        > id_name   (id)   :: [Optional] Name of id/case or id number.

    You may create an empty profile object by using profile = coast.Profile().
>>>>>>> c88aa9c7
    You may then add your own dataset to the object profile or use one of the
    functions within Profile() for reading common profile datasets:

        > read_en4()
        > read_wod()

    Optionally, you may pass a dataset to the Profile object on creation:

        profile = coast.Profile(dataset = profile_dataset)

    A config file can also be provided, in which case any netcdf read functions
    will rename dimensions and variables as dictated.
    """

    def __init__(self, dataset=None, config: Union[Path, str] = None):
        """Initialization and file reading. You may initialize

        Args:
            config (Union[Path, str]): path to json config file.
        """
        debug(f"Creating a new {get_slug(self)}")
<<<<<<< HEAD
        self.config = config
        super().__init__(self.config)
        
=======
        super().__init__(config)

>>>>>>> c88aa9c7
        # If dataset is provided, put inside this object
        if dataset is not None:
            self.dataset = dataset
            self.apply_config_mappings()

        debug(f"{get_slug(self)} initialised")

    def read_en4(self, fn_en4, chunks: dict = {}, multiple=False) -> None:
        """Reads a single or multiple EN4 netCDF files into the COAsT profile
        data structure.

        Args:
            fn_en4 (str): path to data file
            chunks (dict): chunks
            multiple (boolean): True if reading multiple files otherwise False
        """

        # If not multiple then just read the netcdf file
        if not multiple:
            self.dataset = xr.open_dataset(fn_en4, chunks=chunks)

        # If multiple, then we have to get all file names and read them in a
        # loop, followed by concatenation
        else:
            # Check a list is provided
            if type(fn_en4) is not list:
                fn_en4 = [fn_en4]

            # Use glob to get a list of file paths from input
            file_to_read = []
            for file in fn_en4:
                if "*" in file:
                    wildcard_list = glob.glob(file)
                    file_to_read = file_to_read + wildcard_list
                else:
                    file_to_read.append(file)

            # Reorder files to read
            file_to_read = np.array(file_to_read)
            dates = [ff[-9:-3] for ff in file_to_read]
            dates = [datetime.datetime(int(dd[0:4]), int(dd[4:6]), 1) for dd in dates]
            sort_ind = np.argsort(dates)
            file_to_read = file_to_read[sort_ind]

            # Loop over all files, open them and concatenation them into one
            for ff in range(0, len(file_to_read)):
                file = file_to_read[ff]
                data_tmp = xr.open_dataset(file, chunks=chunks)
                if ff == 0:
                    self.dataset = data_tmp
                else:
                    self.dataset = xr.concat((self.dataset, data_tmp), dim="N_PROF")

        # Apply config settings
        self.apply_config_mappings()

    """======================= Manipulate ======================="""

    def subset_indices_lonlat_box(self, lonbounds, latbounds):
        """Get a subset of this Profile() object in a spatial box.

        lonbounds -- Array of form [min_longitude=-180, max_longitude=180]
        latbounds -- Array of form [min_latitude, max_latitude]

        return: A new profile object containing subsetted data
        """
        ind = general_utils.subset_indices_lonlat_box(
            self.dataset.longitude, self.dataset.latitude, lonbounds[0], lonbounds[1], latbounds[0], latbounds[1]
        )
<<<<<<< HEAD
        return Profile(dataset = self.dataset.isel(id_dim=ind))
=======
        return Profile(dataset=self.dataset.isel(id=ind))
>>>>>>> c88aa9c7

    """======================= Plotting ======================="""

    def plot_profile(self, var: str, profile_indices=None):

        fig = plt.figure(figsize=(7, 10))

        if profile_indices is None:
            profile_indices = np.arange(0, self.dataset.dims["id_dim"])
            pass

        for ii in profile_indices:
            prof_var = self.dataset[var].isel(id_dim=ii)
            prof_depth = self.dataset.depth.isel(id_dim=ii)
            ax = plt.plot(prof_var, prof_depth)

        plt.gca().invert_yaxis()
        plt.xlabel(var + "(" + self.dataset[var].units + ")")
        plt.ylabel("Depth (" + self.dataset.depth.units + ")")
        plt.grid()
        return fig, ax

    def plot_map(self, var_str=None):

        profiles = self.dataset

        if var_str is None:
            fig, ax = plot_util.geo_scatter(profiles.longitude.values, profiles.latitude.values, s=5)
        else:
            c = profiles[var_str]
            fig, ax = plot_util.geo_scatter(profiles.longitude.values, profiles.latitude.values, c=c, s=5)
        return fig, ax

    def plot_ts_diagram(self, profile_index, var_t="potential_temperature", var_s="practical_salinity"):

        profile = self.dataset.isel(id_dim=profile_index)
        temperature = profile[var_t].values
        salinity = profile[var_s].values
        depth = profile.depth.values
        fig, ax = plot_util.ts_diagram(temperature, salinity, depth)

        return fig, ax

    """======================= Model Comparison ======================="""

    def process_en4(self, sort_time=True):
        """
        VERSION 1.4 (05/07/2021)

        PREPROCESSES EN4 data ready for comparison with model data.
        This routine will cut out a desired geographical box of EN4 data and
        then apply quality control according to the available flags in the
        netCDF files. Quality control happens in two steps:
            1. Where a whole data profile is flagged, it is completely removed
               from the dataset
            2. Where a single datapoint is rejected in either temperature or
               salinity, it is set to NaN.
        This routine attempts to use xarray/dask chunking magic to keep
        memory useage low however some memory is still needed for loading
        flags etc. May be slow if using large EN4 datasets.

        Routine will return a processed profile object dataset and can write
        the new dataset to file if fn_out is defined. If saving to the
        PROFILE object, be aware that DASK computations will not have happened
        and will need to be done using .load(), .compute() or similar before
        accessing the values. IF using multiple EN4 files or large dataset,
        make sure you have chunked the data over N_PROF dimension.

        INPUTS
         fn_out (str)      : Full path to a desired output file. If unspecified
                             then nothing is written.

        EXAMPLE USEAGE:
         profile = coast.PROFILE()
         profile.read_EN4(fn_en4, chunks={'N_PROF':10000})
         fn_out = '~/output_file.nc'
         new_profile = profile.preprocess_en4(fn_out = fn_out,
                                              lonbounds = [-10, 10],
                                              latbounds = [45, 65])
        """

        ds = self.dataset

        # Load in the quality control flags
        debug(f" Applying QUALITY CONTROL to EN4 data...")
        ds.qc_flags_profiles.load()

        # This line reads converts the QC integer to a binary string.
        # Each bit of this string is a different QC flag. Which flag is which can
        # be found on the EN4 website:
        # https://www.metoffice.gov.uk/hadobs/en4/en4-0-2-profile-file-format.html
        qc_str = [np.binary_repr(ds.qc_flags_profiles.values[pp]).zfill(30)[::-1] for pp in range(ds.sizes["id_dim"])]

        # Determine indices of the profiles that we want to keep
        reject_tem_prof = np.array([int(qq[0]) for qq in qc_str], dtype=bool)
        reject_sal_prof = np.array([int(qq[1]) for qq in qc_str], dtype=bool)
        reject_both_prof = np.logical_and(reject_tem_prof, reject_sal_prof)
        ds["reject_tem_prof"] = (["id_dim"], reject_tem_prof)
        ds["reject_sal_prof"] = (["id_dim"], reject_sal_prof)
        debug(
            "     >>> QC: Completely rejecting {0} / {1} id_dims".format(np.sum(reject_both_prof), ds.dims["id_dim"])
        )

        # Subset profile dataset to remove profiles that are COMPLETELY empty
        ds = ds.isel(id_dim=~reject_both_prof)
        reject_tem_prof = reject_tem_prof[~reject_both_prof]
        reject_sal_prof = reject_sal_prof[~reject_both_prof]
        
        # Get new QC flags array
        qc_lev = ds.qc_flags_levels.values

        debug(f" QC: Additional profiles converted to NaNs: ")
        debug(f"     >>> {0} temperature profiles ".format(np.sum(reject_tem_prof)))
        debug(f"     >>> {0} salinity profiles ".format(np.sum(reject_sal_prof)))

        # 
        reject_tem_lev = np.zeros((ds.dims["id_dim"], ds.dims["z_dim"]), dtype=bool)
        reject_sal_lev = np.zeros((ds.dims["id_dim"], ds.dims["z_dim"]), dtype=bool)

        int_tem, int_sal, int_both = self.calculate_all_en4_qc_flags()
        for ii in range(len(int_tem)):
            reject_tem_lev[qc_lev == int_tem[ii]] = 1
        for ii in range(len(int_sal)):
            reject_sal_lev[qc_lev == int_sal[ii]] = 1
        for ii in range(len(int_both)):
            reject_tem_lev[qc_lev == int_both[ii]] = 1
            reject_sal_lev[qc_lev == int_both[ii]] = 1

        ds["reject_tem_datapoint"] = (["id_dim", "z_dim"], reject_tem_lev)
        ds["reject_sal_datapoint"] = (["id_dim", "z_dim"], reject_sal_lev)

        debug(f"MASKING rejected datapoints, replacing with NaNs...")
        ds["temperature"] = xr.where(~reject_tem_lev, ds["temperature"], np.nan)
        ds["potential_temperature"] = xr.where(~reject_tem_lev, ds["temperature"], np.nan)
        ds["practical_salinity"] = xr.where(~reject_tem_lev, ds["practical_salinity"], np.nan)

        if sort_time:
            debug(f"Sorting Time Dimension...")
            ds = ds.sortby("time")

        debug(f"Finished processing data. Returning new Profile object.")

        return_prof = Profile()
        return_prof.dataset = ds
        return return_prof

    @classmethod
    def calculate_all_en4_qc_flags(cls):
        """
        Brute force method for identifying all rejected points according to
        EN4 binary integers. It can be slow to convert large numbers of integers
        to a sequence of bits and is actually quicker to just generate every
        combination of possible QC integers. That's what this routine does.
        Used in PROFILE.preprocess_en4().

        INPUTS
         NO INPUTS

        OUTPUTS
         qc_integers_tem  : Array of integers signifying the rejection of ONLY
                            temperature datapoints
         qc_integers_sal  : Array of integers signifying the rejection of ONLY
                            salinity datapoints
         qc_integers_both : Array of integers signifying the rejection of BOTH
                            temperature and salinity datapoints.
        """

        reject_tem_ind = 0
        reject_sal_ind = 1
        reject_tem_reasons = [2, 3, 8, 9, 10, 11, 12, 13, 14, 15, 16]
        reject_sal_reasons = [2, 3, 20, 21, 22, 23, 24, 25, 26, 27, 28, 29]

        qc_integers_tem = []
        qc_integers_sal = []
        qc_integers_both = []
        n_tem_reasons = len(reject_tem_reasons)
        n_sal_reasons = len(reject_sal_reasons)
        bin_len = 30

        # IF reject_tem = 1, reject_sal = 0
        for ii in range(n_tem_reasons):
            bin_tmp = np.zeros(bin_len, dtype=int)
            bin_tmp[reject_tem_ind] = 1
            bin_tmp[reject_tem_reasons[ii]] = 1
            qc_integers_tem.append(int("".join(str(jj) for jj in bin_tmp)[::-1], 2))

        # IF reject_tem = 0, reject_sal = 1
        for ii in range(n_sal_reasons):
            bin_tmp = np.zeros(bin_len, dtype=int)
            bin_tmp[reject_sal_ind] = 1
            bin_tmp[reject_sal_reasons[ii]] = 1
            qc_integers_sal.append(int("".join(str(jj) for jj in bin_tmp)[::-1], 2))

        # IF reject_tem = 1, reject_sal = 1
        for tt in range(n_tem_reasons):
            for ss in range(n_sal_reasons):
                bin_tmp = np.zeros(bin_len, dtype=int)
                bin_tmp[reject_tem_ind] = 1
                bin_tmp[reject_sal_ind] = 1
                bin_tmp[reject_tem_reasons[tt]] = 1
                bin_tmp[reject_sal_reasons[ss]] = 1
                qc_integers_both.append(int("".join(str(jj) for jj in bin_tmp)[::-1], 2))

        qc_integers_tem = list(set(qc_integers_tem))
        qc_integers_sal = list(set(qc_integers_sal))
        qc_integers_both = list(set(qc_integers_both))

        return qc_integers_tem, qc_integers_sal, qc_integers_both

    def obs_operator(self, gridded, mask_bottom_level=True):
        """
        VERSION 2.0 (04/10/2021)
        Author: David Byrne

        Does a spatial and time interpolation of a gridded object's data.
        A nearest neighbour approach is used for both interpolations. Both
        datasets (the Profile and Gridded objects) must contain longitude,
        latitude and time coordinates. This routine expects there to be a
        landmask variable in the gridded object. This is is not available,
        then place an array of zeros into the dataset, with dimensions
        (y_dim, x_dim).

        This routine will do the interpolation based on the chunking applied
        to the Gridded object. Please ensure you have the available memory to
        have an entire Gridded chunk loaded to memory. If multiple files are
        used, then using one chunk per file will be most efficient. Time
        chunking is generally the better option for this routine.

        INPUTS:
         gridded (Gridded)        : gridded object created on t-grid
         mask_bottom_level (bool) : Whether or not to mask any data below the
                                    model's bottom level. If True, then ensure
                                    the Gridded object's dataset contain's a
                                    bottom_level variable with dims
                                    (y_dim, x_dim).

        OUTPUTS:
         Returns a new PROFILE object containing a computed dataset of extracted
         profiles.
        """

        # Read EN4, then extract desired variables
        en4 = self.dataset
        gridded = gridded.dataset

        # CHECKS
        # 1. Check that bottom_level is in dataset if mask_bottom_level is True
        if mask_bottom_level:
            if "bottom_level" not in gridded.variables:
                raise ValueError(
                    "bottom_level not found in input dataset. Please ensure variable is present or set mask_bottom_level to False"
                )

        # Use only observations that are within model time window.
        en4_time = en4.time.values
        mod_time = gridded.time.values

        # SPATIAL indices - nearest neighbour
        ind_x, ind_y = general_utils.nearest_indices_2d(
            gridded["longitude"], gridded["latitude"], en4["longitude"], 
            en4["latitude"], mask=gridded.landmask
        )
        debug(f"Spatial Indices Calculated")

        # TIME indices - model nearest to obs time
        en4_time = en4.time.values
        ind_t = [np.argmin(np.abs(mod_time - en4_time[tt])) for tt in range(en4.dims["id_dim"])]
        ind_t = xr.DataArray(ind_t)
        debug(f"Time Indices Calculated")

        # Find out which variables have both depth and profile
        # This is for applying the bottom_level mask later
        var_list = list(gridded.keys())
        bl_var_list = []
        for vv in var_list:
            cond1 = "z_dim" not in gridded[vv].dims
            if cond1:
                bl_var_list.append(vv)

        # Get chunks along the time dimension and determine whether chunks
        # are described by a single equal size, or a tuples of sizes
        time_chunks = gridded.chunks["t_dim"]
        time_dim = gridded.dims["t_dim"]
        start_ii = 0  # Starting index for loading data. Increments each loop
        count_ii = 0  # Counting index for allocating data. Increments 1 each loop

        while start_ii < time_dim:
            end_ii = start_ii + time_chunks[count_ii]
            debug(f"{0}: {1} > {2}".format(count_ii, start_ii, end_ii))

            # Determine which time indices lie in this chunk
            ind_in_chunk = np.logical_and(ind_t >= start_ii, ind_t < end_ii)

            # Check There are some indices at all
            if np.sum(ind_in_chunk) == 0:
                start_ii = end_ii
                count_ii = count_ii + 1
                if count_ii == 0:
                    mod_profiles = xr.Dataset()
                continue

            # Pull out x,y and t indices
            ind_x_in_chunk = ind_x[ind_in_chunk]
            ind_y_in_chunk = ind_y[ind_in_chunk]
            ind_t_in_chunk = ind_t[ind_in_chunk] - start_ii

            # Index a temporary chunk and read it to memory
            ds_tmp = gridded.isel(t_dim=np.arange(start_ii, end_ii)).load()

            # Index loaded chunk and rename dim_0 to profile
            ds_tmp_indexed = ds_tmp.isel(x_dim=ind_x_in_chunk, y_dim=ind_y_in_chunk, t_dim=ind_t_in_chunk)
            ds_tmp_indexed = ds_tmp_indexed.rename({"dim_0": "id_dim"})

            # Mask out all levels deeper than bottom_level
            # Here I have used set_coords() and reset_coords() to omit variables
            # with no z_dim from the masking. Otherwise xr.where expands these
            # dimensions into full 2D arrays.
            if mask_bottom_level:
                n_z_tmp = ds_tmp_indexed.dims["z_dim"]
                bl_array = ds_tmp_indexed.bottom_level.values
                z_index, bl_index = np.meshgrid(np.arange(0, n_z_tmp), bl_array)
                mask2 = xr.DataArray(z_index < bl_index, dims=["id_dim", "z_dim"])
                ds_tmp_indexed = ds_tmp_indexed.set_coords(bl_var_list)
                ds_tmp_indexed = ds_tmp_indexed.where(mask2)
                ds_tmp_indexed = ds_tmp_indexed.reset_coords(bl_var_list)

            # If not first iteration, concatenate this indexed chunk onto
            # final output dataset
            if count_ii == 0:
                mod_profiles = ds_tmp_indexed
            else:
                mod_profiles = xr.concat((mod_profiles, ds_tmp_indexed), dim="id_dim")

            # Update counters
            start_ii = end_ii
            count_ii = count_ii + 1

        # Put obs time into the output array
        mod_profiles["obs_time"] = (["id_dim"], en4_time)

        # Calculate interpolation distances
        interp_dist = general_utils.calculate_haversine_distance(
            en4.longitude, en4.latitude, mod_profiles.longitude, mod_profiles.latitude
        )
        mod_profiles["interp_dist"] = (["id_dim"], interp_dist.values)

        # Calculate interpolation time lags
        interp_lag = (mod_profiles.time.values - en4_time).astype("timedelta64[h]")
        mod_profiles["interp_lag"] = (["id_dim"], interp_lag)

        # Put x and y indices into dataset
        mod_profiles["nearest_index_x"] = (["id_dim"], ind_x.values)
        mod_profiles["nearest_index_y"] = (["id_dim"], ind_y.values)
        mod_profiles["nearest_index_t"] = (["id_dim"], ind_t.values)

<<<<<<< HEAD
        return Profile(dataset=mod_profiles)

            
            
            
            
            
            
            
            
            
=======
        # Create return object and put dataset into it.
        return_prof = Profile()
        return_prof.dataset = mod_profiles
        return return_prof

    def check_dataset(self):
        """
        Checks contents of Profile object match the COAsT standard.
        """
        # What to check
        dimensions_to_check = ["id", "z_dim"]
        coords_to_check = ["longitude", "latitude", "time", "depth", "id_name"]
        coords_dims = [("id"), ("id"), ("id"), ("id, z_dim"), ("id")]

        # Check dimensions
        print("Checking Dimensions: ")
        unknown = []
        found_dims = []
        for dim in self.dataset.dims:
            if dim in dimensions_to_check:
                found_dims.append()
                print("Dimension {0} OK")
            else:
                unknown.append(dim)

        # If there are any unknown dimensions,tell the user
        if len(unknown) > 0:
            print("There are unrecognized dimensions for this object: ")
            print("       {0}".unknown)
        else:
            print("All dimensions recognized.")

        # Check coords are recognized
        print(" ")
        print("Checking coordinate names:")
        unknown = []
        for coord in list(self.dataset.coords):
            if coord in coords_to_check:
                print("Coordinate {0} OK")
            else:
                unknown.append(dim)

        # If there are any unknown coordinates,tell the user
        if len(unknown) > 0:
            print("There are unrecognized coordinates for this object: ")
            print("       {0}".unknown)
        else:
            print("All coordinates recognized.")

        # Check coords have correct dimensions
>>>>>>> c88aa9c7
<|MERGE_RESOLUTION|>--- conflicted
+++ resolved
@@ -18,11 +18,7 @@
     down and up observations). The structure of the class is based on data from
     the EN4 database. The class dataset should contain two dimension:
 
-<<<<<<< HEAD
         > id_dim      :: The profiles dimension. Each element of this dimension 
-=======
-        > id      :: The profiles dimension. Each element of this dimension
->>>>>>> c88aa9c7
                      contains data (e.g. cast) for an individual location.
         > z_dim   :: The dimension for depth levels. A profile object does not
                      need to have shared depths, so NaNs might be used to
@@ -30,32 +26,18 @@
 
     Alongside these dimensions, the following minimal coordinates should also
     be available:
-<<<<<<< HEAD
         
         > longitude (id_dim)   :: 1D array of longitudes, one for each id_dim
         > latitude  (id_dim)   :: 1D array of latitudes, one for each id_dim
         > time      (id_dim)   :: 1D array of times, one for each id_dim
         > depth     (id_dim, z_dim)  :: 2D array of depths, with different depth
-=======
-
-        > longitude (id)   :: 1D array of longitudes, one for each id
-        > latitude  (id)   :: 1D array of latitudes, one for each id
-        > time      (id)   :: 1D array of times, one for each id
-        > depth     (id, z_dim)  :: 2D array of depths, with different depth
->>>>>>> c88aa9c7
                                     levels being provided for each profile.
                                     Note that these depth levels need to be
                                     stored in a 2D array, so NaNs can be used
                                     to pad out profiles with shallower depths.
-<<<<<<< HEAD
         > id_name   (id_dim)   :: [Optional] Name of id_dim/case or id_dim number.
                                     
     You may create an empty profile object by using profile = coast.Profile(). 
-=======
-        > id_name   (id)   :: [Optional] Name of id/case or id number.
-
-    You may create an empty profile object by using profile = coast.Profile().
->>>>>>> c88aa9c7
     You may then add your own dataset to the object profile or use one of the
     functions within Profile() for reading common profile datasets:
 
@@ -77,14 +59,9 @@
             config (Union[Path, str]): path to json config file.
         """
         debug(f"Creating a new {get_slug(self)}")
-<<<<<<< HEAD
         self.config = config
         super().__init__(self.config)
         
-=======
-        super().__init__(config)
-
->>>>>>> c88aa9c7
         # If dataset is provided, put inside this object
         if dataset is not None:
             self.dataset = dataset
@@ -154,11 +131,7 @@
         ind = general_utils.subset_indices_lonlat_box(
             self.dataset.longitude, self.dataset.latitude, lonbounds[0], lonbounds[1], latbounds[0], latbounds[1]
         )
-<<<<<<< HEAD
         return Profile(dataset = self.dataset.isel(id_dim=ind))
-=======
-        return Profile(dataset=self.dataset.isel(id=ind))
->>>>>>> c88aa9c7
 
     """======================= Plotting ======================="""
 
@@ -513,68 +486,4 @@
         mod_profiles["nearest_index_x"] = (["id_dim"], ind_x.values)
         mod_profiles["nearest_index_y"] = (["id_dim"], ind_y.values)
         mod_profiles["nearest_index_t"] = (["id_dim"], ind_t.values)
-
-<<<<<<< HEAD
-        return Profile(dataset=mod_profiles)
-
-            
-            
-            
-            
-            
-            
-            
-            
-            
-=======
-        # Create return object and put dataset into it.
-        return_prof = Profile()
-        return_prof.dataset = mod_profiles
-        return return_prof
-
-    def check_dataset(self):
-        """
-        Checks contents of Profile object match the COAsT standard.
-        """
-        # What to check
-        dimensions_to_check = ["id", "z_dim"]
-        coords_to_check = ["longitude", "latitude", "time", "depth", "id_name"]
-        coords_dims = [("id"), ("id"), ("id"), ("id, z_dim"), ("id")]
-
-        # Check dimensions
-        print("Checking Dimensions: ")
-        unknown = []
-        found_dims = []
-        for dim in self.dataset.dims:
-            if dim in dimensions_to_check:
-                found_dims.append()
-                print("Dimension {0} OK")
-            else:
-                unknown.append(dim)
-
-        # If there are any unknown dimensions,tell the user
-        if len(unknown) > 0:
-            print("There are unrecognized dimensions for this object: ")
-            print("       {0}".unknown)
-        else:
-            print("All dimensions recognized.")
-
-        # Check coords are recognized
-        print(" ")
-        print("Checking coordinate names:")
-        unknown = []
-        for coord in list(self.dataset.coords):
-            if coord in coords_to_check:
-                print("Coordinate {0} OK")
-            else:
-                unknown.append(dim)
-
-        # If there are any unknown coordinates,tell the user
-        if len(unknown) > 0:
-            print("There are unrecognized coordinates for this object: ")
-            print("       {0}".unknown)
-        else:
-            print("All coordinates recognized.")
-
-        # Check coords have correct dimensions
->>>>>>> c88aa9c7
+        return Profile(dataset=mod_profiles)