from .COAsT import COAsT
from .OBSERVATION import OBSERVATION
from warnings import warn
import numpy as np
import xarray as xa

class ALTIMETRY(OBSERVATION):
<<<<<<< HEAD

    def __init__(self, file, chunks: dict = None):
        super()
        self.load(file, chunks)
        self.adjust_longitudes()


=======
    
    def __init__(self, *args, **kwargs):
        super().__init__(*args, **kwargs)
        return
    
    def set_dimension_mapping(self):
        self.dim_mapping = None
        

    def set_variable_mapping(self):
        self.var_mapping = None
        
>>>>>>> 3521312d
    def quick_plot(self, var: str=None):
        try:
            import cartopy.crs as ccrs  # mapping plots
            import cartopy.feature  # add rivers, regional boundaries etc
            from cartopy.mpl.gridliner import LONGITUDE_FORMATTER, LATITUDE_FORMATTER  # deg symb
            from cartopy.feature import NaturalEarthFeature  # fine resolution coastline
        except ImportError:
            import sys
            warn("No cartopy found - please run\nconda install -c conda-forge cartopy")
            sys.exit(-1)
            
        import matplotlib.pyplot as plt
        fig = plt.figure(figsize=(10, 10))
        ax = fig.gca()
        ax = plt.subplot(1, 1, 1, projection=ccrs.PlateCarree())
        
        if var is None:
            cset = self.dataset.plot.scatter(x='longitude',y='latitude')
        else:
            cset = self.dataset.plot.scatter(x='longitude',y='latitude',hue=var)

        ax.add_feature(cartopy.feature.BORDERS, linestyle=':')
        coast = NaturalEarthFeature(category='physical', scale='50m', 
                                    facecolor=[0.8,0.8,0.8], name='coastline',
                                    alpha=0.5)
        ax.add_feature(coast, edgecolor='gray')

        gl = ax.gridlines(crs=ccrs.PlateCarree(), draw_labels=True,
                          linewidth=0.5, color='gray', alpha=0.5, linestyle='-')

        gl.xlabels_top = False
        gl.xlabels_bottom = True
        gl.ylabels_right = False
        gl.ylabels_left = True
        gl.xformatter = LONGITUDE_FORMATTER
        gl.yformatter = LATITUDE_FORMATTER

        plt.show()
        return fig, ax<|MERGE_RESOLUTION|>--- conflicted
+++ resolved
@@ -5,16 +5,7 @@
 import xarray as xa
 
 class ALTIMETRY(OBSERVATION):
-<<<<<<< HEAD
 
-    def __init__(self, file, chunks: dict = None):
-        super()
-        self.load(file, chunks)
-        self.adjust_longitudes()
-
-
-=======
-    
     def __init__(self, *args, **kwargs):
         super().__init__(*args, **kwargs)
         return
@@ -26,7 +17,6 @@
     def set_variable_mapping(self):
         self.var_mapping = None
         
->>>>>>> 3521312d
     def quick_plot(self, var: str=None):
         try:
             import cartopy.crs as ccrs  # mapping plots
