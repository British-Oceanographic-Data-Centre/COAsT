from .COAsT import COAsT
from .OBSERVATION import OBSERVATION
from warnings import warn
import numpy as np
<<<<<<< HEAD
import xarray as xa
=======
import xarray as xr
>>>>>>> 6b7cb2d0

class ALTIMETRY(OBSERVATION):

    def __init__(self, *args, **kwargs):
        super().__init__(*args, **kwargs)
        return
    
    def set_dimension_mapping(self):
        self.dim_mapping = None
        

    def set_variable_mapping(self):
        self.var_mapping = None
        
    def quick_plot(self, var: str=None):
        try:
            import cartopy.crs as ccrs  # mapping plots
            import cartopy.feature  # add rivers, regional boundaries etc
            from cartopy.mpl.gridliner import LONGITUDE_FORMATTER, LATITUDE_FORMATTER  # deg symb
            from cartopy.feature import NaturalEarthFeature  # fine resolution coastline
        except ImportError:
            import sys
            warn("No cartopy found - please run\nconda install -c conda-forge cartopy")
            sys.exit(-1)
            
        import matplotlib.pyplot as plt
        fig = plt.figure(figsize=(10, 10))
        ax = fig.gca()
        ax = plt.subplot(1, 1, 1, projection=ccrs.PlateCarree())
        
        if var is None:
            cset = self.dataset.plot.scatter(x='longitude',y='latitude')
        else:
            cset = self.dataset.plot.scatter(x='longitude',y='latitude',hue=var)

        ax.add_feature(cartopy.feature.BORDERS, linestyle=':')
        coast = NaturalEarthFeature(category='physical', scale='50m', 
                                    facecolor=[0.8,0.8,0.8], name='coastline',
                                    alpha=0.5)
        ax.add_feature(coast, edgecolor='gray')

        gl = ax.gridlines(crs=ccrs.PlateCarree(), draw_labels=True,
                          linewidth=0.5, color='gray', alpha=0.5, linestyle='-')

        gl.xlabels_top = False
        gl.xlabels_bottom = True
        gl.ylabels_right = False
        gl.ylabels_left = True
        gl.xformatter = LONGITUDE_FORMATTER
        gl.yformatter = LATITUDE_FORMATTER

        plt.show()
        return fig, ax<|MERGE_RESOLUTION|>--- conflicted
+++ resolved
@@ -2,25 +2,21 @@
 from .OBSERVATION import OBSERVATION
 from warnings import warn
 import numpy as np
-<<<<<<< HEAD
-import xarray as xa
-=======
 import xarray as xr
->>>>>>> 6b7cb2d0
 
 class ALTIMETRY(OBSERVATION):
 
     def __init__(self, *args, **kwargs):
         super().__init__(*args, **kwargs)
         return
-    
+
     def set_dimension_mapping(self):
         self.dim_mapping = None
         
 
     def set_variable_mapping(self):
         self.var_mapping = None
-        
+
     def quick_plot(self, var: str=None):
         try:
             import cartopy.crs as ccrs  # mapping plots
@@ -31,19 +27,19 @@
             import sys
             warn("No cartopy found - please run\nconda install -c conda-forge cartopy")
             sys.exit(-1)
-            
+
         import matplotlib.pyplot as plt
         fig = plt.figure(figsize=(10, 10))
         ax = fig.gca()
         ax = plt.subplot(1, 1, 1, projection=ccrs.PlateCarree())
-        
+
         if var is None:
             cset = self.dataset.plot.scatter(x='longitude',y='latitude')
         else:
             cset = self.dataset.plot.scatter(x='longitude',y='latitude',hue=var)
 
         ax.add_feature(cartopy.feature.BORDERS, linestyle=':')
-        coast = NaturalEarthFeature(category='physical', scale='50m', 
+        coast = NaturalEarthFeature(category='physical', scale='50m',
                                     facecolor=[0.8,0.8,0.8], name='coastline',
                                     alpha=0.5)
         ax.add_feature(coast, edgecolor='gray')
