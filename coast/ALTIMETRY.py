from .COAsT import COAsT
from .OBSERVATION import OBSERVATION
from warnings import warn
import numpy as np
import xarray as xa

class ALTIMETRY(OBSERVATION):
    
    def __init__(self, *args, **kwargs):
        super().__init__(*args, **kwargs)
        return
    
    def set_dimension_mapping(self):
        self.dim_mapping = None
        
<<<<<<< HEAD
    def set_variable_mapping(self):
        self.var_mapping = None
=======
        for key, value in self.var_dict.items():
            try:
                setattr( self, key, self.dataset[value] )
                self.var_list.append(key)
            except AttributeError as e:
                warn(str(e))
                
        self.adjust_longitudes()
        
    def quick_plot(self, var: str=None):
        try:
            import cartopy.crs as ccrs  # mapping plots
            import cartopy.feature  # add rivers, regional boundaries etc
            from cartopy.mpl.gridliner import LONGITUDE_FORMATTER, LATITUDE_FORMATTER  # deg symb
            from cartopy.feature import NaturalEarthFeature  # fine resolution coastline
        except ImportError:
            import sys
            warn("No cartopy found - please run\nconda install -c conda-forge cartopy")
            sys.exit(-1)
            
        import matplotlib.pyplot as plt
        fig = plt.figure(figsize=(10, 10))
        ax = fig.gca()
        ax = plt.subplot(1, 1, 1, projection=ccrs.PlateCarree())
        
        if var is None:
            cset = self.dataset.plot.scatter(x='longitude',y='latitude')
        else:
            cset = self.dataset.plot.scatter(x='longitude',y='latitude',hue=var)

        ax.add_feature(cartopy.feature.BORDERS, linestyle=':')
        coast = NaturalEarthFeature(category='physical', scale='50m', facecolor='none', name='coastline')
        ax.add_feature(coast, edgecolor='gray')

        gl = ax.gridlines(crs=ccrs.PlateCarree(), draw_labels=True,
                          linewidth=0.5, color='gray', alpha=0.5, linestyle='-')

        gl.xlabels_top = False
        gl.xlabels_bottom = True
        gl.ylabels_right = False
        gl.ylabels_left = True
        gl.xformatter = LONGITUDE_FORMATTER
        gl.yformatter = LATITUDE_FORMATTER

        plt.show()
        return fig, ax
>>>>>>> d111cb66
<|MERGE_RESOLUTION|>--- conflicted
+++ resolved
@@ -13,18 +13,9 @@
     def set_dimension_mapping(self):
         self.dim_mapping = None
         
-<<<<<<< HEAD
+
     def set_variable_mapping(self):
         self.var_mapping = None
-=======
-        for key, value in self.var_dict.items():
-            try:
-                setattr( self, key, self.dataset[value] )
-                self.var_list.append(key)
-            except AttributeError as e:
-                warn(str(e))
-                
-        self.adjust_longitudes()
         
     def quick_plot(self, var: str=None):
         try:
@@ -62,5 +53,4 @@
         gl.yformatter = LATITUDE_FORMATTER
 
         plt.show()
-        return fig, ax
->>>>>>> d111cb66
+        return fig, ax