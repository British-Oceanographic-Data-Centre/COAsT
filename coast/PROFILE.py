--- conflicted
+++ resolved
@@ -71,7 +71,6 @@
                 if ff == 0:
                     self.dataset = data_tmp
                 else:
-<<<<<<< HEAD
                     self.dataset = xr.concat((self.dataset, data_tmp), dim='N_PROF')
 
     def apply_var_and_dim_mappings_to_dataset(self):
@@ -111,35 +110,7 @@
         return self.dataset[name]
 
     """======================= Manipulate ======================="""
-
-=======
-                    self.dataset=xr.concat((self.dataset, data_tmp),dim='N_PROF')
-                
-        
-        rename_vars = {'LATITUDE':'latitude', 'LONGITUDE' : 'longitude',
-                       'DEPH_CORRECTED' : 'depth', 'JULD':'time',
-                       'POTM_CORRECTED':'potential_temperature',
-                       'TEMP':'temperature', 'PSAL_CORRECTED':'practical_salinity',
-                       'POTM_CORRECTED_QC':'qc_potential_temperature',
-                       'PSAL_CORRECTED_QC':'qc_practical_salinity',
-                       'DEPH_CORRECTED_QC':'qc_depth',
-                       'JULD_QC':'qc_time',
-                       'QC_FLAGS_PROFILES':'qc_flags_profiles',
-                       'QC_FLAGS_LEVELS':'qc_flags_levels'}
-        rename_dims = {'N_PROF':'profile', 'N_PARAM':'parameter', 
-                       'N_LEVELS':'z_dim',}
-        vars_to_keep = list(rename_vars.keys())
-        coords = ['LATITUDE','LONGITUDE','JULD']
-        self.dataset = self.dataset.set_coords(coords)
-        self.dataset = self.dataset.rename(rename_dims)
-        self.dataset = self.dataset[vars_to_keep].rename_vars(rename_vars)
-        return
-        
-##############################################################################
-###                ~            Manipulate           ~                     ###
-##############################################################################
     
->>>>>>> 2298c6a9
     def subset_indices_lonlat_box(self, lonbounds, latbounds):
         """Generates array indices for data which lies in a given lon/lat box.
         Keyword arguments:
