--- conflicted
+++ resolved
@@ -11,11 +11,7 @@
 from pathlib import Path
 
 
-<<<<<<< HEAD
 class PROFILE(INDEXED):
-=======
-class PROFILE(COAsT):
->>>>>>> c2855302
     """
     OBSERVATION type class for storing data from a CTD Profile (or similar
     down and up observations). The structure of the class is based on data from
@@ -28,7 +24,6 @@
                      files.
     """
 
-<<<<<<< HEAD
     def __init__(self, file_path: str = None, multiple=False, config: Union[Path, str] = None):
         """ Initialization and file reading.
 
@@ -59,20 +54,6 @@
                 fn_en4 (str): path to data file
                 chunks (dict): chunks
                 multiple (boolean): True if reading multiple files otherwise False
-=======
-    ##############################################################################
-    ###                ~ Initialisation and File Reading ~                     ###
-    ##############################################################################
-
-    def __init__(self):
-        self.dataset = None
-        return
-
-    def read_EN4(self, fn_en4, multiple=False, chunks={}):
-        """
-        Reads a single or multiple EN4 netCDF files into the COAsT profile
-        data structure.
->>>>>>> c2855302
         """
         if not multiple:
             self.dataset = xr.open_dataset(fn_en4, chunks=chunks)
@@ -82,17 +63,13 @@
 
             file_to_read = []
             for file in fn_en4:
-                if "*" in file:
+                if '*' in file:
                     wildcard_list = glob.glob(file)
                     file_to_read = file_to_read + wildcard_list
                 else:
                     file_to_read.append(file)
 
-<<<<<<< HEAD
             # Reorder files to read 
-=======
-            # Reorder files to read
->>>>>>> c2855302
             file_to_read = np.array(file_to_read)
             dates = [ff[-9:-3] for ff in file_to_read]
             dates = [datetime.datetime(int(dd[0:4]), int(dd[4:6]), 1) for dd in dates]
@@ -105,44 +82,9 @@
                 if ff == 0:
                     self.dataset = data_tmp
                 else:
-<<<<<<< HEAD
                     self.dataset = xr.concat((self.dataset, data_tmp), dim='N_PROF')
 
     """======================= Manipulate ======================="""
-=======
-                    self.dataset = xr.concat((self.dataset, data_tmp), dim="N_PROF")
-
-        rename_vars = {
-            "LATITUDE": "latitude",
-            "LONGITUDE": "longitude",
-            "DEPH_CORRECTED": "depth",
-            "JULD": "time",
-            "POTM_CORRECTED": "potential_temperature",
-            "TEMP": "temperature",
-            "PSAL_CORRECTED": "practical_salinity",
-            "POTM_CORRECTED_QC": "qc_potential_temperature",
-            "PSAL_CORRECTED_QC": "qc_practical_salinity",
-            "DEPH_CORRECTED_QC": "qc_depth",
-            "JULD_QC": "qc_time",
-            "QC_FLAGS_PROFILES": "qc_flags_profiles",
-            "QC_FLAGS_LEVELS": "qc_flags_levels",
-        }
-        rename_dims = {
-            "N_PROF": "profile",
-            "N_PARAM": "parameter",
-            "N_LEVELS": "z_dim",
-        }
-        vars_to_keep = list(rename_vars.keys())
-        coords = ["LATITUDE", "LONGITUDE", "JULD"]
-        self.dataset = self.dataset.set_coords(coords)
-        self.dataset = self.dataset.rename(rename_dims)
-        self.dataset = self.dataset[vars_to_keep].rename_vars(rename_vars)
-        return
-
-    ##############################################################################
-    ###                ~            Manipulate           ~                     ###
-    ##############################################################################
->>>>>>> c2855302
 
     def subset_indices_lonlat_box(self, lonbounds, latbounds):
         """Generates array indices for data which lies in a given lon/lat box.
@@ -151,10 +93,9 @@
         lat       -- Latitudes, 1D or 2D
         lonbounds -- Array of form [min_longitude=-180, max_longitude=180]
         latbounds -- Array of form [min_latitude, max_latitude]
-
+        
         return: Indices corresponding to datapoints inside specified box
         """
-<<<<<<< HEAD
         ind = general_utils.subset_indices_lonlat_box(self.dataset.longitude,
                                                       self.dataset.latitude,
                                                       lonbounds[0], lonbounds[1],
@@ -162,27 +103,13 @@
         return ind
 
     """======================= Plotting ======================="""
-=======
-        ind = general_utils.subset_indices_lonlat_box(
-            self.dataset.longitude, self.dataset.latitude, lonbounds[0], lonbounds[1], latbounds[0], latbounds[1]
-        )
-        return ind
-
-    ##############################################################################
-    ###                ~            Plotting             ~                     ###
-    ##############################################################################
->>>>>>> c2855302
 
     def plot_profile(self, var: str, profile_indices=None):
 
         fig = plt.figure(figsize=(7, 10))
 
         if profile_indices is None:
-<<<<<<< HEAD
             profile_indices = np.arange(0, self.dataset.dims['profile'])
-=======
-            profile_indices = np.arange(0, self.dataset.dims["profile"])
->>>>>>> c2855302
             pass
 
         for ii in profile_indices:
@@ -191,28 +118,24 @@
             ax = plt.plot(prof_var, prof_depth)
 
         plt.gca().invert_yaxis()
-        plt.xlabel(var + "(" + self.dataset[var].units + ")")
-        plt.ylabel("Depth (" + self.dataset.depth.units + ")")
+        plt.xlabel(var + '(' + self.dataset[var].units + ')')
+        plt.ylabel('Depth (' + self.dataset.depth.units + ')')
         plt.grid()
         return fig, ax
 
     def plot_map(self, profile_indices=None, var_str=None, depth_index=None):
 
         if profile_indices is None:
-<<<<<<< HEAD
             profile_indices = np.arange(0, self.dataset.dims['profile'])
-=======
-            profile_indices = np.arange(0, self.dataset.dims["profile"])
->>>>>>> c2855302
 
         profiles = self.dataset.isel(profile=profile_indices)
 
         if var_str is None:
-            fig, ax = plot_util.geo_scatter(profiles.longitude.values, profiles.latitude.values, s=5)
+            fig, ax = plot_util.geo_scatter(profiles.longitude.values,
+                                            profiles.latitude.values, s=5)
         else:
             print(profiles)
             c = profiles[var_str].isel(level=depth_index)
-<<<<<<< HEAD
             fig, ax = plot_util.geo_scatter(profiles.longitude.values,
                                             profiles.latitude.values,
                                             c=c, s=5)
@@ -220,13 +143,6 @@
 
     def plot_ts_diagram(self, profile_index, var_t='potential_temperature',
                         var_s='practical_salinity'):
-=======
-            fig, ax = plot_util.geo_scatter(profiles.longitude.values, profiles.latitude.values, c=c, s=5)
-
-        return fig, ax
-
-    def plot_ts_diagram(self, profile_index, var_t="potential_temperature", var_s="practical_salinity"):
->>>>>>> c2855302
 
         profile = self.dataset.isel(profile=profile_index)
         temperature = profile[var_t].values
@@ -236,11 +152,4 @@
 
         return fig, ax
 
-<<<<<<< HEAD
-    """======================= Model Comparison ======================="""
-=======
-
-##############################################################################
-###                ~        Model Comparison         ~                     ###
-##############################################################################
->>>>>>> c2855302
+    """======================= Model Comparison ======================="""